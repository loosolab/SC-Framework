"""
Modules for creating files or directories
"""
import os
<<<<<<< HEAD
from os import path
import sctoolbox.checker as ch
import anndata

=======
import sctoolbox.checker as ch
import anndata


# Do we need this?
def add_color_set(adata, inplace=True):
    """ Add color set to adata object
>>>>>>> 4b8d3793

def add_color_set(adata, inplace=True):
    """ Add color set to adata object
    Parameter:
    ----------
    adata : AnnData object
        AnnData object from scanpy
    inplace : boolean
        Add color set inplace

    Returns:
    -------
        AnnData object with color set
    """

    color_list = ['red', 'blue', 'green', 'pink', 'chartreuse',
                  'gray', 'yellow', 'brown', 'purple', 'orange', 'wheat',
                  'lightseagreen', 'cyan', 'khaki', 'cornflowerblue', 'olive',
                  'gainsboro', 'darkmagenta', 'slategray', 'ivory', 'darkorchid',
                  'papayawhip', 'paleturquoise', 'oldlace', 'orangered',
                  'lavenderblush', 'gold', 'seagreen', 'deepskyblue', 'lavender',
                  'peru', 'silver', 'midnightblue', 'antiquewhite', 'blanchedalmond',
                  'firebrick', 'greenyellow', 'thistle', 'powderblue', 'darkseagreen',
                  'darkolivegreen', 'moccasin', 'olivedrab', 'mediumseagreen',
                  'lightgray', 'darkgreen', 'tan', 'yellowgreen', 'peachpuff',
                  'cornsilk', 'darkblue', 'violet', 'cadetblue', 'palegoldenrod',
                  'darkturquoise', 'sienna', 'mediumorchid', 'springgreen',
                  'darkgoldenrod', 'magenta', 'steelblue', 'navy', 'lightgoldenrodyellow',
                  'saddlebrown', 'aliceblue', 'beige', 'hotpink', 'aquamarine', 'tomato',
                  'darksalmon', 'navajowhite', 'lawngreen', 'lightsteelblue', 'crimson',
                  'mediumturquoise', 'mistyrose', 'lightcoral', 'mediumaquamarine',
                  'mediumblue', 'darkred', 'lightskyblue', 'mediumspringgreen',
                  'darkviolet', 'royalblue', 'seashell', 'azure', 'lightgreen', 'fuchsia',
                  'floralwhite', 'mintcream', 'lightcyan', 'bisque', 'deeppink',
                  'limegreen', 'lightblue', 'darkkhaki', 'maroon', 'aqua', 'lightyellow',
                  'plum', 'indianred', 'linen', 'honeydew', 'burlywood', 'goldenrod',
                  'mediumslateblue', 'lime', 'lightslategray', 'forestgreen', 'dimgray',
                  'lemonchiffon', 'darkgray', 'dodgerblue', 'darkcyan', 'orchid',
                  'blueviolet', 'mediumpurple', 'darkslategray', 'turquoise', 'salmon',
                  'lightsalmon', 'coral', 'lightpink', 'slateblue', 'darkslateblue',
                  'white', 'sandybrown', 'chocolate', 'teal', 'mediumvioletred', 'skyblue',
                  'snow', 'palegreen', 'ghostwhite', 'indigo', 'rosybrown', 'palevioletred',
                  'darkorange', 'whitesmoke']

    if type(adata) != anndata.AnnData:
        raise TypeError("Invalid data type. AnnData object is required.")

    m_adata = adata if inplace else adata.copy()
    if "color_set" not in m_adata.uns:
        m_adata.uns["color_set"] = color_list
    if not inplace:
        return m_adata


def build_infor(adata, key, value, inplace=True):
    """ Adding info anndata.uns["infoprocess"]
    Parameters
    ------------
    adata : anndata object
        adata object
    key : String
        The name of key to be added
    value : String, list, int, float, boolean, dict
        Information to be added for a given key
    inplace : boolean
        Add info inplace
    """

    if type(adata) != anndata.AnnData:
        raise TypeError("Invalid data type. AnnData object is required.")

    m_adata = adata if inplace else adata.copy()

    if "infoprocess" not in m_adata.uns:
        m_adata.uns["infoprocess"] = {}
    m_adata.uns["infoprocess"][key] = value
    add_color_set(m_adata)

    if not inplace:
        return m_adata


def create_dir(OUTPATH, TEST):
    '''This will create the directory to store the results of scRNAseq autom pipeline
    Parameters
    ----------
    OUTPATH : String.
        The pathway where the user wanna to store the data
    TEST : String.
        The name of the user wanna use to define the analysis of this pipeline, e.g., Test1
    Return
    ----------
        The directory where all results will be stored
    '''

    output_dir = os.path.join(OUTPATH, "results", TEST)

    # Check if the directory exist and create if not
    os.makedirs(output_dir, exist_ok=True)
    print(f"Output directory is ready: {output_dir}")

    # Creating storing information for next
<<<<<<< HEAD
    ch.write_info_txt(path_value=output_dir) # Printing the output dir detailed in the info.txt
=======
    ch.write_info_txt(path_value=output_dir)  # Printing the output dir detailed in the info.txt
>>>>>>> 4b8d3793
<|MERGE_RESOLUTION|>--- conflicted
+++ resolved
@@ -2,12 +2,6 @@
 Modules for creating files or directories
 """
 import os
-<<<<<<< HEAD
-from os import path
-import sctoolbox.checker as ch
-import anndata
-
-=======
 import sctoolbox.checker as ch
 import anndata
 
@@ -15,7 +9,6 @@
 # Do we need this?
 def add_color_set(adata, inplace=True):
     """ Add color set to adata object
->>>>>>> 4b8d3793
 
 def add_color_set(adata, inplace=True):
     """ Add color set to adata object
@@ -118,8 +111,4 @@
     print(f"Output directory is ready: {output_dir}")
 
     # Creating storing information for next
-<<<<<<< HEAD
-    ch.write_info_txt(path_value=output_dir) # Printing the output dir detailed in the info.txt
-=======
-    ch.write_info_txt(path_value=output_dir)  # Printing the output dir detailed in the info.txt
->>>>>>> 4b8d3793
+    ch.write_info_txt(path_value=output_dir)  # Printing the output dir detailed in the info.txt