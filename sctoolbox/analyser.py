--- conflicted
+++ resolved
@@ -270,8 +270,8 @@
     # Compute PCA
     compute_PCA(adata_m, use_highly_variable=use_HVG_PCA, inplace=True)
 
-<<<<<<< HEAD
-    return(ANNDATA)
+    if not inplace:
+        return adata_m
 
 
 def define_PC(anndata):
@@ -305,8 +305,4 @@
     # Adding info in anndata.uns["infoprocess"]
     cr.build_infor(anndata, "PCA_knee_threshold", knee)
 
-    return knee
-=======
-    if not inplace:
-        return adata_m
->>>>>>> 3518edca
+    return knee