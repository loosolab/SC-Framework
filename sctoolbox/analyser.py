# Loading packages
import scanpy as sc
<<<<<<< HEAD
import sys
from sctoolbox.creators import *
from sctoolbox.checker import *
import sctoolbox.annotation as an
=======
import sctoolbox.creators as creators
>>>>>>> 4b8d3793
from fitter import Fitter
import numpy as np
from kneed import KneeLocator

###################################################################################################################


def establishing_cuts(DATA2, INTERVAL, SKEW_VAL, KURTOSIS_NORM, DF_CUTS, PARAM2, CONDI2):  # Ir para analyser.py
    '''
    Defining cutoffs for anndata.obs and anndata.var parameters

    Parameters
    ------------
    DATA2 : pandas.core.series.Series
        Dataset to be have the cutoffs calculated
    INTERVAL : Int or float
        A percentage value from 0 to 1 or 100 to be used to calculate the confidence interval or percentile
    SKEW_VAL : Int
        The skew value of the dataset under evaluated
    KURTOSIS_NORM : Int
        The normalized kurtosis value of the dataset under evaluated
    DF_CUTS : Pandas dataframe
        An empty dataframe with data_to_evaluate, parameters, cutoff and strategy as columns to be filled.
        The rows will be the information of each sample analysed by this function.
    PARAM2 : String
        The name of anndata.obs or anndata.var parameter to be evaluated by this function
    CONDI2 : String
        The name of anndata.obs sample to be evaluated by this function

    Return
    ------------
    Pandas dataframe with cutoffs for each parameter and dataset
    '''
    # Author: Guilherme Valente
    def filling_df_cut(DF_CUTS2, CONDI3, PARAM3, LST_CUTS, LST_DFCUTS_COLS):
<<<<<<< HEAD
        if CONDI3 == None:
=======
        if CONDI3 is None:
>>>>>>> 4b8d3793
            DF_CUTS2 = DF_CUTS2.append({LST_DFCUTS_COLS[0]: "_", LST_DFCUTS_COLS[1]: PARAM3, LST_DFCUTS_COLS[2]: LST_CUTS, LST_DFCUTS_COLS[3]: "filter_genes"}, ignore_index=True)
        else:
            DF_CUTS2 = DF_CUTS2.append({LST_DFCUTS_COLS[0]: CONDI3, LST_DFCUTS_COLS[1]: PARAM3, LST_DFCUTS_COLS[2]: LST_CUTS, LST_DFCUTS_COLS[3]: "filter_cells"}, ignore_index=True)
        return DF_CUTS2

    # Defining the types of distributions to be evaluated and organizing the data
    lst_distr, curves, directions = ["uniform", "expon", "powerlaw", "norm"], ["convex", "concave"], ["increasing", "decreasing"]
    lst_dfcuts_cols, np_data2, lst_data2 = DF_CUTS.columns.tolist(), DATA2.to_numpy(), DATA2.tolist()
    knns = list()

    # This is a normal distribution
    if SKEW_VAL == 0:
<<<<<<< HEAD
        cut_right, cut_left = np.percentile(np_data2, (INTERVAL*100)), np.percentile(np_data2, 100-(INTERVAL*100)) #Percentile
        join_cuts=[cut_right, cut_left]
=======
        cut_right, cut_left = np.percentile(np_data2, (INTERVAL * 100)), np.percentile(np_data2, 100 - (INTERVAL * 100))  # Percentile
        join_cuts = [cut_right, cut_left]
>>>>>>> 4b8d3793
        if 0 in join_cuts:
            join_cuts = [max(join_cuts)]
        df_cutoffs = filling_df_cut(DF_CUTS, CONDI2, PARAM2, join_cuts, lst_dfcuts_cols)

    # This is a mesokurtic skewed distributed (long tail and not sharp)
    elif SKEW_VAL != 0 and KURTOSIS_NORM == 0:
<<<<<<< HEAD
        cut_right, cut_left = np.percentile(np_data2, (INTERVAL*100)), np.percentile(np_data2, 100-(INTERVAL*100)) #Percentile
=======
        cut_right, cut_left = np.percentile(np_data2, (INTERVAL * 100)), np.percentile(np_data2, 100 - (INTERVAL * 100))  # Percentile
>>>>>>> 4b8d3793
        join_cuts = [cut_right, cut_left]
        if 0 in join_cuts:
            join_cuts = [max(join_cuts)]
        df_cutoffs = filling_df_cut(DF_CUTS, CONDI2, PARAM2, join_cuts, lst_dfcuts_cols)

    # This is a skewed distribution (long tail), and platykurtic (not extremely sharp, not so long tail) or leptokurtic (extremely sharp, long tail)
    elif SKEW_VAL != 0 and KURTOSIS_NORM != 0:
        f = Fitter(np_data2, distributions=lst_distr)
        f.fit()
<<<<<<< HEAD
        best_fit = list(f.get_best().keys()) #Finding the best fit
#This is the power law or exponential distributed data
        if  "expon" in best_fit or "powerlaw" in best_fit:
=======
        best_fit = list(f.get_best().keys())  # Finding the best fit

        # This is the power law or exponential distributed data
        if "expon" in best_fit or "powerlaw" in best_fit:
>>>>>>> 4b8d3793
            lst_data2.sort()
            histon2, bins_built = np.histogram(a=lst_data2, bins=int(len(lst_data2) / 100), weights=range(0, len(lst_data2), 1))
            for a in curves:
                for b in directions:
<<<<<<< HEAD
                    knns2 = KneeLocator(x=range(1, len(histon2)+1), y=histon2, curve=a, direction=b)
                    knn2_converted = bins_built[knns2.knee-1].item()
=======
                    knns2 = KneeLocator(x=range(1, len(histon2) + 1), y=histon2, curve=a, direction=b)
                    knn2_converted = bins_built[knns2.knee - 1].item()
>>>>>>> 4b8d3793
                    if knn2_converted > 0:
                        knns.append(knn2_converted)
            kn_selected = [min(knns)]
            df_cutoffs = filling_df_cut(DF_CUTS, CONDI2, PARAM2, kn_selected, lst_dfcuts_cols)

        # This is the skewed shaped but not like exponential nor powerlaw
        else:
<<<<<<< HEAD
            cut_right, cut_left = np.percentile(np_data2, (INTERVAL*100)), np.percentile(np_data2, 100-(INTERVAL*100)) #Percentile
=======
            cut_right, cut_left = np.percentile(np_data2, (INTERVAL * 100)), np.percentile(np_data2, 100 - (INTERVAL * 100))  # Percentile
>>>>>>> 4b8d3793
            join_cuts = [cut_right, cut_left]
            if 0 in join_cuts:
                join_cuts = [max(join_cuts)]
            df_cutoffs = filling_df_cut(DF_CUTS, CONDI2, PARAM2, join_cuts, lst_dfcuts_cols)
    return(df_cutoffs)


def qcmetric_calculator(ANNDATA, control_var=False):
    '''
    Calculating the qc metrics using the Scanpy

    Parameters
    ------------
    ANNDATA : anndata object
        adata object
    control_var : Boolean
        If True, the adata.uns["infoprocess"]["gene_labeled"] will be used in the qc_var to control the metrics calculation
        The qc_var of sc.pp.calculate_qc_metrics will use this variable to control the qc metrics calculation (e.g. "is_mito").
        For details, see qc_vars at https://scanpy.readthedocs.io/en/stable/generated/scanpy.pp.calculate_qc_metrics.html
    '''
<<<<<<< HEAD
    #Author: Guilherme Valente
#Message and others
    m1="pp.calculate_qc_metrics qc_vars: "
    m2="ID_"
    obs_info=['total_counts', 'n_genes_by_counts', 'log1p_total_counts']
    var_info=['n_cells_by_counts', 'mean_counts', 'log1p_mean_counts', 'pct_dropout_by_counts']

    VAR=ANNDATA.uns["infoprocess"]["genes_labeled"]
    if VAR != None:
        qc_metrics = sc.pp.calculate_qc_metrics(adata = ANNDATA, qc_vars = VAR, inplace = False, log1p=True)
=======
    # Author: Guilherme Valente
    # Message and others
    m1 = "pp.calculate_qc_metrics qc_vars: "
    m2 = "ID_"
    obs_info = ['total_counts', 'n_genes_by_counts', 'log1p_total_counts']
    var_info = ['n_cells_by_counts', 'mean_counts', 'log1p_mean_counts', 'pct_dropout_by_counts']

    VAR = ANNDATA.uns["infoprocess"]["genes_labeled"]
    if VAR is not None:
        qc_metrics = sc.pp.calculate_qc_metrics(adata=ANNDATA, qc_vars=VAR, inplace=False, log1p=True)
>>>>>>> 4b8d3793
        for a in VAR:
            obs_info.append('total_counts_' + a)
            obs_info.append('pct_counts_' + a)
    else:
        qc_metrics = sc.pp.calculate_qc_metrics(adata=ANNDATA, inplace=False, log1p=True)

    for a in list(qc_metrics[0].columns.values):
        if a in obs_info:
            ANNDATA.obs[a] = qc_metrics[0][a]
    for a in list(qc_metrics[1].columns.values):
        if a in var_info:
            ANNDATA.var[a] = qc_metrics[1][a]
<<<<<<< HEAD
 #Annotating into anndata.uns["infoprocess"] the qc_var parameter for the sc.pp.calculate_qc_metrics
    build_infor(ANNDATA, m1, VAR)
 #Storing the original counts
=======

    # Annotating into anndata.uns["infoprocess"] the qc_var parameter for the sc.pp.calculate_qc_metrics
    creators.build_infor(ANNDATA, m1, VAR)

    # Storing the original counts
>>>>>>> 4b8d3793
    for a in obs_info:
        go_to_id = ANNDATA.obs[a].sum()
        creators.build_infor(ANNDATA, m2 + "c_" + a, go_to_id)
    for a in var_info:
<<<<<<< HEAD
        go_to_id=ANNDATA.var[a].sum()
        build_infor(ANNDATA, m2 + "g_" + a, go_to_id)
    return(ANNDATA)


def compute_PCA(ANNDATA, use_highly_variable=True):
    '''Compute PCA
    Parameters
    ----------
    ANNDATA : anndata object
        adata object
    use_highly_variable : Boolean. Default : True.
        If true, use highly variable genes to compute PCA

    Return
    ----------
        Anndata with PCA computed
    '''
    #Computing PCA
    print("Computing PCA")
    sc.pp.pca(ANNDATA, use_highly_variable=use_highly_variable)
    #Adding info in anndata.uns["infoprocess"]
    build_infor(ANNDATA, "Scanpy computed PCA", "use_highly_variable= " + str(use_highly_variable))
    return ANNDATA.copy()


def adata_normalize_total(ANNDATA, excl=True):
    '''
    Normalizing the total counts and converting to log
    Parameters
    ==========
    ANNDATA : anndata object
        adata object
    excl : Boolean. Default : True
        Decision to exclude highly expressed genes (HEG) from normalization
    Return
    ==========
        Anndata with expression values normalized and log converted
    '''
    #Author : Guilherme Valente
#Normalizing and logaritimyzing
    print("Normalizing the data and converting to log")
    sc.pp.normalize_total(ANNDATA, exclude_highly_expressed=excl)
    sc.pp.log1p(ANNDATA)
#Adding info in anndata.uns["infoprocess"]
    build_infor(ANNDATA, "Scanpy normalization", "exclude_highly_expressed= " + str(excl))
    return ANNDATA.copy()


def run_PCA(ANNDATA, exclude_HEG = True, use_HVG_PCA = True):
    '''Defining the ideal number of highly variable genes (HGV) and annotate them.
    Parameters
    ==========
    ANNDATA : anndata object
        adata object
    exclude_HEG : Boolean. Default : True
        If True, highly expressed genes (HEG) will be not considered in the normalization
    use_HVG_PCA : Boolean. Boolean. Default: True
        If true, highly variable genes (HVG) will be also considered to calculate PCA
    Return
    ==========
        Anndata with expression values normalized and log converted and PCA computed
    '''
#Author : Guilherme Valente
    
#TODO check if user inserted True or False for exclude_HEG and use_HVG_PCA
    
#Normalization and converting to log
    adata_normalize_total(ANNDATA, exclude_HEG)
#Annotate highly variable genes
    an.annot_HVG(ANNDATA)
#Compute PCA
    compute_PCA(ANNDATA, use_highly_variable=use_HVG_PCA)
#Returning
    return ANNDATA.copy()
=======
        go_to_id = ANNDATA.var[a].sum()
        creators.build_infor(ANNDATA, m2 + "g_" + a, go_to_id)

    return(ANNDATA)
>>>>>>> 4b8d3793
<|MERGE_RESOLUTION|>--- conflicted
+++ resolved
@@ -1,13 +1,6 @@
 # Loading packages
 import scanpy as sc
-<<<<<<< HEAD
-import sys
-from sctoolbox.creators import *
-from sctoolbox.checker import *
-import sctoolbox.annotation as an
-=======
 import sctoolbox.creators as creators
->>>>>>> 4b8d3793
 from fitter import Fitter
 import numpy as np
 from kneed import KneeLocator
@@ -43,11 +36,7 @@
     '''
     # Author: Guilherme Valente
     def filling_df_cut(DF_CUTS2, CONDI3, PARAM3, LST_CUTS, LST_DFCUTS_COLS):
-<<<<<<< HEAD
-        if CONDI3 == None:
-=======
         if CONDI3 is None:
->>>>>>> 4b8d3793
             DF_CUTS2 = DF_CUTS2.append({LST_DFCUTS_COLS[0]: "_", LST_DFCUTS_COLS[1]: PARAM3, LST_DFCUTS_COLS[2]: LST_CUTS, LST_DFCUTS_COLS[3]: "filter_genes"}, ignore_index=True)
         else:
             DF_CUTS2 = DF_CUTS2.append({LST_DFCUTS_COLS[0]: CONDI3, LST_DFCUTS_COLS[1]: PARAM3, LST_DFCUTS_COLS[2]: LST_CUTS, LST_DFCUTS_COLS[3]: "filter_cells"}, ignore_index=True)
@@ -60,54 +49,34 @@
 
     # This is a normal distribution
     if SKEW_VAL == 0:
-<<<<<<< HEAD
-        cut_right, cut_left = np.percentile(np_data2, (INTERVAL*100)), np.percentile(np_data2, 100-(INTERVAL*100)) #Percentile
-        join_cuts=[cut_right, cut_left]
-=======
         cut_right, cut_left = np.percentile(np_data2, (INTERVAL * 100)), np.percentile(np_data2, 100 - (INTERVAL * 100))  # Percentile
-        join_cuts = [cut_right, cut_left]
->>>>>>> 4b8d3793
-        if 0 in join_cuts:
-            join_cuts = [max(join_cuts)]
-        df_cutoffs = filling_df_cut(DF_CUTS, CONDI2, PARAM2, join_cuts, lst_dfcuts_cols)
-
-    # This is a mesokurtic skewed distributed (long tail and not sharp)
-    elif SKEW_VAL != 0 and KURTOSIS_NORM == 0:
-<<<<<<< HEAD
-        cut_right, cut_left = np.percentile(np_data2, (INTERVAL*100)), np.percentile(np_data2, 100-(INTERVAL*100)) #Percentile
-=======
-        cut_right, cut_left = np.percentile(np_data2, (INTERVAL * 100)), np.percentile(np_data2, 100 - (INTERVAL * 100))  # Percentile
->>>>>>> 4b8d3793
         join_cuts = [cut_right, cut_left]
         if 0 in join_cuts:
             join_cuts = [max(join_cuts)]
         df_cutoffs = filling_df_cut(DF_CUTS, CONDI2, PARAM2, join_cuts, lst_dfcuts_cols)
 
+    # This is a mesokurtic skewed distributed (long tail and not sharp)
+    elif SKEW_VAL != 0 and KURTOSIS_NORM == 0:
+        cut_right, cut_left = np.percentile(np_data2, (INTERVAL * 100)), np.percentile(np_data2, 100 - (INTERVAL * 100))  # Percentile
+        join_cuts = [cut_right, cut_left]
+        if 0 in join_cuts:
+            join_cuts = [max(join_cuts)]
+        df_cutoffs = filling_df_cut(DF_CUTS, CONDI2, PARAM2, join_cuts, lst_dfcuts_cols)
+
     # This is a skewed distribution (long tail), and platykurtic (not extremely sharp, not so long tail) or leptokurtic (extremely sharp, long tail)
     elif SKEW_VAL != 0 and KURTOSIS_NORM != 0:
         f = Fitter(np_data2, distributions=lst_distr)
         f.fit()
-<<<<<<< HEAD
-        best_fit = list(f.get_best().keys()) #Finding the best fit
-#This is the power law or exponential distributed data
-        if  "expon" in best_fit or "powerlaw" in best_fit:
-=======
         best_fit = list(f.get_best().keys())  # Finding the best fit
 
         # This is the power law or exponential distributed data
         if "expon" in best_fit or "powerlaw" in best_fit:
->>>>>>> 4b8d3793
             lst_data2.sort()
             histon2, bins_built = np.histogram(a=lst_data2, bins=int(len(lst_data2) / 100), weights=range(0, len(lst_data2), 1))
             for a in curves:
                 for b in directions:
-<<<<<<< HEAD
-                    knns2 = KneeLocator(x=range(1, len(histon2)+1), y=histon2, curve=a, direction=b)
-                    knn2_converted = bins_built[knns2.knee-1].item()
-=======
                     knns2 = KneeLocator(x=range(1, len(histon2) + 1), y=histon2, curve=a, direction=b)
                     knn2_converted = bins_built[knns2.knee - 1].item()
->>>>>>> 4b8d3793
                     if knn2_converted > 0:
                         knns.append(knn2_converted)
             kn_selected = [min(knns)]
@@ -115,11 +84,7 @@
 
         # This is the skewed shaped but not like exponential nor powerlaw
         else:
-<<<<<<< HEAD
-            cut_right, cut_left = np.percentile(np_data2, (INTERVAL*100)), np.percentile(np_data2, 100-(INTERVAL*100)) #Percentile
-=======
             cut_right, cut_left = np.percentile(np_data2, (INTERVAL * 100)), np.percentile(np_data2, 100 - (INTERVAL * 100))  # Percentile
->>>>>>> 4b8d3793
             join_cuts = [cut_right, cut_left]
             if 0 in join_cuts:
                 join_cuts = [max(join_cuts)]
@@ -140,18 +105,6 @@
         The qc_var of sc.pp.calculate_qc_metrics will use this variable to control the qc metrics calculation (e.g. "is_mito").
         For details, see qc_vars at https://scanpy.readthedocs.io/en/stable/generated/scanpy.pp.calculate_qc_metrics.html
     '''
-<<<<<<< HEAD
-    #Author: Guilherme Valente
-#Message and others
-    m1="pp.calculate_qc_metrics qc_vars: "
-    m2="ID_"
-    obs_info=['total_counts', 'n_genes_by_counts', 'log1p_total_counts']
-    var_info=['n_cells_by_counts', 'mean_counts', 'log1p_mean_counts', 'pct_dropout_by_counts']
-
-    VAR=ANNDATA.uns["infoprocess"]["genes_labeled"]
-    if VAR != None:
-        qc_metrics = sc.pp.calculate_qc_metrics(adata = ANNDATA, qc_vars = VAR, inplace = False, log1p=True)
-=======
     # Author: Guilherme Valente
     # Message and others
     m1 = "pp.calculate_qc_metrics qc_vars: "
@@ -162,7 +115,6 @@
     VAR = ANNDATA.uns["infoprocess"]["genes_labeled"]
     if VAR is not None:
         qc_metrics = sc.pp.calculate_qc_metrics(adata=ANNDATA, qc_vars=VAR, inplace=False, log1p=True)
->>>>>>> 4b8d3793
         for a in VAR:
             obs_info.append('total_counts_' + a)
             obs_info.append('pct_counts_' + a)
@@ -175,24 +127,18 @@
     for a in list(qc_metrics[1].columns.values):
         if a in var_info:
             ANNDATA.var[a] = qc_metrics[1][a]
-<<<<<<< HEAD
- #Annotating into anndata.uns["infoprocess"] the qc_var parameter for the sc.pp.calculate_qc_metrics
-    build_infor(ANNDATA, m1, VAR)
- #Storing the original counts
-=======
 
     # Annotating into anndata.uns["infoprocess"] the qc_var parameter for the sc.pp.calculate_qc_metrics
     creators.build_infor(ANNDATA, m1, VAR)
 
     # Storing the original counts
->>>>>>> 4b8d3793
     for a in obs_info:
         go_to_id = ANNDATA.obs[a].sum()
         creators.build_infor(ANNDATA, m2 + "c_" + a, go_to_id)
     for a in var_info:
-<<<<<<< HEAD
-        go_to_id=ANNDATA.var[a].sum()
-        build_infor(ANNDATA, m2 + "g_" + a, go_to_id)
+        go_to_id = ANNDATA.var[a].sum()
+        creators.build_infor(ANNDATA, m2 + "g_" + a, go_to_id)
+
     return(ANNDATA)
 
 
@@ -265,10 +211,4 @@
 #Compute PCA
     compute_PCA(ANNDATA, use_highly_variable=use_HVG_PCA)
 #Returning
-    return ANNDATA.copy()
-=======
-        go_to_id = ANNDATA.var[a].sum()
-        creators.build_infor(ANNDATA, m2 + "g_" + a, go_to_id)
-
-    return(ANNDATA)
->>>>>>> 4b8d3793
+    return ANNDATA.copy()