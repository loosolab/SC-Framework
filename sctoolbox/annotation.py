import pandas as pd


def add_cellxgene_annotation(adata, csv):
<<<<<<< HEAD
	""" Add columns from cellxgene annotation to the adata .obs table.
	
	Parameters
	------------
	adata : anndata object
		The adata object to add annotations to.
	csv : str
		Path to the annotation file from cellxgene containing cell annotation.
		
	Returns
	--------
	None - the annotation is added to adata in place.
	"""
	
	anno_table = pd.read_csv(csv, sep=",", comment='#')
	anno_table.set_index("index", inplace=True)
	anno_name = anno_table.columns[-1]
	adata.obs.loc[anno_table.index, anno_name] = anno_table[anno_name].astype('category')


def annot_HVG(ANNDATA):
    '''
    Annotate highly variable genes
    Parameters
    ----------
    ANNDATA : anndata object
        adata object
    Return
    ----------
        Anndata.var["highly_variable"]
    '''
    #Author : Guilherme Valente
#Messages and others
    repeat, repeat_limit, HVG_list, min_mean=0, 10, list(), 0.0125 #Default for sc.pp.highly_variable_genes

#Finding the highly variable genes
    print("Annotating highy variable genes (HVG)")
    sc.pp.highly_variable_genes(ANNDATA, min_mean=min_mean)
    HVG=sum(ANNDATA.var.highly_variable)
    HVG_list.append(HVG)
    while HVG < 1000 or HVG > 5000: #These 1K and 5K limits were proposed by DOI:10.15252/msb.20188746
        if HVG < 1000:
            min_mean=min_mean/10
        if HVG > 5000:
            min_mean=min_mean*10
        sc.pp.highly_variable_genes(ANNDATA, min_mean=min_mean)
        HVG=sum(ANNDATA.var.highly_variable)
        if HVG == HVG_list[-1]:
            repeat=repeat + 1
        if repeat == repeat_limit:
            break
        HVG_list.append(HVG)
#Adding info in anndata.uns["infoprocess"]
    build_infor(ANNDATA, "Scanpy annotate HVG", "min_mean= " + str(min_mean) + "; Total HVG= " + str(HVG_list[-1]))
    return ANNDATA.copy()
=======
    """ Add columns from cellxgene annotation to the adata .obs table.

    Parameters
    ------------
    adata : anndata object
        The adata object to add annotations to.
    csv : str
        Path to the annotation file from cellxgene containing cell annotation.

    Returns
    --------
    None - the annotation is added to adata in place.
    """

    anno_table = pd.read_csv(csv, sep=",", comment='#')
    anno_table.set_index("index", inplace=True)
    anno_name = anno_table.columns[-1]
    adata.obs.loc[anno_table.index, anno_name] = anno_table[anno_name].astype('category')
>>>>>>> 4b8d3793
<|MERGE_RESOLUTION|>--- conflicted
+++ resolved
@@ -2,63 +2,6 @@
 
 
 def add_cellxgene_annotation(adata, csv):
-<<<<<<< HEAD
-	""" Add columns from cellxgene annotation to the adata .obs table.
-	
-	Parameters
-	------------
-	adata : anndata object
-		The adata object to add annotations to.
-	csv : str
-		Path to the annotation file from cellxgene containing cell annotation.
-		
-	Returns
-	--------
-	None - the annotation is added to adata in place.
-	"""
-	
-	anno_table = pd.read_csv(csv, sep=",", comment='#')
-	anno_table.set_index("index", inplace=True)
-	anno_name = anno_table.columns[-1]
-	adata.obs.loc[anno_table.index, anno_name] = anno_table[anno_name].astype('category')
-
-
-def annot_HVG(ANNDATA):
-    '''
-    Annotate highly variable genes
-    Parameters
-    ----------
-    ANNDATA : anndata object
-        adata object
-    Return
-    ----------
-        Anndata.var["highly_variable"]
-    '''
-    #Author : Guilherme Valente
-#Messages and others
-    repeat, repeat_limit, HVG_list, min_mean=0, 10, list(), 0.0125 #Default for sc.pp.highly_variable_genes
-
-#Finding the highly variable genes
-    print("Annotating highy variable genes (HVG)")
-    sc.pp.highly_variable_genes(ANNDATA, min_mean=min_mean)
-    HVG=sum(ANNDATA.var.highly_variable)
-    HVG_list.append(HVG)
-    while HVG < 1000 or HVG > 5000: #These 1K and 5K limits were proposed by DOI:10.15252/msb.20188746
-        if HVG < 1000:
-            min_mean=min_mean/10
-        if HVG > 5000:
-            min_mean=min_mean*10
-        sc.pp.highly_variable_genes(ANNDATA, min_mean=min_mean)
-        HVG=sum(ANNDATA.var.highly_variable)
-        if HVG == HVG_list[-1]:
-            repeat=repeat + 1
-        if repeat == repeat_limit:
-            break
-        HVG_list.append(HVG)
-#Adding info in anndata.uns["infoprocess"]
-    build_infor(ANNDATA, "Scanpy annotate HVG", "min_mean= " + str(min_mean) + "; Total HVG= " + str(HVG_list[-1]))
-    return ANNDATA.copy()
-=======
     """ Add columns from cellxgene annotation to the adata .obs table.
 
     Parameters
@@ -76,5 +19,4 @@
     anno_table = pd.read_csv(csv, sep=",", comment='#')
     anno_table.set_index("index", inplace=True)
     anno_name = anno_table.columns[-1]
-    adata.obs.loc[anno_table.index, anno_name] = anno_table[anno_name].astype('category')
->>>>>>> 4b8d3793
+    adata.obs.loc[anno_table.index, anno_name] = anno_table[anno_name].astype('category')