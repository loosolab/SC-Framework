"""
Module to assembling anndata objects
"""
import scanpy as sc
import pandas as pd

import os
import glob

from scipy import sparse
from scipy.io import mmread


#######################################################################################################################
#                                ASSEMBLING ANNDATA FOR THE VELOCITY ANALYSIS                                         #
#######################################################################################################################

def from_single_starsolo(path, dtype="filtered"):
    '''
    This will assemble an anndata object from the starsolo folder.

    Parameters
    ----------
    path : str
        Path to the "solo" folder from starsolo.
    dtype : str, optional
        The type of solo data to choose. Must be one of ["raw", "filtered"]. Default: "filtered".
    '''
<<<<<<< HEAD
    # Author : Guilherme Valente
=======
    #Author : Guilherme Valente & Mette Bentsen

    #dtype must be either raw or filtered
    if dtype not in ["raw", "filtered"]:
        raise ValueError("dtype must be either 'raw' or 'filtered'")
>>>>>>> 93faa010

    # Establish which directory to look for data in
    genedir = os.path.join(path, "Gene", dtype)
    velodir = os.path.join(path, "Velocyto", dtype)
    for path in [genedir, velodir]:
        if not os.path.exists(path):
            raise FileNotFoundError(f"The path to the data does not exist: {path}")

    # File paths for different elements
    matrix_f = os.path.join(genedir, 'matrix.mtx')
    barcodes_f = os.path.join(genedir, "barcodes.tsv")
    genes_f = os.path.join(genedir, "genes.tsv")
    spliced_f = os.path.join(velodir, 'spliced.mtx')
    unspliced_f = os.path.join(velodir, 'unspliced.mtx')
    ambiguous_f = os.path.join(velodir, 'ambiguous.mtx')

<<<<<<< HEAD
    # TODO: #Check whether files are present
=======
    #Check whether files are present
    for f in [matrix_f, barcodes_f, genes_f, spliced_f, unspliced_f, ambiguous_f]:
        if not os.path.exists(f):
            raise FileNotFoundError(f"File '{f}' was not found. Please check that path contains the full output of starsolo.")
>>>>>>> 93faa010

    # Setup main adata object from matrix/barcodes/genes
    print("Setting up adata from solo files")
    adata = from_single_mtx(matrix_f, barcodes_f, genes_f, is_10X=False)
    adata.var.columns = ["gene", "type"]  # specific to the starsolo format
    for col in adata.obs.columns:
        adata.var[col] = adata.var[col].astype("category")

    # Add in velocity information
    print("Adding velocity information from spliced/unspliced/ambiguous")
    spliced = sparse.csr_matrix(mmread(spliced_f).transpose())
    unspliced = sparse.csr_matrix(mmread(unspliced_f).transpose())
    ambiguous = sparse.csr_matrix(mmread(ambiguous_f).transpose())

    adata.layers["spliced"] = spliced
    adata.layers["unspliced"] = unspliced
    adata.layers["ambiguous"] = ambiguous

    return adata


def from_quant(path, configuration=[], use_samples=None, dtype="filtered"):
    '''
    Assemble an adata object from data in the 'quant' folder of the snakemake pipeline.

    Parameters
    -----------
    path : str
        The directory where the quant folder from snakemake preprocessing is located.
    configuration : list
        Configurations to setup the samples for anndata assembling. It must containg the sample, the word used in snakemake to assign the condition, and the condition, e.g., sample1:condition:room_air
    use_samples : list or None
        List of samples to use. If None, all samples will be used.
    dtype : str, optional
        The type of Solo data to choose. The options are 'raw' or 'filtered'. Default: filtered.
    '''
    # Author : Guilherme Valente

    # TODO: test that quant folder is existing

    # Collect configuration into a dictionary
    config_dict = {}
    if configuration is not None:
        for string in configuration:
            sample, condition, condition_name = string.split(":")

            if sample not in config_dict:
                config_dict[sample] = {}
            config_dict[sample][condition] = condition_name

    # Establishing which samples to use for assembly
    sample_dirs = glob.glob(os.path.join(path, "*"))
    sample_names = [os.path.basename(x) for x in sample_dirs]
    print(f"Found samples: {sample_names}")

    # Subset to use_samples if they are provided
    if use_samples is not None:
        idx = [i for i, sample in enumerate(sample_names) if sample in use_samples]
        sample_names = [sample_names[i] for i in idx]
        sample_dirs = [sample_dirs[i] for i in idx]

        print(f"Using samples: {sample_names}")
        if len(sample_names) == 0:
            raise ValueError("None of the given 'use_samples' match the samples found in the directory.")

    # Assembling from different samples:
    adata_list = []
    for sample_name, sample_dir in zip(sample_names, sample_dirs):

        print(f"Assembling sample '{sample_name}'")
        solo_dir = os.path.join(sample_dir, "solo")
        adata = from_single_starsolo(solo_dir, dtype=dtype)

        # Make barcode index unique
        adata.obs.index = adata.obs.index + "-" + sample_name
        adata.obs["sample"] = sample_name

        # Add additional information from configuration
        if sample_name in config_dict:
            for key in config_dict[sample_name]:
                adata.obs[key] = config_dict[sample_name][key]
                adata.obs[key] = adata.obs[key].astype("category")

        adata_list.append(adata)

    # Concatenating the adata objects
    print("Concatenating anndata objects")
    adata = adata_list[0].concatenate(adata_list[1:], join="outer")

    return adata


#######################################################################################################################
#                                   CONVERTING FROM MTX+TSV/CSV TO ANNDATA OBJECT                                     #
#######################################################################################################################

def from_single_mtx(mtx, barcodes, genes, is_10X=True, transpose=True, barcode_index=0, genes_index=0, delimiter="\t", **kwargs):
    ''' Building adata object from single mtx and two tsv/csv files

    Parameter:
    ----------
    mtx : string
        Path to the mtx file (.mtx)
    barcodes : string
        Path to cell label file (.obs)
    genes : string
        Path to gene label file (.var)
    is_10X : boolean
        Set True if mtx file contains 10X data
    transpose : boolean
        Set True to transpose mtx matrix
    barcode_index : int
        Column which contains the cell barcodes (Default: 0 -> Takes first column)
    genes_index : int
        Column h contains the gene IDs (Default: 0 -> Takes first column)
    delimiter : string
        delimiter of genes and barcodes table
    **kwargs : additional arguments
        Contains additional arguments for scanpy.read_10x_mtx method

    returns
    -------
    anndata object containing the mtx matrix, gene and cell labels
    '''
    # Read mtx file
    if is_10X:
        adata = sc.read_10x_mtx(path=mtx, **kwargs)
    else:
        adata = sc.read_mtx(filename=mtx, dtype='float32')

    # Transpose matrix if necessary
    if transpose:
        adata = adata.transpose()

    # Read in gene and cell annotation
    barcode_csv = pd.read_csv(barcodes, header=None, index_col=barcode_index, delimiter=delimiter)
    barcode_csv.index.names = ['index']
    barcode_csv.columns = [str(c) for c in barcode_csv.columns]  # convert to string
    genes_csv = pd.read_csv(genes, header=None, index_col=genes_index, delimiter=delimiter)
    genes_csv.index.names = ['index']
    genes_csv.columns = [str(c) for c in genes_csv.columns]  # convert to string

    # Test if they are unique
    if not barcode_csv.index.is_unique:
        raise ValueError("Barcode index column does not contain unique values")
    if not genes_csv.index.is_unique:
        raise ValueError("Genes index column does not contain unique values")

    # Add tables to anndata object
    adata.obs = barcode_csv
    adata.var = genes_csv

    return adata


def from_mtx(mtx, barcodes, genes, **kwargs):
    '''
    Building adata object from list of mtx, barcodes and genes files

    Parameter:
    ----------
    mtx : list
        List of paths to mtx files
    barcodes : list
        List of paths to cell barcode files
    genes : list
        List of paths to gene label files
    is_10X : boolean
        Set True if mtx file contains 10X data
    transpose : boolean
        Set True to transpose mtx matrix
    barcode_index : int
        Column which contains the cell barcodes (Default: 0 -> Takes first column)
    genes_index : int
        Column h contains the gene IDs (Default: 0 -> Takes first column)
    delimiter : string
        delimiter of genes and barcodes table
    **kwargs : additional arguments
        Contains additional arguments for scanpy.read_10x_mtx method

    returns:
    --------
    merged anndata object containing the mtx matrix, gene and cell labels
    '''

    adata_objects = [from_single_mtx(m, barcodes[i], genes[i], **kwargs) for i, m in enumerate(mtx)]

    if len(adata_objects) > 1:
        adata = adata_objects[0].concatenate(*adata_objects[1:], join="outer")
    else:
        adata = adata_objects[0]

    return adata<|MERGE_RESOLUTION|>--- conflicted
+++ resolved
@@ -26,15 +26,11 @@
     dtype : str, optional
         The type of solo data to choose. Must be one of ["raw", "filtered"]. Default: "filtered".
     '''
-<<<<<<< HEAD
-    # Author : Guilherme Valente
-=======
     #Author : Guilherme Valente & Mette Bentsen
 
     #dtype must be either raw or filtered
     if dtype not in ["raw", "filtered"]:
         raise ValueError("dtype must be either 'raw' or 'filtered'")
->>>>>>> 93faa010
 
     # Establish which directory to look for data in
     genedir = os.path.join(path, "Gene", dtype)
@@ -51,14 +47,10 @@
     unspliced_f = os.path.join(velodir, 'unspliced.mtx')
     ambiguous_f = os.path.join(velodir, 'ambiguous.mtx')
 
-<<<<<<< HEAD
-    # TODO: #Check whether files are present
-=======
     #Check whether files are present
     for f in [matrix_f, barcodes_f, genes_f, spliced_f, unspliced_f, ambiguous_f]:
         if not os.path.exists(f):
             raise FileNotFoundError(f"File '{f}' was not found. Please check that path contains the full output of starsolo.")
->>>>>>> 93faa010
 
     # Setup main adata object from matrix/barcodes/genes
     print("Setting up adata from solo files")
