--- conflicted
+++ resolved
@@ -55,11 +55,7 @@
 
     # Setup main adata object from matrix/barcodes/genes
     print("Setting up adata from solo files")
-<<<<<<< HEAD
-    adata = from_single_mtx(matrix_f, barcodes_f, genes_f)
-=======
     adata = from_single_mtx(matrix_f, barcodes_f, genes_f, header=header)
->>>>>>> e2ea8e49
     adata.var.columns = ["gene", "type"]  # specific to the starsolo format
 
     # Add in velocity information
@@ -150,11 +146,7 @@
 #                                   CONVERTING FROM MTX+TSV/CSV TO ANNDATA OBJECT                                     #
 #######################################################################################################################
 
-<<<<<<< HEAD
-def from_single_mtx(mtx, barcodes, genes, transpose=True, barcode_index=0, genes_index=0, delimiter="\t", **kwargs):
-=======
 def from_single_mtx(mtx, barcodes, genes, transpose=True, header='infer', barcode_index=0, genes_index=0, delimiter="\t", **kwargs):
->>>>>>> e2ea8e49
     ''' Building adata object from single mtx and two tsv/csv files
 
     Parameters
@@ -220,14 +212,6 @@
 
     Parameters
     ----------
-<<<<<<< HEAD
-    mtx : list
-        List of paths to mtx files
-    barcodes : list
-        List of paths to cell barcode files
-    genes : list
-        List of paths to gene label files
-=======
     path: string
         Path to data files
     mtx : string, optional
@@ -238,7 +222,6 @@
         String for glob to find gene label files. Default: '*_genes.tsv*'
     barcode_index : int
         Column which contains the cell barcodes. Default: 0 -> Takes first column
->>>>>>> e2ea8e49
     transpose : boolean
         Set True to transpose mtx matrix
     barcode_index : int
