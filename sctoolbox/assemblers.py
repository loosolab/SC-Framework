"""
Module to assembling anndata objects
"""
import scanpy as sc
import pandas as pd
<<<<<<< HEAD
=======

>>>>>>> 4b8d3793
import os
import glob
from scipy import sparse
from scipy.io import mmread


<<<<<<< HEAD
# ASSEMBLING ANNDATA FOR THE VELOCITY ANALYSIS

=======
#######################################################################################################################
#                                ASSEMBLING ANNDATA FOR THE VELOCITY ANALYSIS                                         #
#######################################################################################################################
>>>>>>> 4b8d3793

def from_single_starsolo(path, dtype="filtered"):
    '''
    This will assemble an anndata object from the starsolo folder.

    Parameters
    ----------
    path : str
        Path to the "solo" folder from starsolo.
    dtype : str, optional
        The type of solo data to choose. Must be one of ["raw", "filtered"]. Default: "filtered".
    '''
    # Author : Guilherme Valente & Mette Bentsen

    # dtype must be either raw or filtered
    if dtype not in ["raw", "filtered"]:
        raise ValueError("dtype must be either 'raw' or 'filtered'")

    # Establish which directory to look for data in
    genedir = os.path.join(path, "Gene", dtype)
    velodir = os.path.join(path, "Velocyto", dtype)
    for path in [genedir, velodir]:
        if not os.path.exists(path):
            raise FileNotFoundError(f"The path to the data does not exist: {path}")

    # File paths for different elements
    matrix_f = os.path.join(genedir, 'matrix.mtx')
    barcodes_f = os.path.join(genedir, "barcodes.tsv")
    genes_f = os.path.join(genedir, "genes.tsv")
    spliced_f = os.path.join(velodir, 'spliced.mtx')
    unspliced_f = os.path.join(velodir, 'unspliced.mtx')
    ambiguous_f = os.path.join(velodir, 'ambiguous.mtx')

    # Check whether files are present
    for f in [matrix_f, barcodes_f, genes_f, spliced_f, unspliced_f, ambiguous_f]:
        if not os.path.exists(f):
            raise FileNotFoundError(f"File '{f}' was not found. Please check that path contains the full output of starsolo.")

    # Setup main adata object from matrix/barcodes/genes
    print("Setting up adata from solo files")
    adata = from_single_mtx(matrix_f, barcodes_f, genes_f, is_10X=False)
    adata.var.columns = ["gene", "type"]  # specific to the starsolo format
    for col in adata.obs.columns:
        adata.var[col] = adata.var[col].astype("category")

    # Add in velocity information
    print("Adding velocity information from spliced/unspliced/ambiguous")
    spliced = sparse.csr_matrix(mmread(spliced_f).transpose())
    unspliced = sparse.csr_matrix(mmread(unspliced_f).transpose())
    ambiguous = sparse.csr_matrix(mmread(ambiguous_f).transpose())

    adata.layers["spliced"] = spliced
    adata.layers["unspliced"] = unspliced
    adata.layers["ambiguous"] = ambiguous

    return adata


def from_quant(path, configuration=[], use_samples=None, dtype="filtered"):
    '''
    Assemble an adata object from data in the 'quant' folder of the snakemake pipeline.

    Parameters
    -----------
    path : str
        The directory where the quant folder from snakemake preprocessing is located.
    configuration : list
        Configurations to setup the samples for anndata assembling. It must containg the sample, the word used in snakemake to assign the condition, and the condition, e.g., sample1:condition:room_air
    use_samples : list or None
        List of samples to use. If None, all samples will be used.
    dtype : str, optional
        The type of Solo data to choose. The options are 'raw' or 'filtered'. Default: filtered.
    '''
    # Author : Guilherme Valente
<<<<<<< HEAD

    # TODO: test that quant folder is existing

    #Collect configuration into a dictionary
=======

    # TODO: test that quant folder is existing

    # Collect configuration into a dictionary
>>>>>>> 4b8d3793
    config_dict = {}
    if configuration is not None:
        for string in configuration:
            sample, condition, condition_name = string.split(":")

            if sample not in config_dict:
                config_dict[sample] = {}
            config_dict[sample][condition] = condition_name

    # Establishing which samples to use for assembly
    sample_dirs = glob.glob(os.path.join(path, "*"))
    sample_names = [os.path.basename(x) for x in sample_dirs]
    print(f"Found samples: {sample_names}")

    # Subset to use_samples if they are provided
    if use_samples is not None:
        idx = [i for i, sample in enumerate(sample_names) if sample in use_samples]
        sample_names = [sample_names[i] for i in idx]
        sample_dirs = [sample_dirs[i] for i in idx]

        print(f"Using samples: {sample_names}")
        if len(sample_names) == 0:
            raise ValueError("None of the given 'use_samples' match the samples found in the directory.")

    # Assembling from different samples:
    adata_list = []
    for sample_name, sample_dir in zip(sample_names, sample_dirs):

        print(f"Assembling sample '{sample_name}'")
        solo_dir = os.path.join(sample_dir, "solo")
        adata = from_single_starsolo(solo_dir, dtype=dtype)

        # Make barcode index unique
        adata.obs.index = adata.obs.index + "-" + sample_name
        adata.obs["sample"] = sample_name
<<<<<<< HEAD
        
=======

>>>>>>> 4b8d3793
        # Add additional information from configuration
        if sample_name in config_dict:
            for key in config_dict[sample_name]:
                adata.obs[key] = config_dict[sample_name][key]
                adata.obs[key] = adata.obs[key].astype("category")

        adata_list.append(adata)

    # Concatenating the adata objects
    print("Concatenating anndata objects")
    adata = adata_list[0].concatenate(adata_list[1:], join="outer")

    return adata


<<<<<<< HEAD
# CONVERTING FROM MTX+TSV/CSV TO ANNDATA OBJECT


def from_single_mtx(mtx, barcodes, genes, is_10X=True, transpose=True, barcode_index=0, genes_index=0, delimiter="\t", **kwargs):
    ''' Building adata object from single mtx and two tsv/csv files
=======
#######################################################################################################################
#                                   CONVERTING FROM MTX+TSV/CSV TO ANNDATA OBJECT                                     #
#######################################################################################################################

def from_single_mtx(mtx, barcodes, genes, is_10X=True, transpose=True, barcode_index=0, genes_index=0, delimiter="\t", **kwargs):
    ''' Building adata object from single mtx and two tsv/csv files

>>>>>>> 4b8d3793
    Parameters
    ----------
    mtx : string
        Path to the mtx file (.mtx)
    barcodes : string
        Path to cell label file (.obs)
    genes : string
        Path to gene label file (.var)
    is_10X : boolean
        Set True if mtx file contains 10X data
    transpose : boolean
        Set True to transpose mtx matrix
    barcode_index : int
        Column which contains the cell barcodes (Default: 0 -> Takes first column)
    genes_index : int
        Column h contains the gene IDs (Default: 0 -> Takes first column)
    delimiter : string
        delimiter of genes and barcodes table
    **kwargs : additional arguments
        Contains additional arguments for scanpy.read_10x_mtx method

    Returns
    -------
    anndata object containing the mtx matrix, gene and cell labels
    '''
<<<<<<< HEAD

    ### Read mtx file ###
=======
    # Read mtx file
>>>>>>> 4b8d3793
    if is_10X:
        adata = sc.read_10x_mtx(path=mtx, **kwargs)
    else:
        adata = sc.read_mtx(filename=mtx, dtype='float32')

<<<<<<< HEAD
    ### Transpose matrix if necessary ###
    if transpose:
        adata = adata.transpose()

    ### Read in gene and cell annotation ###
=======
    # Transpose matrix if necessary
    if transpose:
        adata = adata.transpose()

    # Read in gene and cell annotation
>>>>>>> 4b8d3793
    barcode_csv = pd.read_csv(barcodes, header=None, index_col=barcode_index, delimiter=delimiter)
    barcode_csv.index.names = ['index']
    barcode_csv.columns = [str(c) for c in barcode_csv.columns]  # convert to string
    genes_csv = pd.read_csv(genes, header=None, index_col=genes_index, delimiter=delimiter)
    genes_csv.index.names = ['index']
<<<<<<< HEAD
    genes_csv.columns = [str(c) for c in genes_csv.columns] #convert to string

    ### Test if they are unique ###
=======
    genes_csv.columns = [str(c) for c in genes_csv.columns]  # convert to string

    # Test if they are unique
>>>>>>> 4b8d3793
    if not barcode_csv.index.is_unique:
        raise ValueError("Barcode index column does not contain unique values")
    if not genes_csv.index.is_unique:
        raise ValueError("Genes index column does not contain unique values")

<<<<<<< HEAD
    ### Add tables to anndata object ###
    adata.obs = barcode_csv
    adata.var = genes_csv

    return(adata)


def from_mtx(mtx, barcodes, genes, **kwargs):
    '''Building adata object from list of mtx, barcodes and genes files
=======
    # Add tables to anndata object
    adata.obs = barcode_csv
    adata.var = genes_csv

    return adata


def from_mtx(mtx, barcodes, genes, **kwargs):
    '''
    Building adata object from list of mtx, barcodes and genes files

>>>>>>> 4b8d3793
    Parameters
    ----------
    mtx : list
        List of paths to mtx files
    barcodes : list
        List of paths to cell barcode files
    genes : list
        List of paths to gene label files
    is_10X : boolean
        Set True if mtx file contains 10X data
    transpose : boolean
        Set True to transpose mtx matrix
    barcode_index : int
        Column which contains the cell barcodes (Default: 0 -> Takes first column)
    genes_index : int
        Column h contains the gene IDs (Default: 0 -> Takes first column)
    delimiter : string
        delimiter of genes and barcodes table
    **kwargs : additional arguments
        Contains additional arguments for scanpy.read_10x_mtx method

    Returns
    --------
    merged anndata object containing the mtx matrix, gene and cell labels
    '''
<<<<<<< HEAD
    adata_objects = [from_single_mtx(m, barcodes[i], genes[i], **kwargs) for i,m in enumerate(mtx)]
    if len(adata_objects) > 1:
        adata = adata_objects[0].concatenate(*adata_objects[1:], join = "outer")
=======

    adata_objects = [from_single_mtx(m, barcodes[i], genes[i], **kwargs) for i, m in enumerate(mtx)]

    if len(adata_objects) > 1:
        adata = adata_objects[0].concatenate(*adata_objects[1:], join="outer")
>>>>>>> 4b8d3793
    else:
        adata = adata_objects[0]

    return adata<|MERGE_RESOLUTION|>--- conflicted
+++ resolved
@@ -3,24 +3,16 @@
 """
 import scanpy as sc
 import pandas as pd
-<<<<<<< HEAD
-=======
-
->>>>>>> 4b8d3793
+
 import os
 import glob
 from scipy import sparse
 from scipy.io import mmread
 
 
-<<<<<<< HEAD
-# ASSEMBLING ANNDATA FOR THE VELOCITY ANALYSIS
-
-=======
 #######################################################################################################################
 #                                ASSEMBLING ANNDATA FOR THE VELOCITY ANALYSIS                                         #
 #######################################################################################################################
->>>>>>> 4b8d3793
 
 def from_single_starsolo(path, dtype="filtered"):
     '''
@@ -95,17 +87,10 @@
         The type of Solo data to choose. The options are 'raw' or 'filtered'. Default: filtered.
     '''
     # Author : Guilherme Valente
-<<<<<<< HEAD
 
     # TODO: test that quant folder is existing
 
-    #Collect configuration into a dictionary
-=======
-
-    # TODO: test that quant folder is existing
-
     # Collect configuration into a dictionary
->>>>>>> 4b8d3793
     config_dict = {}
     if configuration is not None:
         for string in configuration:
@@ -141,11 +126,7 @@
         # Make barcode index unique
         adata.obs.index = adata.obs.index + "-" + sample_name
         adata.obs["sample"] = sample_name
-<<<<<<< HEAD
-        
-=======
-
->>>>>>> 4b8d3793
+
         # Add additional information from configuration
         if sample_name in config_dict:
             for key in config_dict[sample_name]:
@@ -161,21 +142,13 @@
     return adata
 
 
-<<<<<<< HEAD
-# CONVERTING FROM MTX+TSV/CSV TO ANNDATA OBJECT
-
+#######################################################################################################################
+#                                   CONVERTING FROM MTX+TSV/CSV TO ANNDATA OBJECT                                     #
+#######################################################################################################################
 
 def from_single_mtx(mtx, barcodes, genes, is_10X=True, transpose=True, barcode_index=0, genes_index=0, delimiter="\t", **kwargs):
     ''' Building adata object from single mtx and two tsv/csv files
-=======
-#######################################################################################################################
-#                                   CONVERTING FROM MTX+TSV/CSV TO ANNDATA OBJECT                                     #
-#######################################################################################################################
-
-def from_single_mtx(mtx, barcodes, genes, is_10X=True, transpose=True, barcode_index=0, genes_index=0, delimiter="\t", **kwargs):
-    ''' Building adata object from single mtx and two tsv/csv files
-
->>>>>>> 4b8d3793
+
     Parameters
     ----------
     mtx : string
@@ -201,60 +174,30 @@
     -------
     anndata object containing the mtx matrix, gene and cell labels
     '''
-<<<<<<< HEAD
-
-    ### Read mtx file ###
-=======
     # Read mtx file
->>>>>>> 4b8d3793
     if is_10X:
         adata = sc.read_10x_mtx(path=mtx, **kwargs)
     else:
         adata = sc.read_mtx(filename=mtx, dtype='float32')
 
-<<<<<<< HEAD
-    ### Transpose matrix if necessary ###
-    if transpose:
-        adata = adata.transpose()
-
-    ### Read in gene and cell annotation ###
-=======
     # Transpose matrix if necessary
     if transpose:
         adata = adata.transpose()
 
     # Read in gene and cell annotation
->>>>>>> 4b8d3793
     barcode_csv = pd.read_csv(barcodes, header=None, index_col=barcode_index, delimiter=delimiter)
     barcode_csv.index.names = ['index']
     barcode_csv.columns = [str(c) for c in barcode_csv.columns]  # convert to string
     genes_csv = pd.read_csv(genes, header=None, index_col=genes_index, delimiter=delimiter)
     genes_csv.index.names = ['index']
-<<<<<<< HEAD
-    genes_csv.columns = [str(c) for c in genes_csv.columns] #convert to string
-
-    ### Test if they are unique ###
-=======
     genes_csv.columns = [str(c) for c in genes_csv.columns]  # convert to string
 
     # Test if they are unique
->>>>>>> 4b8d3793
     if not barcode_csv.index.is_unique:
         raise ValueError("Barcode index column does not contain unique values")
     if not genes_csv.index.is_unique:
         raise ValueError("Genes index column does not contain unique values")
 
-<<<<<<< HEAD
-    ### Add tables to anndata object ###
-    adata.obs = barcode_csv
-    adata.var = genes_csv
-
-    return(adata)
-
-
-def from_mtx(mtx, barcodes, genes, **kwargs):
-    '''Building adata object from list of mtx, barcodes and genes files
-=======
     # Add tables to anndata object
     adata.obs = barcode_csv
     adata.var = genes_csv
@@ -266,7 +209,6 @@
     '''
     Building adata object from list of mtx, barcodes and genes files
 
->>>>>>> 4b8d3793
     Parameters
     ----------
     mtx : list
@@ -292,17 +234,11 @@
     --------
     merged anndata object containing the mtx matrix, gene and cell labels
     '''
-<<<<<<< HEAD
-    adata_objects = [from_single_mtx(m, barcodes[i], genes[i], **kwargs) for i,m in enumerate(mtx)]
-    if len(adata_objects) > 1:
-        adata = adata_objects[0].concatenate(*adata_objects[1:], join = "outer")
-=======
 
     adata_objects = [from_single_mtx(m, barcodes[i], genes[i], **kwargs) for i, m in enumerate(mtx)]
 
     if len(adata_objects) > 1:
         adata = adata_objects[0].concatenate(*adata_objects[1:], join="outer")
->>>>>>> 4b8d3793
     else:
         adata = adata_objects[0]
 
