"""
Module to assembling anndata objects
"""
import sctoolbox.checker as ch
import sctoolbox.creators as cr

import scanpy as sc
import pandas as pd
import anndata

import sys
import os
import glob

from scipy import sparse
from scipy.io import mmread


#######################################################################################################################
<<<<<<< HEAD
################################# ASSEMBLING ANNDATA FOR THE VELOCITY ANALYSIS##########################################
def assembler(SAMPLE, PATH, DTYPE, COND_NAME):
=======
#################################ASSEMBLING ANNDATA FOR THE VELOCITY ANALYSIS##########################################
#######################################################################################################################

def from_single_starsolo(path, dtype="filtered"):
>>>>>>> b55eeaf0
    '''
    This will assemble an anndata object from the starsolo folder.

    Parameters
    ----------
    path : str
        Path to the "solo" folder from starsolo.
    dtype : str, optional
        The type of solo data to choose. Must be one of ["raw", "filtered"]. Default: "filtered".
    '''
<<<<<<< HEAD
    # Author : Guilherme Valente
    # Messages and others
    m1 = "\t\tLoading matrix to compose the .X object"
    m2 = "\t\tLoading matrix to compose the .obs"
    m3 = "\t\tLoading matrix to compose the .var"
    path1 = PATH + SAMPLE + "/solo/Velocyto/" + DTYPE
    path_for_matrix = PATH + SAMPLE + "/solo/Gene/" + DTYPE
    path_for_X_spl_unspl_ambig, path_for_obs, path_for_var = path1, path1 + '/barcodes.tsv', path1 + '/genes.tsv'

    print(m1)
    X = sc.read_mtx(path_for_matrix + '/matrix.mtx')
    X = X.X.transpose()
    print(m2)
    obs = pd.read_csv(path_for_obs, header=None, index_col=0)
    obs.index.name = None  # Remove index column name to make it compliant with the anndata format
    obs = obs + '-' + str(''.join(COND_NAME))
    print(m3)
    var = pd.read_csv(path_for_var, sep='\t', names=('gene_ids', 'feature_types'), index_col=1)
    spliced, unspliced, ambiguous = sparse.csr_matrix(mmread(path_for_X_spl_unspl_ambig + '/spliced.mtx')).transpose(), sparse.csr_matrix(mmread(path_for_X_spl_unspl_ambig + '/unspliced.mtx')).transpose(), sparse.csr_matrix(mmread(path_for_X_spl_unspl_ambig + '/ambiguous.mtx')).transpose()
    adata = anndata.AnnData(X=X, obs=obs, var=var, layers={'spliced': spliced, 'unspliced': unspliced, 'ambiguous': ambiguous})
    adata.var_names_make_unique()
    return adata.copy()


def assembling_velocity(path_QUANT, tenX, assembling_10_velocity, TEST, dtype="filtered"):
=======
    #Author : Guilherme Valente

    #Establish which directory to look for data in 
    genedir = os.path.join(path, "Gene", dtype)
    velodir = os.path.join(path, "Velocyto", dtype)
    for path in [genedir, velodir]:
        if not os.path.exists(path):
            raise FileNotFoundError(f"The path to the data does not exist: {path}")

    #File paths for different elements
    matrix_f = os.path.join(genedir, 'matrix.mtx')
    barcodes_f = os.path.join(genedir, "barcodes.tsv")
    genes_f = os.path.join(genedir, "genes.tsv")
    spliced_f = os.path.join(velodir, 'spliced.mtx')
    unspliced_f = os.path.join(velodir,  'unspliced.mtx')
    ambiguous_f = os.path.join(velodir, 'ambiguous.mtx')

    #TODO: #Check whether files are present

    #Setup main adata object from matrix/barcodes/genes
    print("Setting up adata from solo files")
    adata = from_single_mtx(matrix_f, barcodes_f, genes_f, is_10X=False)
    adata.var.columns = ["gene", "type"] #specific to the starsolo format
    for col in adata.obs.columns:
        adata.var[col] = adata.var[col].astype("category")

    #Add in velocity information
    print("Adding velocity information from spliced/unspliced/ambiguous")
    spliced = sparse.csr_matrix(mmread(spliced_f).transpose())
    unspliced = sparse.csr_matrix(mmread(unspliced_f).transpose())
    ambiguous = sparse.csr_matrix(mmread(ambiguous_f).transpose())

    adata.layers["spliced"] = spliced
    adata.layers["unspliced"] = unspliced
    adata.layers["ambiguous"] = ambiguous

    return adata

def from_quant(path, configuration=[], use_samples=None, dtype="filtered"):
>>>>>>> b55eeaf0
    '''
    Assemble an adata object from data in the 'quant' folder of the snakemake pipeline.

    Parameters
    -----------
    path : str
        The directory where the quant folder from snakemake preprocessing is located.
    configuration : list
        Configurations to setup the samples for anndata assembling. It must containg the sample, the word used in snakemake to assign the condition, and the condition, e.g., sample1:condition:room_air
    use_samples : list or None
        List of samples to use. If None, all samples will be used.
    dtype : str, optional
        The type of Solo data to choose. The options are 'raw' or 'filtered'. Default: filtered.
    '''
<<<<<<< HEAD
    # Author : Guilherme Valente
    # Message and others
    adata_list, conditions_name, dict_rename_samples=list(), [], {}  # Stores the anndata objects assembled, conditions of each sample and the dict will be used to rename the samples
    m1 = "The " + TEST + " is not the same as described in info.txt."
    m2 = "Num samples: " + str(len(tenX))
    m3 = "Assembling sample "
    m4 = "Concatenating anndata objects, renaming batches and building anndata.uns[infoprocess]."
    m5 = "\t\tSaving and loading."
    ######
    path_QUANT2 = ch.check_input_path_velocity(path_QUANT, tenX, assembling_10_velocity, dtype="filtered")  # Checking if all files for assembling are proper
    result_path = ch.fetch_info_txt()  # Loading the output path
    test2 = result_path.split("results/")[1].replace("/", '').strip()
    if TEST != test2:  # Check if the test description is different that the one in info.txt.
        sys.exit(m1)
    print(m2)
    timer = 0
    # Assembling
    for a in tenX:
        print(a)
        print(m3 + str(timer + 1))
        sample, condition, condition_description = a.split(":")[0], a.split(":")[1], a.split(":")[2]
        dict_rename_samples[str(timer)] = condition_description
        if condition not in conditions_name:
            conditions_name.append(condition)
        adata_list.append(assembler(sample, path_QUANT2 + "/", dtype, conditions_name))  # EXECUTING THE ASSEMBLER
        timer = timer + 1
    # Creating the final anndata and saving
    print(m4)
    adata = adata_list[0].concatenate(adata_list[1:])
    adata.obs["batch"].replace(dict_rename_samples, inplace=True)
    adata.obs.rename(columns = {"batch": ''.join(conditions_name)}, inplace = True)
    # Building anndata.info["infoprocess"]
    cr.build_infor(adata, "Test_number", TEST)  # Anndata, key and value for anndata.uns["infoprocess"]
    cr.build_infor(adata, "Input_for_assembling", path_QUANT)
    cr.build_infor(adata, "Strategy", "Assembling for velocity")
    cr.build_infor(adata, "Anndata_path", result_path)
    # Saving the data
    print(m5)
    adata_output = result_path + "/anndata_1_" + TEST + ".h5ad"
    adata.write(filename=adata_output)
=======
    #Author : Guilherme Valente

    #TODO: test that quant folder is existing
    
    #Collect configuration into a dictionary
    config_dict = {}
    if configuration is not None:
        for string in configuration:
            sample, condition, condition_name = string.split(":")

            if sample not in config_dict:
                config_dict[sample] = {}
            config_dict[sample][condition] = condition_name

    #Establishing which samples to use for assembly
    sample_dirs = glob.glob(os.path.join(path, "*"))
    sample_names = [os.path.basename(x) for x in sample_dirs]
    print(f"Found samples: {sample_names}")

    #Subset to use_samples if they are provided
    if use_samples is not None:
        idx = [i for i, sample in enumerate(sample_names) if sample in use_samples]
        sample_names = [sample_names[i] for i in idx]
        sample_dirs = [sample_dirs[i] for i in idx]

        print(f"Using samples: {sample_names}")
        if len(sample_names) == 0:
            raise ValueError("None of the given 'use_samples' match the samples found in the directory.")

    #Assembling from different samples:
    adata_list = []
    for sample_name, sample_dir in zip(sample_names, sample_dirs):

        print(f"Assembling sample '{sample_name}'")
        solo_dir = os.path.join(sample_dir, "solo")
        adata = from_single_starsolo(solo_dir, dtype=dtype)

        #Make barcode index unique
        adata.obs.index = adata.obs.index + "-" + sample_name
        adata.obs["sample"] = sample_name
        
        #Add additional information from configuration
        if sample_name in config_dict:
            for key in config_dict[sample_name]:
                adata.obs[key] = config_dict[sample_name][key]
                adata.obs[key] = adata.obs[key].astype("category")

        adata_list.append(adata)

    #Concatenating the adata objects
    print("Concatenating anndata objects")
    adata = adata_list[0].concatenate(adata_list[1:], join="outer")

>>>>>>> b55eeaf0
    return adata


#######################################################################################################################
<<<<<<< HEAD
#################################### CONVERTING FROM MTX+TSV/CSV TO ANNDATA OBJECT######################################
def from_single_mtx(mtx, barcodes, genes, is_10X=True, transpose=True, barcode_index=0, genes_index=0, delimiter="\t", **kwargs):
    '''
    Building adata object from single mtx and two tsv/csv files
=======
####################################CONVERTING FROM MTX+TSV/CSV TO ANNDATA OBJECT######################################
#######################################################################################################################

def from_single_mtx(mtx, barcodes, genes, is_10X = True, transpose = True, barcode_index = 0, genes_index = 0, delimiter = "\t", **kwargs):
    ''' Building adata object from single mtx and two tsv/csv files
>>>>>>> b55eeaf0
    
    Parameter:
    ----------
    mtx : string
        Path to the mtx file (.mtx)
    barcodes : string
        Path to cell label file (.obs)
    genes : string
        Path to gene label file (.var)
    is_10X : boolean
        Set True if mtx file contains 10X data
    transpose : boolean
        Set True to transpose mtx matrix
    barcode_index : int
        Column which contains the cell barcodes (Default: 0 -> Takes first column)
    genes_index : int
        Column h contains the gene IDs (Default: 0 -> Takes first column)
    delimiter : string
        delimiter of genes and barcodes table
    **kwargs : additional arguments
        Contains additional arguments for scanpy.read_10x_mtx method
        
    returns
    -------
    anndata object containing the mtx matrix, gene and cell labels
    '''
    ### Read mtx file ###
    if is_10X:
        adata = sc.read_10x_mtx(path=mtx, **kwargs)
    else:
        adata = sc.read_mtx(filename=mtx, dtype='float32')
    
    ### Transpose matrix if necessary ###
    if transpose:
        adata = adata.transpose()
    
    ### Read in gene and cell annotation ###
    barcode_csv = pd.read_csv(barcodes, header=None, index_col=barcode_index, delimiter=delimiter)
    barcode_csv.index.names = ['index']
    barcode_csv.columns = [str(c) for c in barcode_csv.columns] #convert to string
    genes_csv = pd.read_csv(genes, header=None, index_col=genes_index, delimiter=delimiter)
    genes_csv.index.names = ['index']
    genes_csv.columns = [str(c) for c in genes_csv.columns] #convert to string
    
    ### Test if they are unique ###
    if not barcode_csv.index.is_unique:
        raise ValueError("Barcode index column does not contain unique values")
    if not genes_csv.index.is_unique:
        raise ValueError("Genes index column does not contain unique values")
    
    ### Add tables to anndata object ###
    adata.obs = barcode_csv 
    adata.var = genes_csv
    
    return adata


def from_mtx(mtx, barcodes, genes, **kwargs):
    '''
    Building adata object from list of mtx, barcodes and genes files
    
    Parameter:
    ----------
    mtx : list
        List of paths to mtx files
    barcodes : list
        List of paths to cell barcode files
    genes : list
        List of paths to gene label files
    is_10X : boolean
        Set True if mtx file contains 10X data
    transpose : boolean
        Set True to transpose mtx matrix
    barcode_index : int
        Column which contains the cell barcodes (Default: 0 -> Takes first column)
    genes_index : int
        Column h contains the gene IDs (Default: 0 -> Takes first column)
    delimiter : string
        delimiter of genes and barcodes table
    **kwargs : additional arguments
        Contains additional arguments for scanpy.read_10x_mtx method

    returns:
    --------
    merged anndata object containing the mtx matrix, gene and cell labels
    '''
    
    adata_objects = [from_single_mtx(m, barcodes[i], genes[i], **kwargs) for i, m in enumerate(mtx)]
    
<<<<<<< HEAD
    if len(adata_objects) > 1:
        adata = adata_objects[0].concatenate(*adata_objects[1:], join="inner")
=======
    if len(adata_objects) >1:
        adata = adata_objects[0].concatenate(*adata_objects[1:], join = "outer")
>>>>>>> b55eeaf0
    else:
        adata = adata_objects[0]
    
    return adata<|MERGE_RESOLUTION|>--- conflicted
+++ resolved
@@ -17,15 +17,10 @@
 
 
 #######################################################################################################################
-<<<<<<< HEAD
-################################# ASSEMBLING ANNDATA FOR THE VELOCITY ANALYSIS##########################################
-def assembler(SAMPLE, PATH, DTYPE, COND_NAME):
-=======
 #################################ASSEMBLING ANNDATA FOR THE VELOCITY ANALYSIS##########################################
 #######################################################################################################################
 
 def from_single_starsolo(path, dtype="filtered"):
->>>>>>> b55eeaf0
     '''
     This will assemble an anndata object from the starsolo folder.
 
@@ -36,33 +31,6 @@
     dtype : str, optional
         The type of solo data to choose. Must be one of ["raw", "filtered"]. Default: "filtered".
     '''
-<<<<<<< HEAD
-    # Author : Guilherme Valente
-    # Messages and others
-    m1 = "\t\tLoading matrix to compose the .X object"
-    m2 = "\t\tLoading matrix to compose the .obs"
-    m3 = "\t\tLoading matrix to compose the .var"
-    path1 = PATH + SAMPLE + "/solo/Velocyto/" + DTYPE
-    path_for_matrix = PATH + SAMPLE + "/solo/Gene/" + DTYPE
-    path_for_X_spl_unspl_ambig, path_for_obs, path_for_var = path1, path1 + '/barcodes.tsv', path1 + '/genes.tsv'
-
-    print(m1)
-    X = sc.read_mtx(path_for_matrix + '/matrix.mtx')
-    X = X.X.transpose()
-    print(m2)
-    obs = pd.read_csv(path_for_obs, header=None, index_col=0)
-    obs.index.name = None  # Remove index column name to make it compliant with the anndata format
-    obs = obs + '-' + str(''.join(COND_NAME))
-    print(m3)
-    var = pd.read_csv(path_for_var, sep='\t', names=('gene_ids', 'feature_types'), index_col=1)
-    spliced, unspliced, ambiguous = sparse.csr_matrix(mmread(path_for_X_spl_unspl_ambig + '/spliced.mtx')).transpose(), sparse.csr_matrix(mmread(path_for_X_spl_unspl_ambig + '/unspliced.mtx')).transpose(), sparse.csr_matrix(mmread(path_for_X_spl_unspl_ambig + '/ambiguous.mtx')).transpose()
-    adata = anndata.AnnData(X=X, obs=obs, var=var, layers={'spliced': spliced, 'unspliced': unspliced, 'ambiguous': ambiguous})
-    adata.var_names_make_unique()
-    return adata.copy()
-
-
-def assembling_velocity(path_QUANT, tenX, assembling_10_velocity, TEST, dtype="filtered"):
-=======
     #Author : Guilherme Valente
 
     #Establish which directory to look for data in 
@@ -102,7 +70,6 @@
     return adata
 
 def from_quant(path, configuration=[], use_samples=None, dtype="filtered"):
->>>>>>> b55eeaf0
     '''
     Assemble an adata object from data in the 'quant' folder of the snakemake pipeline.
 
@@ -117,48 +84,6 @@
     dtype : str, optional
         The type of Solo data to choose. The options are 'raw' or 'filtered'. Default: filtered.
     '''
-<<<<<<< HEAD
-    # Author : Guilherme Valente
-    # Message and others
-    adata_list, conditions_name, dict_rename_samples=list(), [], {}  # Stores the anndata objects assembled, conditions of each sample and the dict will be used to rename the samples
-    m1 = "The " + TEST + " is not the same as described in info.txt."
-    m2 = "Num samples: " + str(len(tenX))
-    m3 = "Assembling sample "
-    m4 = "Concatenating anndata objects, renaming batches and building anndata.uns[infoprocess]."
-    m5 = "\t\tSaving and loading."
-    ######
-    path_QUANT2 = ch.check_input_path_velocity(path_QUANT, tenX, assembling_10_velocity, dtype="filtered")  # Checking if all files for assembling are proper
-    result_path = ch.fetch_info_txt()  # Loading the output path
-    test2 = result_path.split("results/")[1].replace("/", '').strip()
-    if TEST != test2:  # Check if the test description is different that the one in info.txt.
-        sys.exit(m1)
-    print(m2)
-    timer = 0
-    # Assembling
-    for a in tenX:
-        print(a)
-        print(m3 + str(timer + 1))
-        sample, condition, condition_description = a.split(":")[0], a.split(":")[1], a.split(":")[2]
-        dict_rename_samples[str(timer)] = condition_description
-        if condition not in conditions_name:
-            conditions_name.append(condition)
-        adata_list.append(assembler(sample, path_QUANT2 + "/", dtype, conditions_name))  # EXECUTING THE ASSEMBLER
-        timer = timer + 1
-    # Creating the final anndata and saving
-    print(m4)
-    adata = adata_list[0].concatenate(adata_list[1:])
-    adata.obs["batch"].replace(dict_rename_samples, inplace=True)
-    adata.obs.rename(columns = {"batch": ''.join(conditions_name)}, inplace = True)
-    # Building anndata.info["infoprocess"]
-    cr.build_infor(adata, "Test_number", TEST)  # Anndata, key and value for anndata.uns["infoprocess"]
-    cr.build_infor(adata, "Input_for_assembling", path_QUANT)
-    cr.build_infor(adata, "Strategy", "Assembling for velocity")
-    cr.build_infor(adata, "Anndata_path", result_path)
-    # Saving the data
-    print(m5)
-    adata_output = result_path + "/anndata_1_" + TEST + ".h5ad"
-    adata.write(filename=adata_output)
-=======
     #Author : Guilherme Valente
 
     #TODO: test that quant folder is existing
@@ -212,23 +137,15 @@
     print("Concatenating anndata objects")
     adata = adata_list[0].concatenate(adata_list[1:], join="outer")
 
->>>>>>> b55eeaf0
     return adata
 
 
 #######################################################################################################################
-<<<<<<< HEAD
-#################################### CONVERTING FROM MTX+TSV/CSV TO ANNDATA OBJECT######################################
-def from_single_mtx(mtx, barcodes, genes, is_10X=True, transpose=True, barcode_index=0, genes_index=0, delimiter="\t", **kwargs):
-    '''
-    Building adata object from single mtx and two tsv/csv files
-=======
 ####################################CONVERTING FROM MTX+TSV/CSV TO ANNDATA OBJECT######################################
 #######################################################################################################################
 
 def from_single_mtx(mtx, barcodes, genes, is_10X = True, transpose = True, barcode_index = 0, genes_index = 0, delimiter = "\t", **kwargs):
     ''' Building adata object from single mtx and two tsv/csv files
->>>>>>> b55eeaf0
     
     Parameter:
     ----------
@@ -318,13 +235,8 @@
     
     adata_objects = [from_single_mtx(m, barcodes[i], genes[i], **kwargs) for i, m in enumerate(mtx)]
     
-<<<<<<< HEAD
-    if len(adata_objects) > 1:
-        adata = adata_objects[0].concatenate(*adata_objects[1:], join="inner")
-=======
     if len(adata_objects) >1:
         adata = adata_objects[0].concatenate(*adata_objects[1:], join = "outer")
->>>>>>> b55eeaf0
     else:
         adata = adata_objects[0]
     
