--- conflicted
+++ resolved
@@ -474,24 +474,6 @@
 # -----------------------------  Boxplot / violinplot -------------------------------- #
 ########################################################################################
 
-<<<<<<< HEAD
-@deco.log_anndata
-def plot_obs_violin(adata, obs_cols):
-    """
-    plot violin plots of the obs columns
-    :param adata:
-    :param obs_cols:
-    :return:
-    """
-
-    for col in obs_cols:
-        sc.pl.violin(adata, col, show=False)
-
-    plt.show()
-
-=======
->>>>>>> e8afcde8
-
 def boxplot(dt, show_median=True, ax=None):
     """
     Generate one plot containing one box per column. The median value is shown.
