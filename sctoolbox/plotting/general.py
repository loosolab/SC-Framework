--- conflicted
+++ resolved
@@ -734,11 +734,7 @@
     .. plot::
         :context: close-figs
 
-<<<<<<< HEAD
-        pl.plot_venn(venn2_example, "Simple Venn2 plot")
-=======
         pl.general.plot_venn(venn2_example, "Simple Venn2 plot")
->>>>>>> addc2448
 
     .. plot::
         :context: close-figs
@@ -751,11 +747,7 @@
     .. plot::
         :context: close-figs
 
-<<<<<<< HEAD
-        pl.plot_venn(venn3_example, "Simple Venn3 plot")
-=======
         pl.general.plot_venn(venn3_example, "Simple Venn3 plot")
->>>>>>> addc2448
 
     """
 
