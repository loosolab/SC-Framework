--- conflicted
+++ resolved
@@ -38,8 +38,6 @@
     -------
     axarr : array of matplotlib.axes.Axes
         Array of axes objects containing the plot(s).
-<<<<<<< HEAD
-=======
 
     Example
     --------
@@ -52,7 +50,6 @@
         :context: close-figs
 
         pl.search_clustering_parameters(adata, method='louvain', resolution_range=(0.1, 2, 0.2), embedding='X_umap', ncols=3, verbose=True, save=None)
->>>>>>> a07c056f
     """
 
     # Check input
@@ -136,7 +133,6 @@
         If given, save the figure to this path.
     figsize : `tuple`, optional (default: `None`)
         Size of the figure. If `None`, use default size.
-<<<<<<< HEAD
 
     Example
     --------
@@ -156,8 +152,6 @@
         :context: close-figs
 
         pl.marker_gene_clustering(adata, "phase", marker_genes_dict, show_umap=True, save=None, figsize=None)
-=======
->>>>>>> a07c056f
     """
 
     i = 0
