"""Funtions of different single cell embeddings e.g. UMAP, PCA, tSNE."""

import multiprocessing as mp
import warnings
import scanpy as sc
import numpy as np
import pandas as pd
import scipy.stats
from scipy.sparse import issparse
import itertools

import seaborn as sns
import matplotlib
import matplotlib as mpl
import matplotlib.pyplot as plt
from matplotlib import cm, colors
from matplotlib.colors import ListedColormap
import plotly as po
import plotly.graph_objects as go

from numba import errors as numba_errors

import sctoolbox.utils as utils
from sctoolbox.plotting.general import _save_figure, _make_square, boxplot
import sctoolbox.utils.decorator as deco
from sctoolbox._settings import settings
logger = settings.logger


#############################################################################
#                                  Utilities                                #
#############################################################################

def sc_colormap() -> matplotlib.colors.ListedColormap:
    """Get a colormap with 0-count cells colored grey (to use for embeddings).

    Returns
    -------
    cmap : matplotlib.colors.ListedColormap
        Colormap with 0-count cells colored grey.
    """

    # Custom colormap for single cells
    color_cmap = cm.get_cmap('Reds', 200)
    newcolors = color_cmap(np.linspace(0.2, 0.9, 200))
    newcolors[0, :] = colors.to_rgba("lightgrey")  # count 0 = grey
    sc_cmap = ListedColormap(newcolors)

    return sc_cmap


@deco.log_anndata
def flip_embedding(adata, key="X_umap", how="vertical"):
    """Flip the embedding in adata.obsm[key] along the given axis.

    Parameters
    ----------
    adata : anndata.AnnData
        Annotated data matrix object.
    key : str, default "X_umap"
        Key in adata.obsm to flip.
    how : str, default "vertical"
        Axis to flip along. Can be "vertical" (flips up/down) or "horizontal" (flips left/right).

    Raises
    ------
    KeyError
        If the given key is not found in adata.obsm.
    ValueError
        If the given 'how' is not supported.
    """

    if key not in adata.obsm:
        raise KeyError(f"The given key '{key}' cannot be found in adata.obsm. Please check the key value")

    if how == "vertical":
        adata.obsm[key][:, 1] = -adata.obsm[key][:, 1]
    elif how == "horizontal":
        adata.obsm[key][:, 0] = -adata.obsm[key][:, 0]
    else:
        raise ValueError("The given axis '{0}' is not supported. Please use 'vertical' or 'horizontal'.".format(how))


#####################################################################
# -------------------- UMAP / tSNE embeddings ----------------------#
#####################################################################

@deco.log_anndata
def search_umap_parameters(adata,
                           min_dist_range=(0.2, 0.9, 0.2),  # 0.2, 0.4, 0.6, 0.8
                           spread_range=(0.5, 2.0, 0.5),    # 0.5, 1.0, 1.5
                           color=None, n_components=2, verbose=True, threads=4, save=None, **kwargs) -> np.ndarray:
    """Plot a grid of different combinations of min_dist and spread variables for UMAP plots.

    Parameters
    ----------
    adata : anndata.AnnData
        Annotated data matrix object.
    min_dist_range : tuple, default: (0.2, 0.9, 0.2)
        Range of 'min_dist' parameter values to test. Must be a tuple in the form (min, max, step).
    spread_range : tuple, default (0.5, 2.0, 0.5)
        Range of 'spread' parameter values to test. Must be a tuple in the form (min, max, step).
    color : str, default None
        Name of the column in adata.obs to color plots by. If None, plots are not colored.
    n_components : int, default 2
        Number of components in UMAP calculation.
    verbose : bool
        Print progress to console. Default: True.
    threads : int, default 4
        Number of threads to use for UMAP calculation.
    save : str, default None
        Path to save the figure to. If None, the figure is not saved.
    **kwargs : arguments
        Additional keyword arguments are passed to :func:`scanpy.tl.umap`.

    Returns
    -------
    np.ndarray
        2D numpy array of axis objects

    Examples
    --------
    .. plot::
        :context: close-figs

        pl.search_umap_parameters(adata, min_dist_range=(0.2, 0.9, 0.2),
                                         spread_range=(2.0, 3.0, 0.5),
                                         color="bulk_labels")
    """

    args = locals()  # get all arguments passed to function
    args["method"] = "umap"
    kwargs = args.pop("kwargs")  # split args from kwargs dict

    return _search_dim_red_parameters(**args, **kwargs)


@deco.log_anndata
def search_tsne_parameters(adata,
                           perplexity_range=(30, 60, 10), learning_rate_range=(600, 1000, 200),
                           color=None, verbose=True, threads=4, save=None, **kwargs) -> np.ndarray:
    """Plot a grid of different combinations of perplexity and learning_rate variables for tSNE plots.

    Parameters
    ----------
    adata : anndata.AnnData
        Annotated data matrix object.
    perplexity_range : tuple, default (30, 60, 10)
        tSNE parameter: Range of 'perplexity' parameter values to test. Must be a tuple in the form (min, max, step).
    learning_rate_range : tuple, default (600, 1000, 200)
        tSNE parameter: Range of 'learning_rate' parameter values to test. Must be a tuple in the form (min, max, step).
    color : str, default None
        Name of the column in adata.obs to color plots by. If None, plots are not colored.
    verbose : bool, default True
        Print progress to console.
    threads : int, default 4
        Number of threads to use for tSNE calculation.
    save : str, default None (not saved)
        Path to save the figure to.
    **kwargs : arguments
        Additional keyword arguments are passed to :func:`scanpy.tl.tsne`.

    Returns
    -------
    np.ndarray
        2D numpy array of axis objects

    Examples
    --------
    .. plot::
        :context: close-figs

        pl.search_tsne_parameters(adata, perplexity_range=(30, 60, 10),
                                         learning_rate_range=(600, 1000, 200),
                                         color="bulk_labels")
    """

    args = locals()  # get all arguments passed to function
    args["method"] = "tsne"
    kwargs = args.pop("kwargs")

    return _search_dim_red_parameters(**args, **kwargs)


def _search_dim_red_parameters(adata, method,
                               min_dist_range=None, spread_range=None,  # for UMAP
                               perplexity_range=None, learning_rate_range=None,  # for tSNE
                               color=None, verbose=True, threads=4, save=None, **kwargs) -> np.ndarray:
    """Search different combinations of parameters for UMAP or tSNE and plot a grid of the embeddings.

    Parameters
    ----------
    adata : anndata.AnnData
        Annotated data matrix object.
    method : str
        Dimensionality reduction method to use. Must be either 'umap' or 'tsne'.
    min_dist_range : tuple, default None
        UMAP parameter: Range of 'min_dist' parameter values to test. Must be a tuple in the form (min, max, step).
    spread_range : tuple, default None
        UMAP parameter: Range of 'spread' parameter values to test. Must be a tuple in the form (min, max, step).
    perplexity_range : tuple, default None
        tSNE parameter: Range of 'perplexity' parameter values to test. Must be a tuple in the form (min, max, step).
    learning_rate_range : tuple, default None
        tSNE parameter: Range of 'learning_rate' parameter values to test. Must be a tuple in the form (min, max, step).
    color : str, default None
        Name of the column in adata.obs to color plots by. If None, plots are not colored.
    verbose : bool, default True
        Print progress to console.
    threads : int, default 4
        Number of threads to use for UMAP calculation.
    save : str, default None
        Path to save the figure to.
    **kwargs : arguments
        Additional keyword arguments are passed to :func:`scanpy.tl.umap` or :func:`scanpy.tl.tsne`.

    Returns
    -------
    np.ndarray
        2D numpy array of axis objects
    """
    def get_loop_params(r):
        """Get parameters to loop over."""
        # Check validity of range parameters
        if len(r) != 4:
            raise ValueError(f"The parameter '{r[0]}' must be a tuple in the form (min, max, step)")
        if r[3] > r[2] - r[1]:
            raise ValueError(f"'step' of '{r[0]}' is larger than 'max' - 'min'. Please adjust.")

        return np.around(np.arange(r[1], r[2], r[3]), 2)

    # remove data to save memory
    adata = utils.get_minimal_adata(adata)
    # Allows for all case variants of method parameter
    method = method.lower()

    if method == "umap":
        range_1 = ["min_dist_range"] + list(min_dist_range)
        range_2 = ["spread_range"] + list(spread_range)
    elif method == "tsne":
        range_1 = ["perplexity_range"] + list(perplexity_range)
        range_2 = ["learning_rate_range"] + list(learning_rate_range)
    else:
        raise ValueError("Invalid method. Please choose from ['tsne', 'umap']")

    # Get tool and plotting function
    tool_func = getattr(sc.tl, method)
    plot_func = getattr(sc.pl, method)

    # Setup loop parameter
    loop_params = list()
    for r in [range_1, range_2]:
        loop_params.append(get_loop_params(r))

    # Calculate umap for each combination of spread/dist
    with warnings.catch_warnings():
        warnings.filterwarnings("ignore", category=numba_errors.NumbaDeprecationWarning, message="The 'nopython' keyword argument")  # numba warning for 0.59.0

        pool = mp.Pool(threads)
        jobs = {}
        for i, r2_param in enumerate(loop_params[1]):  # rows
            for j, r1_param in enumerate(loop_params[0]):  # columns
                kwds = {range_1[0].rsplit('_', 1)[0]: r1_param,
                        range_2[0].rsplit('_', 1)[0]: r2_param,
                        "copy": True}
                kwds |= kwargs
                job = pool.apply_async(tool_func, args=(adata, ), kwds=kwds)
                jobs[(i, j)] = job
        pool.close()

        utils.monitor_jobs(jobs, f"Computing {method.upper()}s")
        pool.join()

    # Figure with rows=spread, cols=dist
    fig, axes = plt.subplots(len(loop_params[1]), len(loop_params[0]),
                             figsize=(4 * len(loop_params[0]), 4 * len(loop_params[1])))
    axes = np.array(axes).reshape((-1, 1)) if len(loop_params[0]) == 1 else axes  # reshape 1-column array
    axes = np.array(axes).reshape((1, -1)) if len(loop_params[1]) == 1 else axes  # reshape 1-row array

    # Fill in UMAPs
    for i, r2_param in enumerate(loop_params[1]):  # rows
        for j, r1_param in enumerate(loop_params[0]):  # columns

            # Add precalculated UMAP to adata
            adata.obsm[f"X_{method}"] = jobs[(i, j)].get().obsm[f"X_{method}"]

            if verbose is True:
                print(f"Plotting umap for spread={r2_param} and dist={r1_param} ({i*len(loop_params[0])+j+1}/{len(loop_params[0])*len(loop_params[1])})")

            # Set legend loc for last column
            if i == 0 and j == (len(loop_params[0]) - 1):
                legend_loc = "left"
            else:
                legend_loc = "none"

            with warnings.catch_warnings():
                warnings.filterwarnings("ignore", category=UserWarning, message="No data for colormapping provided via 'c'*")
                plot_func(adata, color=color, title='', legend_loc=legend_loc, show=False, ax=axes[i, j])

            if j == 0:
                axes[i, j].set_ylabel(f"{range_2[0].rsplit('_', 1)[0]}: {r2_param}", fontsize=14)
            else:
                axes[i, j].set_ylabel("")

            if i == 0:
                axes[i, j].set_title(f"{range_1[0].rsplit('_', 1)[0]}: {r1_param}", fontsize=14)

            axes[i, j].set_xlabel("")

    plt.tight_layout()
    _save_figure(save)

    return axes


#######################################################################################
# -------------------------- Different group embeddings ------------------------------#
#######################################################################################

@deco.log_anndata
def plot_group_embeddings(adata, groupby, embedding="umap", ncols=4, save=None) -> np.ndarray:
    """
    Plot a grid of embeddings (UMAP/tSNE/PCA) per group of cells within 'groupby'.

    Parameters
    ----------
    adata : anndata.AnnData
        Annotated data matrix object.
    groupby : str
        Name of the column in adata.obs to group by.
    embedding : str, default "umap"
        Embedding to plot. Must be one of "umap", "tsne", "pca".
    ncols : int, default 4
        Number of columns in the figure.
    save : str, default None
        Path to save the figure.

    Returns
    -------
    np.ndarray
        Flat numpy array of axis objects

    Examples
    --------
    .. plot::
        :context: close-figs

        pl.plot_group_embeddings(adata, 'phase', embedding='umap', ncols=4)
    """

    # Get categories
    groups = adata.obs[groupby].astype("category").cat.categories
    n_groups = len(groups)

    # Find out how many rows are needed
    ncols = min(ncols, n_groups)  # Make sure ncols is not larger than n_groups
    nrows = int(np.ceil(len(groups) / ncols))

    # Setup subplots
    fig, axarr = plt.subplots(nrows, ncols, figsize=(ncols * 5, nrows * 5))
    axarr = np.array(axarr).reshape((-1, 1)) if ncols == 1 else axarr
    axarr = np.array(axarr).reshape((1, -1)) if nrows == 1 else axarr
    axes_list = axarr.flatten()
    n_plots = len(axes_list)

    # Plot UMAP/tSNE/pca per group
    for i, group in enumerate(groups):

        ax = axes_list[i]

        with warnings.catch_warnings():
            warnings.filterwarnings("ignore", category=FutureWarning, message="Categorical.replace is deprecated")
            warnings.filterwarnings("ignore", category=FutureWarning, message="In a future version of pandas")
            warnings.filterwarnings("ignore", category=UserWarning, message="No data for colormapping provided via 'c'*")

            # Plot individual embedding
            if embedding == "umap":
                sc.pl.umap(adata, color=groupby, groups=group, ax=ax, show=False, legend_loc=None)
            elif embedding == "tsne":
                sc.pl.tsne(adata, color=groupby, groups=group, ax=ax, show=False, legend_loc=None)
            elif embedding == "pca":
                sc.pl.pca(adata, color=groupby, groups=group, ax=ax, show=False, legend_loc=None)

        ax.set_title(group)

    # Hide last empty plots
    n_empty = n_plots - n_groups
    if n_empty > 0:
        for ax in axes_list[-n_empty:]:
            ax.set_visible(False)

    # Save figure
    _save_figure(save)

    return axarr


def compare_embeddings(adata_list, var_list, embedding="umap", adata_names=None, **kwargs) -> np.ndarray:
    """Compare embeddings across different adata objects.

    Plots a grid of embeddings with the different adatas on the x-axis, and colored variables on the y-axis.

    Parameters
    ----------
    adata_list : list[sc.AnnData]
        List of AnnData objects to compare.
    var_list : list of str
        List of variables to color in plot.
    embedding : str, default "umap"
        Embedding to plot. Must be one of "umap", "tsne" or "pca".
    adata_names : list of str, default None (adatas will be named adata_1, adata_2, etc.)
        List of names for the adata objects. Must be the same length as adata_list or None
    **kwargs : arguments
        Additional arguments to pass to sc.pl.umap/sc.pl.tsne/sc.pl.pca.

    Returns
    -------
    np.ndarray
        2D numpy array of axis objects

    Raises
    ------
    ValueError
        If none of the variables in var_list are found in any of the adata objects.

    Examples
    --------
    .. plot::
        :context: close-figs

        import scanpy as sc

    .. plot::
        :context: close-figs

        adata1 = sc.datasets.pbmc68k_reduced()
        adata2 = sc.datasets.pbmc3k_processed()
        adata_list = [adata1, adata2]
        var_list = ['n_counts', 'n_cells']

    .. plot::
        :context: close-figs

        pl.compare_embeddings(adata_list, var_list)
    """

    embedding = embedding.lower()

    # Check the availability of vars in the adata objects
    all_vars = set()
    for adata in adata_list:
        all_vars.update(set(adata.var.index))
        all_vars.update(set(adata.obs.columns))

    # Subset var list to those available in any of the adata objects
    if isinstance(var_list, str):
        var_list = [var_list]

    not_found = set(var_list) - all_vars
    if len(not_found) == len(var_list):
        raise ValueError("None of the variables from var_list were found in the adata objects.")
    elif len(not_found) > 0:
        logger.warning(f"The following variables from var_list were not found in any of the adata objects: {list(not_found)}. These will be excluded.")

    var_list = [var for var in var_list if var in all_vars]

    # Setup plot grid
    n_adata = len(adata_list)
    n_var = len(var_list)
    fig, axes = plt.subplots(n_var, n_adata, figsize=(4 * n_adata, 4 * n_var))

    # Fix indexing
    n_cols = n_adata
    n_rows = n_var
    axes = np.array(axes).reshape((-1, 1)) if n_cols == 1 else axes  # Fix indexing for one column figures
    axes = np.array(axes).reshape((1, -1)) if n_rows == 1 else axes  # Fix indexing for one row figures

    if adata_names is None:
        adata_names = [f"adata_{n+1}" for n in range(len(adata_list))]

    # code for coloring single cell expressions?
    # import matplotlib.colors as clr
    # cmap = clr.LinearSegmentedColormap.from_list('custom umap', ['#f2f2f2', '#ff4500'], N=256)

    for i, adata in enumerate(adata_list):

        # Available vars for this adata
        available = set(adata.var.index)
        available.update(set(adata.obs.columns))

        for j, var in enumerate(var_list):

            # Check if var is available for this specific adata
            if var not in available:
                print(f"Variable '{var}' was not found in adata object '{adata_names[i]}'. Skipping coloring.")
                var = None

            if embedding == "umap":
                sc.pl.umap(adata, color=var, show=False, ax=axes[j, i], **kwargs)
            elif embedding == "tsne":
                sc.pl.tsne(adata, color=var, show=False, ax=axes[j, i], **kwargs)
            elif embedding == "pca":
                sc.pl.pca(adata, color=var, show=False, ax=axes[j, i], **kwargs)

            # Set y-axis label
            if i == 0:
                axes[j, i].set_ylabel(var)
            else:
                axes[j, i].set_ylabel("")

            # Set title
            if j == 0:
                axes[j, i].set_title(list(adata_names)[i])
            else:
                axes[j, i].set_title("")

            axes[j, i].set_xlabel("")

            _make_square(axes[j, i])

    # fig.tight_layout()
    return axes


#######################################################################################
# ---------------------------------- 3D UMAP -----------------------------------------#
#######################################################################################

def _get_3d_dotsize(n):
    """Get the optimal plotting dotsize for a given number of points."""
    if n < 1000:
        return 12
    elif n < 10000:
        return 8
    else:
        return 3


@deco.log_anndata
def plot_3D_UMAP(adata, color, save):
    """Save 3D UMAP plot to a html file.

    Parameters
    ----------
    adata : anndata.AnnData
        Annotated data matrix.
    color : str
        Variable to color in plot. Must be a column in adata.obs or an index in adata.var.
    save : str
        Save prefix. Plot will be saved to <save>.html.

    Raises
    ------
    KeyError
        If the given 'color' attribute was not found in adata.obs columns or adata.var index.

    Examples
    --------
    .. plot::
        :context: close-figs

        import scanpy as sc
        import sctoolbox.plotting
        min_dist = 0.3
        spread = 2.5
        sc.tl.umap(adata, min_dist=min_dist, spread=spread, n_components=3)

    .. plot::
        :context: close-figs

        sctoolbox.plotting.plot_3D_UMAP(adata, color="louvain", save="my3d_umap")

    .. plot::
        :context: close-figs

        RESULT = "File was written to my3d_umap.html"
    """

    n_cells = len(adata.obs)
    size = _get_3d_dotsize(n_cells)

    # Get coordinates
    coordinates = adata.obsm['X_umap'][:, :3]
    df = pd.DataFrame(coordinates)
    df.columns = ["x", "y", "z"]

    # Create plot
    po.offline.init_notebook_mode(connected=True)  # prints a dict when not run in notebook
    fig = go.Figure()

    # Plot per group in obs
    if color in adata.obs.columns and isinstance(adata.obs[color][0], str):

        df["category"] = adata.obs[color].values  # color should be interpreted as a categorical variable
        categories = df["category"].unique()
        n_groups = len(categories)
        color_list = sns.color_palette("Set1", n_groups)
        color_list = list(map(colors.to_hex, color_list))  # convert to hex

        for i, name in enumerate(categories):
            df_sub = df[df['category'] == name]

            go_plot = go.Scatter3d(x=df_sub['x'],
                                   y=df_sub['y'],
                                   z=df_sub['z'],
                                   name=name,
                                   hovertemplate=name + '<br>(' + str(len(df_sub)) + ' cells)<extra></extra>',
                                   showlegend=True,
                                   mode='markers',
                                   marker=dict(size=size,
                                               color=[color_list[i] for _ in range(len(df_sub))],
                                               opacity=0.8))
            fig.add_trace(go_plot)

    # Plot a gene expression
    else:

        # Color is a value column in obs
        if color in adata.obs.columns:
            color_values = adata.obs[color]

        # color is a gene
        elif color in adata.var.index:
            color_idx = list(adata.var.index).index(color)
            color_values = adata.X[:, color_idx]
            color_values = color_values.todense().A1 if issparse(color_values) else color_values

        # color was not found
        else:
            raise KeyError("The given 'color' attribute was not found in adata.obs columns or adata.var index.")

        # Plot 3d with colorbar
        go_plot = go.Scatter3d(x=df['x'],
                               y=df['y'],
                               z=df['z'],
                               name='Expression of ' + color,
                               hovertemplate='Expression of ' + color + '<br>(' + str(len(df)) + ' cells)<extra></extra>',
                               showlegend=True,
                               mode='markers',
                               marker=dict(size=size,
                                           color=color_values,
                                           colorscale='Viridis',
                                           colorbar=dict(thickness=20, lenmode='fraction', len=0.75),
                                           opacity=0.8))
        fig.add_trace(go_plot)

    # Finalize plot
    fig.update_layout(legend={'itemsizing': 'constant'}, legend_title_text='<br><br>' + color)
    fig.update_scenes(xaxis=dict(showspikes=False),
                      yaxis=dict(showspikes=False),
                      zaxis=dict(showspikes=False))
    fig.update_layout(scene=dict(xaxis_title='UMAP1',
                                 yaxis_title='UMAP2',
                                 zaxis_title='UMAP3'))
    fig.update_layout(margin=dict(l=0, r=0, b=0, t=0))

    # Save to file
    if isinstance(save, str):
        path = settings.full_figure_prefix + save + ".html"
        fig.write_html(path)
        logger.info(f"Plot written to '{path}'")

    else:
        logger.error("Please specify save parameter for html export")


@deco.log_anndata
def umap_marker_overview(adata, markers, ncols=3, figsize=None,
                         save=None,
                         cbar_label="Relative expr.",
                         **kwargs):
    """Plot a pretty grid of UMAPs with marker gene expression."""

    if isinstance(markers, str):
        markers = [markers]

    # Find out how many rows we need
    n_markers = len(markers)
    nrows = int(np.ceil(n_markers / ncols))

    if figsize is None:
        figsize = (ncols * 3, nrows * 3)
    fig, axarr = plt.subplots(ncols=ncols, nrows=nrows, figsize=figsize)

    params = {"cmap": sc_colormap(),
              "ncols": ncols,
              "frameon": False}
    params.update(**kwargs)

    axes_list = axarr.flatten()

    for i, marker in enumerate(markers):
        ax = axes_list[i]

        _ = sc.pl.umap(adata,
                       color=marker,
                       show=False,
                       colorbar_loc=None,
                       ax=ax,
                       **params)

        # Add title to upper left corner
        # ax.text(0, 1, marker, transform=ax.transAxes,
        #                      horizontalalignment='left',
        #                      verticalalignment='top')

    # Hide axes not used
    for ax in axes_list[len(markers):]:
        ax.set_visible(False)

    axes_list = axes_list[:len(markers)]

    # Add colorbar next to the last plot
    cax = fig.add_axes([0, 0, 1, 1])  # dummy size, will be resized
    lastax_pos = axes_list[len(markers) - 1].get_position()  # get the position of the last axis
    newpos = [lastax_pos.x1 * 1.1, lastax_pos.y0, lastax_pos.width * 0.1, lastax_pos.height * 0.5]
    cax.set_position(newpos)  # set a new position

    cbar = plt.colorbar(cm.ScalarMappable(cmap=params["cmap"]), cax=cax, label=cbar_label)
    cbar.set_ticks([])
    cbar.outline.set_visible(False)  # remove border of colorbar

    # Make plots square
    for ax in axes_list:
        _make_square(ax)

    # Save figure if chosen
    _save_figure(save)

    return list(axes_list)


@deco.log_anndata
def umap_pub(adata, color=None, title=None, save=None, **kwargs) -> list:
    """Plot a publication ready UMAP without spines, but with a small UMAP1/UMAP2 legend.

    Parameters
    ----------
    adata : anndata.AnnData
        Annotated data matrix.
    color : str or lst of str, default None
        Key for annotation of observations/cells or variables/genes.
    title : str, default None
        Title of the plot. Default is no title.
    save : str, default None
        Filename to save the figure.
    **kwargs : dict
        Additional arguments passed to `sc.pl.umap`.

    Returns
    -------
    axarr : list
        list of matplotlib axis objects

    Raises
    ------
    ValueError
        If color and title have different lengths.

    Examples
    --------
    .. plot::
        :context: close-figs

        pl.umap_pub(adata, color="louvain", title="Louvain clusters")
    """

    axarr = sc.pl.umap(adata, color=color, show=False, **kwargs)

    if title is not None and not isinstance(title, list):
        title = [title]

    if not isinstance(axarr, list):
        axarr = [axarr]
        color = [color]

    if title and len(title) != len(color):
        raise ValueError("Color and Title must have the same length.")

    colorbar_count = 0
    for i, ax in enumerate(axarr):

        # Set legend
        legend = ax.get_legend()
        if legend is not None:  # legend of categorical variables
            legend.set_title(color[i])
        else:                   # legend of continuous variables
            colorbar_idx = i + colorbar_count + 1
            local_axes = ax.figure._localaxes
            if colorbar_idx < len(local_axes) and local_axes[colorbar_idx]._label == '<colorbar>':
                local_axes[colorbar_idx].set_title(color[i])
                colorbar_count += 1

        # Remove automatic title
        ax.set_title("")
        if title is not None:
            ax.set_title(title[i])

        # Remove all spines (axes lines)
        for spine in ax.spines.values():
            spine.set_visible(False)

        # Move x and y-labels to the start of axes
        label = ax.xaxis.get_label()
        label.set_horizontalalignment('left')
        x_lab_pos, y_lab_pos = label.get_position()
        label.set_position([0, y_lab_pos])

        label = ax.yaxis.get_label()
        label.set_horizontalalignment('left')
        x_lab_pos, y_lab_pos = label.get_position()
        label.set_position([x_lab_pos, 0])

        # Draw UMAP coordinate arrows
        ymin, ymax = ax.get_ylim()
        xmin, xmax = ax.get_xlim()
        yrange = ymax - ymin
        xrange = xmax - xmin
        arrow_len_y = yrange * 0.2
        arrow_len_x = xrange * 0.2

        ax.annotate("", xy=(xmin, ymin), xytext=(xmin, ymin + arrow_len_y), arrowprops=dict(arrowstyle="<-", shrinkB=0))  # UMAP2 / y-axis
        ax.annotate("", xy=(xmin, ymin), xytext=(xmin + arrow_len_x, ymin), arrowprops=dict(arrowstyle="<-", shrinkB=0))  # UMAP1 / x-axis

        # Add number of cells to plot
        ax.text(0.02, 0.02, f"{adata.n_obs:,} cells",
                transform=ax.transAxes,
                horizontalalignment='left',
                verticalalignment='bottom')

        # Adjust aspect ratio
        _make_square(ax)

    # Save figure
    _save_figure(save)

    return axarr


def anndata_overview(adatas,
                     color_by,
                     plots=["PCA", "PCA-var", "UMAP", "LISI"],
                     figsize=None,
                     max_clusters=20,
                     output=None,
                     dpi=300) -> list:
    """Create a multipanel plot comparing PCA/UMAP/tSNE/(...) plots for different adata objects.

    Parameters
    ----------
    adatas : dict[str, sc.AnnData]
        Dict containing an anndata object for each batch correction method as values. Keys are the name of the respective method.
        E.g.: {"bbknn": anndata}
    color_by : str or list of str
        Name of the .obs column to use for coloring in applicable plots (e.g. for UMAP or PCA).
    plots : str or list of str, default ["PCA", "PCA-var", "UMAP", "LISI"]
        Decide what plots should be created. Options are ["UMAP", "tSNE", "PCA", "PCA-var", "LISI"]
        Note: List order is forwarded to plot.
        - UMAP: Plots the UMAP embedding of the data.
        - tSNE: Plots the tSNE embedding of the data.
        - PCA: Plots the PCA embedding of the data.
        - PCA-var: Plots the variance explained by each PCA component.
        - LISI: Plots the distribution of any "LISI_score*" scores available in adata.obs
    figsize : number tuple, default None (automatic based on number of columns/rows)
        Size of the plot in inch.
    max_clusters : int, default 20
        Maximum number of clusters to show in legend.
    output : str, default None (not saved)
        Path to plot output file.
    dpi : number, default 300
        Dots per inch for output

    Returns
    -------
    axes : list
        List of matplotlib.axes.Axes objects created by matplotlib.

    Raises
    ------
    ValueError
        If any of the adatas is not of type anndata.AnnData or an invalid plot is specified.

    Examples
    --------
    .. plot::
        :context: close-figs

        adatas = {}  # dictionary of adata objects
        adatas["standard"] = adata
        adatas["parameter1"] = sc.tl.umap(adata, min_dist=1, copy=True)
        adatas["parameter2"] = sc.tl.umap(adata, min_dist=2, copy=True)

        pl.anndata_overview(adatas, color_by="louvain", plots=["PCA", "PCA-var", "UMAP"])
    """
    if not isinstance(color_by, list):
        color_by = [color_by]

    if not isinstance(plots, list):
        plots = [plots]

    # ---- helper functions ---- #
    def annotate_row(ax, plot_type):
        """Annotate row in figure."""
        # https://stackoverflow.com/a/25814386
        ax.annotate(plot_type,
                    xy=(0, 0.5),
                    xytext=(-ax.yaxis.labelpad - 5, 0),
                    xycoords=ax.yaxis.label,
                    textcoords='offset points',
                    size=ax.title._fontproperties._size * 1.2,  # increase title fontsize
                    horizontalalignment='right',
                    verticalalignment='center',
                    fontweight='bold')

    # ---- checks ---- #
    # dict contains only anndata
    wrong_type = {k: type(v) for k, v in adatas.items() if not isinstance(v, sc.AnnData)}
    if wrong_type:
        raise ValueError(f"All items in 'adatas' parameter have to be of type AnnData. Found: {wrong_type}")

    # check if color_by exists in anndata.obs
    for color_group in color_by:
        for name, adata in adatas.items():
            if color_group not in adata.obs.columns and color_group not in adata.var.index:
                raise ValueError(f"Couldn't find column '{color_group}' in the adata.obs or adata.var for '{name}'")

    # check if plots are valid
    valid_plots = ["UMAP", "tSNE", "PCA", "PCA-var", "LISI"]
    invalid_plots = set(plots) - set(valid_plots)
    if invalid_plots:
        raise ValueError(f"Invalid plot specified: {invalid_plots}")

    # ---- plotting ---- #
    # setup subplot structure
    row_count = {"PCA-var": 1, "LISI": 1}  # all other plots count for len(color_by)
    rows = sum([row_count.get(plot, len(color_by)) for plot in plots])  # the number of rows in output plot
    cols = len(adatas)
    figsize = figsize if figsize is not None else (2 + cols * 4, rows * 4)
    fig, axs = plt.subplots(nrows=rows, ncols=cols, figsize=figsize)  # , constrained_layout=True)
    axs = axs.flatten() if rows > 1 or cols > 1 else [axs]  # flatten to 1d array per row

    # Fill in plots for every adata across plot type and color_by
    ax_idx = 0
    LISI_axes = []
    for plot_type in plots:
        for color in color_by:

            # Iterate over adatas to find all possible categories for 'color'
            categories = []
            for adata in adatas.values():
                if color in adata.obs.columns:  # color can also be an index in var
                    categories += list(adata.obs[color].unique())
            categories = sorted(list(set(categories)))

            # Create color palette equal for all columns
            if len(categories) > 0:
                colors = sns.color_palette("tab10", len(categories))
                color_dict = dict(zip(categories, colors))
            else:
                color_dict = None  # use default color palette

            # Plot for each adata (one row)
            for i, (name, adata) in enumerate(adatas.items()):

                ax = axs[ax_idx]

                # Only show legend for the last column
                if i == len(adatas) - 1:
                    legend_loc = "right margin"
                    colorbar_loc = "right"
                else:
                    legend_loc = "none"
                    colorbar_loc = None

                # add row label to first plot
                if i == 0:
                    annotate_row(ax, plot_type)

                # Collect options for plotting
                embedding_kwargs = {"color": color,
                                    "palette": color_dict,  # only used for categorical color
                                    "title": "",
                                    "legend_loc": legend_loc, "colorbar_loc": colorbar_loc,
                                    "show": False}

                # Plot depending on type
                if plot_type == "PCA-var":
                    plot_pca_variance(adata, ax=ax, show_cumulative=False)  # this plot takes no color

                elif plot_type == "LISI":

                    # Find any LISI scores in adata.obs
                    lisi_columns = [col for col in adata.obs.columns if col.startswith("LISI_score")]

                    if len(lisi_columns) == 0:
                        e = f"No LISI scores found in adata.obs for '{name}'"
                        e += "Please run 'sctoolbox.tools.wrap_batch_evaluation()' or remove LISI from the plots list"
                        raise ValueError(e)

                    # Plot LISI scores
                    boxplot(adata.obs[lisi_columns], ax=ax)
                    LISI_axes.append(ax)

                else:
                    with warnings.catch_warnings():
                        warnings.filterwarnings("ignore", category=UserWarning, message="No data for colormapping provided via 'c'*")

                        if plot_type == "UMAP":
                            sc.pl.umap(adata, ax=ax, **embedding_kwargs)

                        elif plot_type == "tSNE":
                            sc.pl.tsne(adata, ax=ax, **embedding_kwargs)

                        elif plot_type == "PCA":
                            sc.pl.pca(adata, ax=ax, **embedding_kwargs)

                # Set title for the legend (for categorical color)
                if hasattr(ax, "legend_") and ax.legend_ is not None:

                    # Get current legend and rmove
                    lines, labels = ax.get_legend_handles_labels()
                    ax.get_legend().remove()

                    # Replot legend with limited number of clusters
                    per_column = 10
                    n_clusters = min(max_clusters, len(lines))
                    n_cols = int(np.ceil(n_clusters / per_column))

                    if mpl.__version__ > '3.6.0':
                        ax.legend(lines[:max_clusters], labels[:max_clusters],
                                  title=color, ncols=n_cols, frameon=False,
                                  bbox_to_anchor=(1.05, 0.5),
                                  loc=6)
                    else:
                        ax.legend(lines[:max_clusters], labels[:max_clusters],
                                  title=color, ncol=n_cols, frameon=False,
                                  bbox_to_anchor=(1.05, 0.5),
                                  loc=6)

                # Adjust colorbars (for continuous color)
                elif hasattr(ax, "_colorbars") and len(ax._colorbars) > 0:
                    ax._colorbars[0].set_title(color, ha="left")
                    ax._colorbars[0]._colorbar_info["shrink"] = 0.8
                    ax._colorbars[0]._colorbar_info["pad"] = -0.15  # move colorbar closer to plot

                _make_square(ax)
                ax_idx += 1  # increment index for next plot

            if plot_type in row_count:
                break  # If not dependent on color; break off early from color_by loop

    # Set common y-axis limit for LISI plots
    if len(LISI_axes) > 0:
        LISI_axes[0].get_shared_y_axes().join(LISI_axes[0], *LISI_axes[1:])
        LISI_axes[0].autoscale()  # scale all plots to same y-limits

        LISI_axes[0].set_ylabel("Unique batch labels in cell neighborhood")

    # Finalize axes titles and labels
    for i, name in enumerate(adatas):
        fontsize = axs[i].title._fontproperties._size * 1.2  # increase title fontsize
        axs[i].set_title(name, size=fontsize, fontweight='bold')  # first rows should have the adata names

    # save
    _save_figure(output, dpi=dpi)

    return axs


@deco.log_anndata
def plot_pca_variance(adata, method="pca",
                      n_pcs=20,
                      n_selected=None,
                      show_cumulative=True,
                      ax=None,
                      save=None) -> matplotlib.axes.Axes:
    """Plot the pca variance explained by each component as a barplot.

    Parameters
    ----------
    adata : anndata.AnnData
        Annotated data matrix object.
<<<<<<< HEAD
    method : str
        Method used for calculating variation. Is used to look for the coordinates in adata.uns[<method>]. Default: "pca".
    n_pcs : int, optional
        Number of components to plot. Default: 20.
    n_selected : int, optional
        Number of components to highlight in the plot with a line. Default: None.
    ax : matplotlib.axes.Axes, optional
        Axes object to plot on. If None, a new figure is created. Default: None.
    save : str, optional
        Filename to save the figure. If None, the plot is not saved. Default: None.

    Example
=======
    method : str, default "pca"
        Method used for calculating variation. Is used to look for the coordinates in adata.uns[<method>].
    n_pcs : int, default 20
        Number of components to plot.
    n_selected : int, default None
        Number of components to highlight in the plot with a red line.
    ax : matplotlib.axes.Axes, default None
        Axes object to plot on. If None, a new figure is created.
    save : str, default None (not saved)
        Filename to save the figure. If None, the figure is not saved.

    Returns
    -------
    matplotlib.axes.Axes
        Axes object containing the plot.

    Raises
    ------
    KeyError
        If the given method is not found in adata.uns.

    Examples
>>>>>>> 6d8ef9b1
    --------
    .. plot::
        :context: close-figs

        #init data
        import sctoolbox.plotting as pl
        import scanpy as sc

        adata = sc.datasets.pbmc68k_reduced()

    .. plot::
        :context: close-figs

        pl.plot_pca_variance(adata, method="pca",
                      n_pcs=20,
                      n_selected=7)
    """

    if ax is None:
        _, ax = plt.subplots()
    else:
        if not type(ax).__name__.startswith("Axes"):
            raise ValueError("'ax' parameter needs to be an Axes object. Please check your input.")

    if method not in adata.uns:
        raise KeyError("The given method '{0}' is not found in adata.uns. Please make sure to run the method before plotting variance.")

    # Get variance from object
    var_explained = adata.uns[method]["variance_ratio"][:n_pcs]
    var_explained = var_explained * 100  # to percent

    # Cumulative variance
    var_cumulative = np.cumsum(var_explained)

    # Plot barplot of variance
    x = list(range(1, len(var_explained) + 1))
    sns.barplot(x=x,
                y=var_explained,
                color="grey",
                ax=ax)

    # Plot cumulative variance
    if show_cumulative:
        ax2 = ax.twinx()
        ax2.plot(range(len(var_cumulative)), var_cumulative, color="blue", marker="o", linewidth=1, markersize=3)
        ax2.set_ylabel("Cumulative variance explained (%)", color="blue", fontsize=12)
        ax2.spines['right'].set_color('blue')
        ax2.yaxis.label.set_color('blue')
        ax2.tick_params(axis='y', colors='blue')

    # Add number of selected as line
    if n_selected is not None:
        if show_cumulative:
            ylim = ax2.get_ylim()
            yrange = ylim[1] - ylim[0]
            ax2.set_ylim(ylim[0], ylim[1] + yrange * 0.1)  # add 10% to make room for legend of n_seleced line
        ax.axvline(n_selected - 0.5, color="red", label=f"n components included: {n_selected}")
        ax.legend()

    # Finalize plot
    ax.set_xlabel('Principal components', fontsize=12, labelpad=10)
    ax.set_ylabel("Variance explained (%)", fontsize=12)
    ax.set_xticklabels(ax.get_xticklabels(), rotation=90, size=7)
    ax.set_axisbelow(True)

    # Save figure
    _save_figure(save)

    return ax


@deco.log_anndata
def plot_pca_correlation(adata, which="obs",
                         n_pcs=10,
                         columns=None,
                         pvalue_threshold=0.01,
                         method="spearmanr",
                         figsize=None,
                         title=None,
                         save=None):
    """
    Plot a heatmap of the correlation between the first n_pcs and the given columns.

    Parameters
    ----------
    adata : anndata.AnnData
        Annotated data matrix object.
    which : str, default "obs"
        Whether to use the observations ("obs") or variables ("var") for the correlation.
    n_pcs : int, default 10
        Number of principal components to use for the correlation.
    columns : list of str, default None
        List of columns to use for the correlation. If None, all numeric columns are used.
    pvalue_threshold : float, default 0.01
        Threshold for significance of correlation. If the p-value is below this threshold, a star is added to the heatmap.
    method : str, default "spearmanr"
        Method to use for correlation. Must be either "pearsonr" or "spearmanr".
    figsize : tuple of int, default None
        Size of the figure in inches. If None, the size is automatically determined.
    save : str, default None
        Filename to save the figure.

    Returns
    -------
    ax : matplotlib.axes.Axes
        Axes object containing the heatmap.


    Example
    --------
    .. plot::
        :context: close-figs

        pl.plot_pca_correlation(adata, which="obs")
    """

    # Establish which table to use
    if which == "obs":
        table = adata.obs.copy()
        mat = adata.obsm["X_pca"]
    elif which == "var":
        table = adata.var.copy()
        mat = adata.varm["PCs"]
    else:
        raise ValueError(f"'which' must be either 'var'/'obs', but '{which}' was given.")

    # Check that method is available
    try:
        corr_method = getattr(scipy.stats, method)
    except AttributeError:
        s = f"'{method}' is not a valid method within scipy.stats. Please choose one of pearsonr/spearmanr."
        raise ValueError(s)

    # Get columns
    if columns is None:
        numerics = ['int16', 'int32', 'int64', 'float16', 'float32', 'float64']
        numeric_columns = table.select_dtypes(include=numerics).columns.tolist()
    else:
        # check that columns is in table
        for col in columns:
            if col not in table.columns:
                raise KeyError(f"Column '{col}' was not found in table.")

    # Get table of pcs and columns
    n_pcs = min(n_pcs, mat.shape[1])  # make sure we don't exceed the number of pcs available
    pc_columns = [f"PC{i+1}" for i in range(n_pcs)]
    pc_table = pd.DataFrame(mat[:, :n_pcs], columns=pc_columns)
    pc_table[numeric_columns] = table[numeric_columns].reset_index(drop=True)

    # Calculate correlation of columns
    combinations = list(itertools.product(numeric_columns, pc_columns))

    corr_table = pd.DataFrame(index=numeric_columns, columns=pc_columns, dtype=float)
    corr_table_annot = corr_table.copy()
    for row, col in combinations:

        res = corr_method(pc_table[row], pc_table[col])
        corr_table.loc[row, col] = res.statistic

        corr_table_annot.loc[row, col] = str(np.round(res.statistic, 2))
        corr_table_annot.loc[row, col] += "*" if res.pvalue < pvalue_threshold else ""

    # Plot heatmap
    figsize = figsize if figsize is not None else (len(pc_columns) / 1.5, len(numeric_columns) / 1.5)
    fig, ax = plt.subplots(figsize=figsize)

    ax = sns.heatmap(corr_table,
                     annot=corr_table_annot,
                     fmt='',
                     annot_kws={"fontsize": 9},
                     cbar_kws={"label": method},
                     cmap="seismic",
                     vmin=-1, vmax=1,  # center is 0
                     ax=ax)
    ax.set_aspect(0.8)

    ax.set_yticklabels(ax.get_yticklabels(), rotation=0)

    # Set size of cbar to the same height as the heatmap
    cbar_ax = fig.get_axes()[-1]
    ax_pos = ax.get_position()
    cbar_pos = cbar_ax.get_position()

    cbar_ax.set_position([ax_pos.x1 + 2 * cbar_pos.width, ax_pos.y0,
                          cbar_pos.width, ax_pos.height])

    # Add black borders to axes
    for ax_obj in [ax, cbar_ax]:
        for _, spine in ax_obj.spines.items():
            spine.set_visible(True)

    # Add title
    if title is not None:
        ax.set_title(str(title))

    # Save figure
    _save_figure(save)

    return ax<|MERGE_RESOLUTION|>--- conflicted
+++ resolved
@@ -1079,26 +1079,14 @@
     ----------
     adata : anndata.AnnData
         Annotated data matrix object.
-<<<<<<< HEAD
-    method : str
-        Method used for calculating variation. Is used to look for the coordinates in adata.uns[<method>]. Default: "pca".
-    n_pcs : int, optional
-        Number of components to plot. Default: 20.
-    n_selected : int, optional
-        Number of components to highlight in the plot with a line. Default: None.
-    ax : matplotlib.axes.Axes, optional
-        Axes object to plot on. If None, a new figure is created. Default: None.
-    save : str, optional
-        Filename to save the figure. If None, the plot is not saved. Default: None.
-
-    Example
-=======
     method : str, default "pca"
         Method used for calculating variation. Is used to look for the coordinates in adata.uns[<method>].
     n_pcs : int, default 20
         Number of components to plot.
     n_selected : int, default None
         Number of components to highlight in the plot with a red line.
+    show_cumulative : bool, default True
+        Whether to show the cumulative variance explained in a second y-axis.
     ax : matplotlib.axes.Axes, default None
         Axes object to plot on. If None, a new figure is created.
     save : str, default None (not saved)
@@ -1115,7 +1103,6 @@
         If the given method is not found in adata.uns.
 
     Examples
->>>>>>> 6d8ef9b1
     --------
     .. plot::
         :context: close-figs
