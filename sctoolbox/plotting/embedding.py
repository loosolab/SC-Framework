
import multiprocessing as mp
import warnings
import scanpy as sc
import numpy as np
import pandas as pd
from scipy.sparse import issparse

import seaborn as sns
import matplotlib as mpl
import matplotlib.pyplot as plt
from matplotlib import cm, colors
from matplotlib.colors import ListedColormap
import plotly as po
import plotly.graph_objects as go

from numba import errors as numba_errors

from sctoolbox._settings import settings
import sctoolbox.utils as utils
from sctoolbox.plotting.general import _save_figure, _make_square, boxplot


#############################################################################
#                                  Utilities                                #
#############################################################################

def sc_colormap():
    """
    Get a colormap with 0-count cells colored grey (to use for embeddings).

    Returns
    -------
    cmap : matplotlib.colors.ListedColormap
        Colormap with 0-count cells colored grey.
    """

    # Custom colormap for single cells
    color_cmap = cm.get_cmap('Reds', 200)
    newcolors = color_cmap(np.linspace(0.2, 0.9, 200))
    newcolors[0, :] = colors.to_rgba("lightgrey")  # count 0 = grey
    sc_cmap = ListedColormap(newcolors)

    return sc_cmap


def flip_embedding(adata, key="X_umap", how="vertical"):
    """
    Flip the embedding in adata.obsm[key] along the given axis.

    Parameters
    ----------
    adata : anndata.AnnData
        Annotated data matrix object.
    key : str, default "X_umap"
        Key in adata.obsm to flip.
    how : str, default "vertical"
        Axis to flip along. Can be "vertical" (flips up/down) or "horizontal" (flips left/right).
    """

    if how == "vertical":
        adata.obsm[key][:, 1] = -adata.obsm[key][:, 1]
    elif how == "horizontal":
        adata.obsm[key][:, 0] = -adata.obsm[key][:, 0]
    else:
        raise ValueError("The given axis '{0}' is not supported. Please use 'vertical' or 'horizontal'.".format(how))


#####################################################################
# -------------------- UMAP / tSNE embeddings ----------------------#
#####################################################################

def search_umap_parameters(adata,
                           min_dist_range=(0.2, 0.9, 0.2),  # 0.2, 0.4, 0.6, 0.8
                           spread_range=(0.5, 2.0, 0.5),    # 0.5, 1.0, 1.5
                           color=None, n_components=2, verbose=True, threads=4, save=None, **kwargs):
    """
    Plot a grid of different combinations of min_dist and spread variables for UMAP plots.

    Parameters
    ----------
    adata : anndata.AnnData
        Annotated data matrix object.
    min_dist_range : tuple, default: (0.2, 0.9, 0.2)
        Range of 'min_dist' parameter values to test. Must be a tuple in the form (min, max, step).
    spread_range : tuple, default (0.5, 2.0, 0.5)
        Range of 'spread' parameter values to test. Must be a tuple in the form (min, max, step).
    color : str, default None
        Name of the column in adata.obs to color plots by. If None, plots are not colored.
    n_components : int, default 2
        Number of components in UMAP calculation.
    verbose : bool
        Print progress to console. Default: True.
    threads : int, default 4
        Number of threads to use for UMAP calculation.
    save : str, default None
        Path to save the figure to. If None, the figure is not saved.
    kwargs : arguments
        Additional keyword arguments are passed to :func:`scanpy.tl.umap`.

    Returns
    -------
    2D numpy array of axis objects

    Example
    --------
    .. plot::
        :context: close-figs

        pl.search_umap_parameters(adata, min_dist_range=(0.2, 0.9, 0.2),
                                         spread_range=(2.0, 3.0, 0.5),
                                         color="bulk_labels")
    """

    args = locals()  # get all arguments passed to function
    args["method"] = "umap"
    kwargs = args.pop("kwargs")  # split args from kwargs dict

    return _search_dim_red_parameters(**args, **kwargs)


def search_tsne_parameters(adata,
                           perplexity_range=(30, 60, 10), learning_rate_range=(600, 1000, 200),
                           color=None, verbose=True, threads=4, save=None, **kwargs):
    """
    Plot a grid of different combinations of perplexity and learning_rate variables for tSNE plots.

    Parameters
    ----------
    adata : anndata.AnnData
        Annotated data matrix object.
    perplexity_range : tuple, default (30, 60, 10)
        tSNE parameter: Range of 'perplexity' parameter values to test. Must be a tuple in the form (min, max, step).
    learning_rate_range : tuple, default (600, 1000, 200)
        tSNE parameter: Range of 'learning_rate' parameter values to test. Must be a tuple in the form (min, max, step).
    color : str, default None
        Name of the column in adata.obs to color plots by. If None, plots are not colored.
    verbose : bool, default True
        Print progress to console.
    threads : int, default 4
        Number of threads to use for tSNE calculation.
    save : str, default None (not saved)
        Path to save the figure to.
    kwargs : arguments
        Additional keyword arguments are passed to :func:`scanpy.tl.tsne`.

    Returns
    -------
    2D numpy array of axis objects

    Example
    --------
    .. plot::
        :context: close-figs

        pl.search_tsne_parameters(adata, perplexity_range=(30, 60, 10),
                                         learning_rate_range=(600, 1000, 200),
                                         color="bulk_labels")
    """

    args = locals()  # get all arguments passed to function
    args["method"] = "tsne"
    kwargs = args.pop("kwargs")

    return _search_dim_red_parameters(**args, **kwargs)


def _search_dim_red_parameters(adata, method, perplexity_range=None, learning_rate_range=None,
                               min_dist_range=None, spread_range=None,
                               color=None, verbose=True, threads=4, save=None, **kwargs):
    """
    Function to search different combinations of parameters for UMAP or tSNE embeddings.

    Parameters
    ----------
    adata : anndata.AnnData
        Annotated data matrix object.
    method : str
        Dimensionality reduction method to use. Must be either 'umap' or 'tsne'.
    dist_range : tuple, default None
        UMAP parameter: Range of 'min_dist' parameter values to test. Must be a tuple in the form (min, max, step).
    spread_range : tuple, default None
        UMAP parameter: Range of 'spread' parameter values to test. Must be a tuple in the form (min, max, step).
    perplexity_range : tuple, default None
        tSNE parameter: Range of 'perplexity' parameter values to test. Must be a tuple in the form (min, max, step).
    learning_rate_range : tuple, default None
        tSNE parameter: Range of 'learning_rate' parameter values to test. Must be a tuple in the form (min, max, step).
    color : str, default None
        Name of the column in adata.obs to color plots by. If None, plots are not colored.
    verbose : bool, default True
        Print progress to console.
    threads : int, default 4
        Number of threads to use for UMAP calculation.
    save : str, default None
        Path to save the figure to.
    kwargs : arguments
        Additional keyword arguments are passed to :func:`scanpy.tl.umap` or :func:`scanpy.tl.tsne`.

    Returns
    -------
    2D numpy array of axis objects
    """
    def get_loop_params(r):
        """Setup parameters to loop over"""
        # Check validity of range parameters
        if len(r) != 4:
            raise ValueError(f"The parameter '{r[0]}' must be a tuple in the form (min, max, step)")
        if r[3] > r[2] - r[1]:
            raise ValueError(f"'step' of '{r[0]}' is larger than 'max' - 'min'. Please adjust.")

        return np.around(np.arange(r[1], r[2], r[3]), 2)

    # remove data to save memory
    adata = utils.get_minimal_adata(adata)
    # Allows for all case variants of method parameter
    method = method.lower()

    if method == "umap":
        range_1 = ["min_dist_range"] + list(min_dist_range)
        range_2 = ["spread_range"] + list(spread_range)
    elif method == "tsne":
        range_1 = ["perplexity_range"] + list(perplexity_range)
        range_2 = ["learning_rate_range"] + list(learning_rate_range)
    else:
        raise ValueError("Invalid method. Please choose from ['tsne', 'umap']")

    # Get tool and plotting function
    tool_func = getattr(sc.tl, method)
    plot_func = getattr(sc.pl, method)

    # Setup loop parameter
    loop_params = list()
    for r in [range_1, range_2]:
        loop_params.append(get_loop_params(r))

    # Calculate umap for each combination of spread/dist
    with warnings.catch_warnings():
        warnings.filterwarnings("ignore", category=numba_errors.NumbaDeprecationWarning, message="The 'nopython' keyword argument")  # numba warning for 0.59.0

        pool = mp.Pool(threads)
        jobs = {}
        for i, r2_param in enumerate(loop_params[1]):  # rows
            for j, r1_param in enumerate(loop_params[0]):  # columns
                kwds = {range_1[0].rsplit('_', 1)[0]: r1_param,
                        range_2[0].rsplit('_', 1)[0]: r2_param,
                        "copy": True}
                kwds |= kwargs
                job = pool.apply_async(tool_func, args=(adata, ), kwds=kwds)
                jobs[(i, j)] = job
        pool.close()

        utils.monitor_jobs(jobs, f"Computing {method.upper()}s")
        pool.join()

    # Figure with rows=spread, cols=dist
    fig, axes = plt.subplots(len(loop_params[1]), len(loop_params[0]),
                             figsize=(4 * len(loop_params[0]), 4 * len(loop_params[1])))
    axes = np.array(axes).reshape((-1, 1)) if len(loop_params[0]) == 1 else axes  # reshape 1-column array
    axes = np.array(axes).reshape((1, -1)) if len(loop_params[1]) == 1 else axes  # reshape 1-row array

    # Fill in UMAPs
    for i, r2_param in enumerate(loop_params[1]):  # rows
        for j, r1_param in enumerate(loop_params[0]):  # columns

            # Add precalculated UMAP to adata
            adata.obsm[f"X_{method}"] = jobs[(i, j)].get().obsm[f"X_{method}"]

            if verbose is True:
                print(f"Plotting umap for spread={r2_param} and dist={r1_param} ({i*len(loop_params[0])+j+1}/{len(loop_params[0])*len(loop_params[1])})")

            # Set legend loc for last column
            if i == 0 and j == (len(loop_params[0]) - 1):
                legend_loc = "left"
            else:
                legend_loc = "none"

            with warnings.catch_warnings():
                warnings.filterwarnings("ignore", category=UserWarning, message="No data for colormapping provided via 'c'*")
                plot_func(adata, color=color, title='', legend_loc=legend_loc, show=False, ax=axes[i, j])

            if j == 0:
                axes[i, j].set_ylabel(f"{range_2[0].rsplit('_', 1)[0]}: {r2_param}", fontsize=14)
            else:
                axes[i, j].set_ylabel("")

            if i == 0:
                axes[i, j].set_title(f"{range_1[0].rsplit('_', 1)[0]}: {r1_param}", fontsize=14)

            axes[i, j].set_xlabel("")

    plt.tight_layout()
    _save_figure(save)

    return axes


#######################################################################################
# -------------------------- Different group embeddings ------------------------------#
#######################################################################################

def plot_group_embeddings(adata, groupby, embedding="umap", ncols=4, save=None):
    """ Plot a grid of embeddings (UMAP/tSNE/PCA) per group of cells within 'groupby'.

    Parameters
    ----------
    adata : anndata.AnnData
        Annotated data matrix object.
    groupby : str
        Name of the column in adata.obs to group by.
    embedding : str
        Embedding to plot. Must be one of "umap", "tsne", "pca". Default: "umap".
    ncols : int
        Number of columns in the figure. Default: 4.
    save : str
        Path to save the figure. Default: None.
<<<<<<< HEAD
=======

    Example
    --------

    .. plot::
        :context: close-figs

        pl.plot_group_embeddings(adata, 'phase', embedding='umap', ncols=4)
>>>>>>> 742e91b9
    """

    # Get categories
    groups = adata.obs[groupby].astype("category").cat.categories
    n_groups = len(groups)

    # Find out how many rows are needed
    ncols = min(ncols, n_groups)  # Make sure ncols is not larger than n_groups
    nrows = int(np.ceil(len(groups) / ncols))

    # Setup subplots
    fig, axarr = plt.subplots(nrows, ncols, figsize=(ncols * 5, nrows * 5))
    axarr = np.array(axarr).reshape((-1, 1)) if ncols == 1 else axarr
    axarr = np.array(axarr).reshape((1, -1)) if nrows == 1 else axarr
    axes_list = axarr.flatten()
    n_plots = len(axes_list)

    # Plot UMAP/tSNE/pca per group
    for i, group in enumerate(groups):

        ax = axes_list[i]

        with warnings.catch_warnings():
            warnings.filterwarnings("ignore", category=FutureWarning, message="Categorical.replace is deprecated")
            warnings.filterwarnings("ignore", category=FutureWarning, message="In a future version of pandas")
            warnings.filterwarnings("ignore", category=UserWarning, message="No data for colormapping provided via 'c'*")

            # Plot individual embedding
            if embedding == "umap":
                sc.pl.umap(adata, color=groupby, groups=group, ax=ax, show=False, legend_loc=None)
            elif embedding == "tsne":
                sc.pl.tsne(adata, color=groupby, groups=group, ax=ax, show=False, legend_loc=None)
            elif embedding == "pca":
                sc.pl.pca(adata, color=groupby, groups=group, ax=ax, show=False, legend_loc=None)

        ax.set_title(group)

    # Hide last empty plots
    n_empty = n_plots - n_groups
    if n_empty > 0:
        for ax in axes_list[-n_empty:]:
            ax.set_visible(False)

    # Save figure
    _save_figure(save)

    return axarr


def compare_embeddings(adata_list, var_list, embedding="umap", adata_names=None, **kwargs):
    """ Compare embeddings across different adata objects. Plots a grid of embeddings with the different adatas on the
    x-axis, and colored variables on the y-axis.

    Parameters
    ----------
    adata_list : list of anndata.AnnData
        List of AnnData objects to compare.
    var_list : list of str
        List of variables to color in plot.
    embedding : str
        Embedding to plot. Must be one of "umap", "tsne" or "pca". Default: "umap".
    adata_names : list of str
        List of names for the adata objects. Default: None (adatas will be named adata_1, adata_2, etc.).
    kwargs : arguments
        Additional arguments to pass to sc.pl.umap/sc.pl.tsne/sc.pl.pca.
    """

    embedding = embedding.lower()

    # Check the availability of vars in the adata objects
    all_vars = set()
    for adata in adata_list:
        all_vars.update(set(adata.var.index))
        all_vars.update(set(adata.obs.columns))

    # Subset var list to those available in any of the adata objects
    if isinstance(var_list, str):
        var_list = [var_list]

    not_found = set(var_list) - all_vars
    if len(not_found) == len(var_list):
        raise ValueError("None of the variables from var_list were found in the adata objects.")
    elif len(not_found) > 0:
        print(f"The following variables from var_list were not found in any of the adata objects: {list(not_found)}. These will be excluded.")

    var_list = [var for var in var_list if var in all_vars]

    # Setup plot grid
    n_adata = len(adata_list)
    n_var = len(var_list)
    fig, axes = plt.subplots(n_var, n_adata, figsize=(4 * n_adata, 4 * n_var))

    # Fix indexing
    n_cols = n_adata
    n_rows = n_var
    axes = np.array(axes).reshape((-1, 1)) if n_cols == 1 else axes  # Fix indexing for one column figures
    axes = np.array(axes).reshape((1, -1)) if n_rows == 1 else axes  # Fix indexing for one row figures

    if adata_names is None:
        adata_names = [f"adata_{n+1}" for n in range(len(adata_list))]

    # code for coloring single cell expressions?
    # import matplotlib.colors as clr
    # cmap = clr.LinearSegmentedColormap.from_list('custom umap', ['#f2f2f2', '#ff4500'], N=256)

    for i, adata in enumerate(adata_list):

        # Available vars for this adata
        available = set(adata.var.index)
        available.update(set(adata.obs.columns))

        for j, var in enumerate(var_list):

            # Check if var is available for this specific adata
            if var not in available:
                print(f"Variable '{var}' was not found in adata object '{adata_names[i]}'. Skipping coloring.")
                var = None

            if embedding == "umap":
                sc.pl.umap(adata, color=var, show=False, ax=axes[j, i], **kwargs)
            elif embedding == "tsne":
                sc.pl.tsne(adata, color=var, show=False, ax=axes[j, i], **kwargs)
            elif embedding == "pca":
                sc.pl.pca(adata, color=var, show=False, ax=axes[j, i], **kwargs)

            # Set y-axis label
            if i == 0:
                axes[j, i].set_ylabel(var)
            else:
                axes[j, i].set_ylabel("")

            # Set title
            if j == 0:
                axes[j, i].set_title(adata_names[i])
            else:
                axes[j, i].set_title("")

            axes[j, i].set_xlabel("")

            _make_square(axes[j, i])

    # fig.tight_layout()
    return axes


#######################################################################################
# ---------------------------------- 3D UMAP -----------------------------------------#
#######################################################################################

def _get_3d_dotsize(n):
    """ Utility to get the dotsize for a given number of points. """
    if n < 1000:
        size = 12
    if n < 10000:
        size = 8
    else:
        size = 3

    return size


def plot_3D_UMAP(adata, color, save):
    """ Save 3D UMAP plot to a html file.

    Parameters
    ----------
    adata : anndata.AnnData
        Annotated data matrix.
    color : str
        Variable to color in plot. Must be a column in adata.obs or an index in adata.var.
    save : str
        Save prefix. Plot will be saved to <save>.html.
<<<<<<< HEAD
    
    Example
    --------
    .. plot::
        :context: close-figs

        import scanpy as sc
        import sctoolbox.plotting
        min_dist = 0.3
        spread = 2.5
        sc.tl.umap(adata, min_dist=min_dist, spread=spread, n_components=3)

    .. plot::
        :context: close-figs

        sctoolbox.plotting.plot_3D_UMAP(adata, color="louvain", save="my3d_umap")

    .. plot::
        :context: close-figs

        RESULT = "File was written to my3d_umap.html"
=======
>>>>>>> 742e91b9
    """

    n_cells = len(adata.obs)
    size = _get_3d_dotsize(n_cells)

    # Get coordinates
    coordinates = adata.obsm['X_umap'][:, :3]
    df = pd.DataFrame(coordinates)
    df.columns = ["x", "y", "z"]

    # Create plot
    po.offline.init_notebook_mode(connected=True)  # prints a dict when not run in notebook
    fig = go.Figure()

    # Plot per group in obs
    if color in adata.obs.columns and isinstance(adata.obs[color][0], str):

        df["category"] = adata.obs[color].values  # color should be interpreted as a categorical variable
        categories = df["category"].astype("category").cat.categories
        n_groups = len(categories)
        color_list = sns.color_palette("Set1", n_groups)
        color_list = list(map(colors.to_hex, color_list))  # convert to hex

        for i, name in enumerate(categories):
            df_sub = df[df['category'] == name]

            go_plot = go.Scatter3d(x=df_sub['x'],
                                   y=df_sub['y'],
                                   z=df_sub['z'],
                                   name=name,
                                   hovertemplate=name + '<br>(' + str(len(df_sub)) + ' cells)<extra></extra>',
                                   showlegend=True,
                                   mode='markers',
                                   marker=dict(size=size,
                                               color=[color_list[i] for _ in range(len(df_sub))],
                                               opacity=0.8))
            fig.add_trace(go_plot)

    # Plot a gene expression
    else:

        # Color is a value column in obs
        if color in adata.obs.columns:
            color_values = adata.obs[color]

        # color is a gene
        elif color in adata.var.index:
            color_idx = list(adata.var.index).index(color)
            color_values = adata.X[:, color_idx]
            color_values = color_values.todense().A1 if issparse(color_values) else color_values

        # color was not found
        else:
            raise KeyError("The given 'color' attribute was not found in adata.obs columns or adata.var index.")

        # Plot 3d with colorbar
        go_plot = go.Scatter3d(x=df['x'],
                               y=df['y'],
                               z=df['z'],
                               name='Expression of ' + color,
                               hovertemplate='Expression of ' + color + '<br>(' + str(len(df)) + ' cells)<extra></extra>',
                               showlegend=True,
                               mode='markers',
                               marker=dict(size=size,
                                           color=color_values,
                                           colorscale='Viridis',
                                           colorbar=dict(thickness=20, lenmode='fraction', len=0.75),
                                           opacity=0.8))
        fig.add_trace(go_plot)

    # Finalize plot
    fig.update_layout(legend={'itemsizing': 'constant'}, legend_title_text='<br><br>' + color)
    fig.update_scenes(xaxis=dict(showspikes=False),
                      yaxis=dict(showspikes=False),
                      zaxis=dict(showspikes=False))
    fig.update_layout(scene=dict(xaxis_title='UMAP1',
                                 yaxis_title='UMAP2',
                                 zaxis_title='UMAP3'))
    fig.update_layout(margin=dict(l=0, r=0, b=0, t=0))

    # Save to file
    if save is not None:
        path = settings.full_figure_prefix + save + ".html"
        fig.write_html(path)
<<<<<<< HEAD
        print(f"Plot written to '{path}'")
    
    else:
        print(f"Please specify save parameter for html export")
=======

    print(f"Plot written to '{path}'")
>>>>>>> 742e91b9


def umap_marker_overview(adata, markers, ncols=3, figsize=None,
                         save=None,
                         cbar_label="Relative expr.",
                         **kwargs):
    """ Plot a pretty grid of UMAPs with marker gene expression. """

    if isinstance(markers, str):
        markers = [markers]

    # Find out how many rows we need
    n_markers = len(markers)
    nrows = int(np.ceil(n_markers / ncols))

    if figsize is None:
        figsize = (ncols * 3, nrows * 3)
    fig, axarr = plt.subplots(ncols=ncols, nrows=nrows, figsize=figsize)

    params = {"cmap": sc_colormap(),
              "ncols": ncols,
              "frameon": False}
    params.update(**kwargs)

    axes_list = axarr.flatten()

    for i, marker in enumerate(markers):
        ax = axes_list[i]

        _ = sc.pl.umap(adata,
                       color=marker,
                       show=False,
                       colorbar_loc=None,
                       ax=ax,
                       **params)

        # Add title to upper left corner
        # ax.text(0, 1, marker, transform=ax.transAxes,
        #                      horizontalalignment='left',
        #                      verticalalignment='top')

    # Hide axes not used
    for ax in axes_list[len(markers):]:
        ax.set_visible(False)

    axes_list = axes_list[:len(markers)]

    # Add colorbar next to the last plot
    cax = fig.add_axes([0, 0, 1, 1])  # dummy size, will be resized
    lastax_pos = axes_list[len(markers) - 1].get_position()  # get the position of the last axis
    newpos = [lastax_pos.x1 * 1.1, lastax_pos.y0, lastax_pos.width * 0.1, lastax_pos.height * 0.5]
    cax.set_position(newpos)  # set a new position

    cbar = plt.colorbar(cm.ScalarMappable(cmap=params["cmap"]), cax=cax, label=cbar_label)
    cbar.set_ticks([])
    cbar.outline.set_visible(False)  # remove border of colorbar

    # Make plots square
    for ax in axes_list:
        utils._make_square(ax)

    # Save figure if chosen
    _save_figure(save)

    return axes_list


def umap_pub(adata, color=None, title=None, save=None, **kwargs):
    """
    Plot a publication ready UMAP without spines, but with a small UMAP1/UMAP2 legend.

    Parameters
    ----------
    adata :anndata.AnnData
        Annotated data matrix.
    color : str or lst of str, default None
        Key for annotation of observations/cells or variables/genes.
    title : str, default None
        Title of the plot. Default is no title.
    save : str, default None
        Filename to save the figure.
    kwargs : dict
        Additional arguments passed to `sc.pl.umap`.

    Example
    --------
    .. plot::
        :context: close-figs

        pl.umap_pub(adata, color="louvain", title="Louvain clusters")
    """

    axarr = sc.pl.umap(adata, color=color, show=False, **kwargs)

    if title is not None and not isinstance(title, list):
        title = [title]

    if not isinstance(axarr, list):
        axarr = [axarr]
        color = [color]

    colorbar_count = 0
    for i, ax in enumerate(axarr):

        # Set legend
        legend = ax.get_legend()
        if legend is not None:  # legend of categorical variables
            legend.set_title(color[i])
        else:                   # legend of continuous variables
            colorbar_idx = i + colorbar_count + 1
            local_axes = ax.figure._localaxes
            if colorbar_idx < len(local_axes) and local_axes[colorbar_idx]._label == '<colorbar>':
                local_axes[colorbar_idx].set_title(color[i])
                colorbar_count += 1

        # Remove automatic title
        ax.set_title("")
        if title is not None:
            ax.set_title(title[i])

        # Remove all spines (axes lines)
        for spine in ax.spines.values():
            spine.set_visible(False)

        # Move x and y-labels to the start of axes
        label = ax.xaxis.get_label()
        label.set_horizontalalignment('left')
        x_lab_pos, y_lab_pos = label.get_position()
        label.set_position([0, y_lab_pos])

        label = ax.yaxis.get_label()
        label.set_horizontalalignment('left')
        x_lab_pos, y_lab_pos = label.get_position()
        label.set_position([x_lab_pos, 0])

        # Draw UMAP coordinate arrows
        ymin, ymax = ax.get_ylim()
        xmin, xmax = ax.get_xlim()
        yrange = ymax - ymin
        xrange = xmax - xmin
        arrow_len_y = yrange * 0.2
        arrow_len_x = xrange * 0.2

        ax.annotate("", xy=(xmin, ymin), xytext=(xmin, ymin + arrow_len_y), arrowprops=dict(arrowstyle="<-", shrinkB=0))  # UMAP2 / y-axis
        ax.annotate("", xy=(xmin, ymin), xytext=(xmin + arrow_len_x, ymin), arrowprops=dict(arrowstyle="<-", shrinkB=0))  # UMAP1 / x-axis

        # Add number of cells to plot
        ax.text(0.02, 0.02, f"{adata.n_obs:,} cells",
                transform=ax.transAxes,
                horizontalalignment='left',
                verticalalignment='bottom')

        # Adjust aspect ratio
        _make_square(ax)

    # Save figure
    _save_figure(save)

    return axarr


def anndata_overview(adatas,
                     color_by,
                     plots=["PCA", "PCA-var", "UMAP", "LISI"],
                     figsize=None,
                     max_clusters=20,
                     output=None,
                     dpi=300):
    """
    Create a multipanel plot comparing PCA/UMAP/tSNE/(...) plots for different adata objects.

    Parameters
    ------------
    adatas : dict of anndata.AnnData
        Dict containing an anndata object for each batch correction method as values. Keys are the name of the respective method.
        E.g.: {"bbknn": anndata}
    color_by : str or list of str
        Name of the .obs column to use for coloring in applicable plots (e.g. for UMAP or PCA).
    plots : str or list of str, default ["PCA", "PCA-var", "UMAP", "LISI"]
        Decide what plots should be created. Options are ["UMAP", "tSNE", "PCA", "PCA-var", "LISI"]
        Note: List order is forwarded to plot.
        - UMAP: Plots the UMAP embedding of the data.
        - tSNE: Plots the tSNE embedding of the data.
        - PCA: Plots the PCA embedding of the data.
        - PCA-var: Plots the variance explained by each PCA component.
        - LISI: Plots the distribution of any "LISI_score*" scores available in adata.obs
    figsize : number tuple, default None (automatic based on number of columns/rows)
        Size of the plot in inch.
    max_clusters : int, default 20
        Maximum number of clusters to show in legend.
    output : str, default None (not saved)
        Path to plot output file.
    dpi : number, default 300
        Dots per inch for output

    Example
    --------
    .. plot::
        :context: close-figs

        adatas = {}  # dictionary of adata objects
        adatas["standard"] = adata
        adatas["parameter1"] = sc.tl.umap(adata, min_dist=1, copy=True)
        adatas["parameter2"] = sc.tl.umap(adata, min_dist=2, copy=True)

        pl.anndata_overview(adatas, color_by="louvain", plots=["PCA", "PCA-var", "UMAP"])
    """
    if not isinstance(color_by, list):
        color_by = [color_by]

    if not isinstance(plots, list):
        plots = [plots]

    # ---- helper functions ---- #
    def annotate_row(ax, plot_type):
        """ Annotate row in figure. """
        # https://stackoverflow.com/a/25814386
        ax.annotate(plot_type,
                    xy=(0, 0.5),
                    xytext=(-ax.yaxis.labelpad - 5, 0),
                    xycoords=ax.yaxis.label,
                    textcoords='offset points',
                    size=ax.title._fontproperties._size * 1.2,  # increase title fontsize
                    horizontalalignment='right',
                    verticalalignment='center',
                    fontweight='bold')

    # ---- checks ---- #
    # dict contains only anndata
    wrong_type = {k: type(v) for k, v in adatas.items() if not isinstance(v, sc.AnnData)}
    if wrong_type:
        raise ValueError(f"All items in 'adatas' parameter have to be of type AnnData. Found: {wrong_type}")

    # check if color_by exists in anndata.obs
    for color_group in color_by:
        for name, adata in adatas.items():
            if color_group not in adata.obs.columns and color_group not in adata.var.index:
                raise ValueError(f"Couldn't find column '{color_group}' in the adata.obs or adata.var for '{name}'")

    # check if plots are valid
    valid_plots = ["UMAP", "tSNE", "PCA", "PCA-var", "LISI"]
    invalid_plots = set(plots) - set(valid_plots)
    if invalid_plots:
        raise ValueError(f"Invalid plot specified: {invalid_plots}")

    # ---- plotting ---- #
    # setup subplot structure
    row_count = {"PCA-var": 1, "LISI": 1}  # all other plots count for len(color_by)
    rows = sum([row_count.get(plot, len(color_by)) for plot in plots])  # the number of rows in output plot
    cols = len(adatas)
    figsize = figsize if figsize is not None else (2 + cols * 4, rows * 4)
    fig, axs = plt.subplots(nrows=rows, ncols=cols, figsize=figsize)  # , constrained_layout=True)
    axs = axs.flatten() if rows > 1 or cols > 1 else [axs]  # flatten to 1d array per row

    # Fill in plots for every adata across plot type and color_by
    ax_idx = 0
    LISI_axes = []
    for plot_type in plots:
        for color in color_by:

            # Iterate over adatas to find all possible categories for 'color'
            categories = []
            for adata in adatas.values():
                if color in adata.obs.columns:  # color can also be an index in var
                    if adata.obs[color].dtype.name == "category":
                        categories += list(adata.obs[color].cat.categories)
            categories = sorted(list(set(categories)))

            # Create color palette equal for all columns
            if len(categories) > 0:
                colors = sns.color_palette("tab10", len(categories))
                color_dict = dict(zip(categories, colors))
            else:
                color_dict = None  # use default color palette

            # Plot for each adata (one row)
            for i, (name, adata) in enumerate(adatas.items()):

                ax = axs[ax_idx]

                # Only show legend for the last column
                if i == len(adatas) - 1:
                    legend_loc = "right margin"
                    colorbar_loc = "right"
                else:
                    legend_loc = "none"
                    colorbar_loc = None

                # add row label to first plot
                if i == 0:
                    annotate_row(ax, plot_type)

                # Collect options for plotting
                embedding_kwargs = {"color": color,
                                    "palette": color_dict,  # only used for categorical color
                                    "title": "",
                                    "legend_loc": legend_loc, "colorbar_loc": colorbar_loc,
                                    "show": False}

                # Plot depending on type
                if plot_type == "PCA-var":
                    plot_pca_variance(adata, ax=ax)  # this plot takes no color

                elif plot_type == "LISI":

                    # Find any LISI scores in adata.obs
                    lisi_columns = [col for col in adata.obs.columns if col.startswith("LISI_score")]

                    if len(lisi_columns) == 0:
                        e = f"No LISI scores found in adata.obs for '{name}'"
                        e += "Please run 'sctoolbox.tools.wrap_batch_evaluation()' or remove LISI from the plots list"
                        raise ValueError(e)

                    # Plot LISI scores
                    with warnings.catch_warnings():
                        warnings.filterwarnings("ignore", category=FutureWarning, message="iteritems is deprecated*")
                        boxplot(adata.obs[lisi_columns], ax=ax)
                        LISI_axes.append(ax)

                else:
                    with warnings.catch_warnings():
                        warnings.filterwarnings("ignore", category=UserWarning, message="No data for colormapping provided via 'c'*")

                        if plot_type == "UMAP":
                            sc.pl.umap(adata, ax=ax, **embedding_kwargs)

                        elif plot_type == "tSNE":
                            sc.pl.tsne(adata, ax=ax, **embedding_kwargs)

                        elif plot_type == "PCA":
                            sc.pl.pca(adata, ax=ax, **embedding_kwargs)

                # Set title for the legend (for categorical color)
                if hasattr(ax, "legend_") and ax.legend_ is not None:

                    # Get current legend and rmove
                    lines, labels = ax.get_legend_handles_labels()
                    ax.get_legend().remove()

                    # Replot legend with limited number of clusters
                    per_column = 10
                    n_clusters = min(max_clusters, len(lines))
                    n_cols = int(np.ceil(n_clusters / per_column))

                    if mpl.__version__ > '3.6.0':
                        ax.legend(lines[:max_clusters], labels[:max_clusters],
                                  title=color, ncols=n_cols, frameon=False,
                                  bbox_to_anchor=(1.05, 0.5),
                                  loc=6)
                    else:
                        ax.legend(lines[:max_clusters], labels[:max_clusters],
                                  title=color, ncol=n_cols, frameon=False,
                                  bbox_to_anchor=(1.05, 0.5),
                                  loc=6)

                # Adjust colorbars (for continuous color)
                elif hasattr(ax, "_colorbars") and len(ax._colorbars) > 0:
                    ax._colorbars[0].set_title(color, ha="left")
                    ax._colorbars[0]._colorbar_info["shrink"] = 0.8
                    ax._colorbars[0]._colorbar_info["pad"] = -0.15  # move colorbar closer to plot

                _make_square(ax)
                ax_idx += 1  # increment index for next plot

            if plot_type in row_count:
                break  # If not dependent on color; break off early from color_by loop

    # Set common y-axis limit for LISI plots
    if len(LISI_axes) > 0:
        LISI_axes[0].get_shared_y_axes().join(LISI_axes[0], *LISI_axes[1:])
        LISI_axes[0].autoscale()  # scale all plots to same y-limits

        LISI_axes[0].set_ylabel("Unique batch labels in cell neighborhood")

    # Finalize axes titles and labels
    for i, name in enumerate(adatas):
        fontsize = axs[i].title._fontproperties._size * 1.2  # increase title fontsize
        axs[i].set_title(name, size=fontsize, fontweight='bold')  # first rows should have the adata names

    # save
    _save_figure(output, dpi=dpi)

    return axs


def plot_pca_variance(adata, method="pca",
                      n_pcs=20,
                      n_selected=None,
                      ax=None,
                      save=None):
    """
    Plot the pca variance explained by each component as a barplot.

    Parameters
    ----------
    adata : anndata.AnnData
        Annotated data matrix object.
    method : str
        Method used for calculating variation. Is used to look for the coordinates in adata.uns[<method>]. Default: "pca".
    n_pcs : int, optional
        Number of components to plot. Default: 20.
    ax : matplotlib.axes.Axes, optional
        Axes object to plot on. If None, a new figure is created. Default: None.
    """

    if ax is None:
        fig, ax = plt.subplots()
    else:
        # TODO: check if ax is an ax object
        pass

    if method not in adata.uns:
        raise KeyError("The given method '{0}' is not found in adata.uns. Please make sure to run the method before plotting variance.")

    # Get variance from object
    var_explained = adata.uns[method]["variance_ratio"][:n_pcs]
    var_explained = var_explained * 100  # to percent

    # Plot barplot of variance
    sns.barplot(x=list(range(1, len(var_explained) + 1)),
                y=var_explained,
                color="limegreen",
                ax=ax)

    # Add number of selected as line
    if n_selected is not None:
        ax.axvline(n_selected - 0.5, color="red", label=f"n components included: {n_selected}")
        ax.legend()

    # Finalize plot
    ax.set_xlabel('PCs', fontsize=12)
    ax.set_ylabel("Variance explained (%)")
    ax.set_xticklabels(ax.get_xticklabels(), rotation=90, size=7)
    ax.set_axisbelow(True)

    # Save figure
    _save_figure(save)

    return ax<|MERGE_RESOLUTION|>--- conflicted
+++ resolved
@@ -313,8 +313,6 @@
         Number of columns in the figure. Default: 4.
     save : str
         Path to save the figure. Default: None.
-<<<<<<< HEAD
-=======
 
     Example
     --------
@@ -323,7 +321,6 @@
         :context: close-figs
 
         pl.plot_group_embeddings(adata, 'phase', embedding='umap', ncols=4)
->>>>>>> 742e91b9
     """
 
     # Get categories
@@ -496,7 +493,6 @@
         Variable to color in plot. Must be a column in adata.obs or an index in adata.var.
     save : str
         Save prefix. Plot will be saved to <save>.html.
-<<<<<<< HEAD
     
     Example
     --------
@@ -518,8 +514,6 @@
         :context: close-figs
 
         RESULT = "File was written to my3d_umap.html"
-=======
->>>>>>> 742e91b9
     """
 
     n_cells = len(adata.obs)
@@ -604,15 +598,10 @@
     if save is not None:
         path = settings.full_figure_prefix + save + ".html"
         fig.write_html(path)
-<<<<<<< HEAD
         print(f"Plot written to '{path}'")
     
     else:
         print(f"Please specify save parameter for html export")
-=======
-
-    print(f"Plot written to '{path}'")
->>>>>>> 742e91b9
 
 
 def umap_marker_overview(adata, markers, ncols=3, figsize=None,
