"""Funtions of different single cell embeddings e.g. UMAP, PCA, tSNE."""

import multiprocessing as mp
import warnings
import scanpy as sc
import numpy as np
import pandas as pd
import scipy.stats
from scipy.sparse import issparse
import itertools
import re

import seaborn as sns
import matplotlib
import matplotlib as mpl
import matplotlib.pyplot as plt
from matplotlib import cm, colors
from matplotlib.colors import ListedColormap
import plotly as po
import plotly.graph_objects as go

from numba import errors as numba_errors

from beartype import beartype
from typing import Literal, Tuple, Optional, Union, Any
import numpy.typing as npt

import sctoolbox.utils as utils
from sctoolbox.plotting.general import _save_figure, _make_square, boxplot
import sctoolbox.utils.decorator as deco
from sctoolbox._settings import settings
logger = settings.logger


#############################################################################
#                                  Utilities                                #
#############################################################################

@beartype
def sc_colormap() -> matplotlib.colors.ListedColormap:
    """Get a colormap with 0-count cells colored grey (to use for embeddings).

    Returns
    -------
    cmap : matplotlib.colors.ListedColormap
        Colormap with 0-count cells colored grey.
    """

    # Custom colormap for single cells
    color_cmap = cm.get_cmap('Reds', 200)
    newcolors = color_cmap(np.linspace(0.2, 0.9, 200))
    newcolors[0, :] = colors.to_rgba("lightgrey")  # count 0 = grey
    sc_cmap = ListedColormap(newcolors)

    return sc_cmap


@deco.log_anndata
@beartype
def flip_embedding(adata: sc.AnnData, key: str = "X_umap", how: Literal["vertical", "horizontal"] = "vertical"):
    """Flip the embedding in adata.obsm[key] along the given axis.

    Parameters
    ----------
    adata : sc.AnnData
        Annotated data matrix object.
    key : str, default "X_umap"
        Key in adata.obsm to flip.
    how : Literal["vertical", "horizontal"], default "vertical"
        Axis to flip along. Can be "vertical" (flips up/down) or "horizontal" (flips left/right).

    Raises
    ------
    KeyError
        If the given key is not found in adata.obsm.
    ValueError
        If the given 'how' is not supported.
    """

    if key not in adata.obsm:
        raise KeyError(f"The given key '{key}' cannot be found in adata.obsm. Please check the key value")

    if how == "vertical":
        adata.obsm[key][:, 1] = -adata.obsm[key][:, 1]
    elif how == "horizontal":
        adata.obsm[key][:, 0] = -adata.obsm[key][:, 0]
    else:
        raise ValueError("The given axis '{0}' is not supported. Please use 'vertical' or 'horizontal'.".format(how))


#####################################################################
# -------------------- UMAP / tSNE embeddings ----------------------#
#####################################################################

@deco.log_anndata
@beartype
def search_umap_parameters(adata: sc.AnnData,
                           min_dist_range: Tuple[float | int, float | int, float | int] = (0.2, 0.9, 0.2),  # 0.2, 0.4, 0.6, 0.8
                           spread_range: Tuple[float | int, float | int, float | int] = (0.5, 2.0, 0.5),    # 0.5, 1.0, 1.5
                           color: Optional[str] = None,
                           n_components: int = 2,
                           threads: int = 4,
                           save: Optional[str] = None,
                           **kwargs: Any) -> np.ndarray:
    """Plot a grid of different combinations of min_dist and spread variables for UMAP plots.

    Parameters
    ----------
    adata : sc.AnnData
        Annotated data matrix object.
    min_dist_range : Tuple[float | int, float | int, float | int], default: (0.2, 0.9, 0.2)
        Range of 'min_dist' parameter values to test. Must be a tuple in the form (min, max, step).
    spread_range : Tuple[float | int, float | int, float | int], default (0.5, 2.0, 0.5)
        Range of 'spread' parameter values to test. Must be a tuple in the form (min, max, step).
    color : Optional[str], default None
        Name of the column in adata.obs to color plots by. If None, plots are not colored.
    n_components : int, default 2
        Number of components in UMAP calculation.
    threads : int, default 4
        Number of threads to use for UMAP calculation.
    save : Optional[str], default None
        Path to save the figure to. If None, the figure is not saved.
    **kwargs : Any
        Additional keyword arguments are passed to :func:`scanpy.tl.umap`.

    Returns
    -------
    np.ndarray
        2D numpy array of axis objects

    Examples
    --------
    .. plot::
        :context: close-figs

        pl.search_umap_parameters(adata, min_dist_range=(0.2, 0.9, 0.2),
                                         spread_range=(2.0, 3.0, 0.5),
                                         color="bulk_labels")
    """

    args = locals()  # get all arguments passed to function
    args["method"] = "umap"
    kwargs = args.pop("kwargs")  # split args from kwargs dict

    return _search_dim_red_parameters(**args, **kwargs)


@deco.log_anndata
@beartype
def search_tsne_parameters(adata: sc.AnnData,
                           perplexity_range: Tuple[int, int, int] = (30, 60, 10),
                           learning_rate_range: Tuple[int, int, int] = (600, 1000, 200),
                           color: Optional[str] = None,
                           threads: int = 4,
                           save: Optional[str] = None,
                           **kwargs: Any) -> np.ndarray:
    """Plot a grid of different combinations of perplexity and learning_rate variables for tSNE plots.

    Parameters
    ----------
    adata : sc.AnnData
        Annotated data matrix object.
    perplexity_range : Tuple[int, int, int], default (30, 60, 10)
        tSNE parameter: Range of 'perplexity' parameter values to test. Must be a tuple in the form (min, max, step).
    learning_rate_range : Tuple[int, int, int], default (600, 1000, 200)
        tSNE parameter: Range of 'learning_rate' parameter values to test. Must be a tuple in the form (min, max, step).
    color : Optional[str], default None
        Name of the column in adata.obs to color plots by. If None, plots are not colored.
    threads : int, default 1
        The threads paramerter is currently not supported. Please leave at 1.
        This may be fixed in the future.
    save : Optional[str], default None (not saved)
        Path to save the figure to.
    **kwargs : Any
        Additional keyword arguments are passed to :func:`scanpy.tl.tsne`.

    Returns
    -------
    np.ndarray
        2D numpy array of axis objects

    Examples
    --------
    .. plot::
        :context: close-figs

        pl.search_tsne_parameters(adata, perplexity_range=(30, 60, 10),
                                         learning_rate_range=(600, 1000, 200),
                                         color="bulk_labels")
    """

    args = locals()  # get all arguments passed to function
    args["method"] = "tsne"
    kwargs = args.pop("kwargs")

    return _search_dim_red_parameters(**args, **kwargs)


@beartype
def _search_dim_red_parameters(adata: sc.AnnData,
                               method: Literal["umap", "tsne"],
                               min_dist_range: Optional[Tuple[int | float, int | float, int | float]] = None,  # for UMAP
                               spread_range: Optional[Tuple[int | float, int | float, int | float]] = None,  # for UMAP
                               perplexity_range: Optional[Tuple[int, int, int]] = None,  # for tSNE
                               learning_rate_range: Optional[Tuple[int, int, int]] = None,  # for tSNE
                               color: Optional[str] = None,
                               threads: int = 4,
                               save: Optional[str] = None,
                               **kwargs: Any) -> np.ndarray:
    """Search different combinations of parameters for UMAP or tSNE and plot a grid of the embeddings.

    Parameters
    ----------
    adata : sc.AnnData
        Annotated data matrix object.
    method : Literal["umap", "tsne"]
        Dimensionality reduction method to use. Must be either 'umap' or 'tsne'.
    min_dist_range : Optional[Tuple[int | float, int | float, int | float]], default None
        UMAP parameter: Range of 'min_dist' parameter values to test. Must be a tuple in the form (min, max, step).
    spread_range : Optional[Tuple[int | float, int | float, int | float]], default None
        UMAP parameter: Range of 'spread' parameter values to test. Must be a tuple in the form (min, max, step).
    perplexity_range : Optional[Tuple[int, int, int]], default None
        tSNE parameter: Range of 'perplexity' parameter values to test. Must be a tuple in the form (min, max, step).
    learning_rate_range : Optional[Tuple[int, int, int]], default None
        tSNE parameter: Range of 'learning_rate' parameter values to test. Must be a tuple in the form (min, max, step).
    color : Optional[str], default None
        Name of the column in adata.obs to color plots by. If None, plots are not colored.
    threads : int, default 4
        Number of threads to use for calculating embeddings. In case of UMAP, the embeddings will be calculated in parallel with each job using 1 thread.
        For tSNE, the embeddings are calculated serially, but each calculation uses 'threads' as 'n_jobs' within sc.tl.tsne.
    save : Optional[str], default None
        Path to save the figure to.
    **kwargs : Any
        Additional keyword arguments are passed to :func:`scanpy.tl.umap` or :func:`scanpy.tl.tsne`.

    Returns
    -------
    np.ndarray
        2D numpy array of axis objects
    """

    def get_loop_params(r):
        """Get parameters to loop over."""
        # Check validity of range parameters
        if len(r) != 4:
            raise ValueError(f"The parameter '{r[0]}' must be a tuple in the form (min, max, step)")
        if r[3] > r[2] - r[1]:
            raise ValueError(f"'step' of '{r[0]}' is larger than 'max' - 'min'. Please adjust.")

        return np.around(np.arange(r[1], r[2], r[3]), 2)

    # remove data to save memory
    adata = utils.get_minimal_adata(adata)
    # Allows for all case variants of method parameter
    method = method.lower()

    if method == "umap":
        range_1 = ["min_dist_range"] + list(min_dist_range)
        range_2 = ["spread_range"] + list(spread_range)
    elif method == "tsne":
        range_1 = ["perplexity_range"] + list(perplexity_range)
        range_2 = ["learning_rate_range"] + list(learning_rate_range)

    # Get tool and plotting function
    tool_func = getattr(sc.tl, method)

    # Setup loop parameter
    loop_params = list()
    for r in [range_1, range_2]:
        loop_params.append(get_loop_params(r))

    # Should the functions be run in parallel?
    run_parallel = False
    if threads > 1 and method == "umap":
        run_parallel = True

    # Calculate umap/tsne for each combination of spread/dist
    with warnings.catch_warnings():
        warnings.filterwarnings("ignore", category=numba_errors.NumbaDeprecationWarning)  # numba warning for 0.59.0 (only for UMAP)
        warnings.filterwarnings("ignore", category=UserWarning, message="In previous versions of scanpy, calling tsne with n_jobs > 1 would use MulticoreTSNE.")

        if run_parallel:
            pool = mp.Pool(threads)
        else:
            pbar = utils.get_pbar(len(loop_params[0]) * len(loop_params[1]), f"Computing {method.upper()}s")

        # Setup jobs
        jobs = {}
        for i, r2_param in enumerate(loop_params[1]):  # rows
            for j, r1_param in enumerate(loop_params[0]):  # columns
                kwds = {range_1[0].rsplit('_', 1)[0]: r1_param,
                        range_2[0].rsplit('_', 1)[0]: r2_param,
                        "copy": True}
                if method == "tsne":
                    kwds["n_jobs"] = threads
                kwds |= kwargs  # gives the option to overwrite e.g. n_jobs if given in kwargs

                logger.debug(f"Running '{method}' with kwds: {kwds}")

                if run_parallel:
                    job = pool.apply_async(tool_func, args=(adata, ), kwds=kwds)
                else:
                    job = tool_func(adata, **kwds)  # run the tool function one by one; returns an anndata object
                    pbar.update(1)
                jobs[(i, j)] = job

        if run_parallel:
            pool.close()
            utils.monitor_jobs(jobs, f"Computing {method.upper()}s")
            pool.join()

    # Figure with rows=spread, cols=dist
    fig, axes = plt.subplots(len(loop_params[1]), len(loop_params[0]),
                             figsize=(4 * len(loop_params[0]), 4 * len(loop_params[1])))
    axes = np.array(axes).reshape((-1, 1)) if len(loop_params[0]) == 1 else axes  # reshape 1-column array
    axes = np.array(axes).reshape((1, -1)) if len(loop_params[1]) == 1 else axes  # reshape 1-row array

    # Fill in UMAPs
    for i, r2_param in enumerate(loop_params[1]):  # rows
        for j, r1_param in enumerate(loop_params[0]):  # columns

            if run_parallel:
                jobs[(i, j)] = jobs[(i, j)].get()

            # Add precalculated UMAP to adata
            adata.obsm[f"X_{method}"] = jobs[(i, j)].obsm[f"X_{method}"]

            logger.debug(f"Plotting {method} for row={r2_param} and col={r1_param} ({i*len(loop_params[0])+j+1}/{len(loop_params[0])*len(loop_params[1])})")

            # Set legend loc for last column
            if i == 0 and j == (len(loop_params[0]) - 1):
                legend_loc = "left"
            else:
                legend_loc = "none"

            with warnings.catch_warnings():
                warnings.filterwarnings("ignore", category=UserWarning, message="No data for colormapping provided via 'c'*")
                sc.pl.embedding(adata, basis="X_" + method, color=color, title='', legend_loc=legend_loc, show=False, ax=axes[i, j])

            if j == 0:
                axes[i, j].set_ylabel(f"{range_2[0].rsplit('_', 1)[0]}: {r2_param}", fontsize=14)
            else:
                axes[i, j].set_ylabel("")

            if i == 0:
                axes[i, j].set_title(f"{range_1[0].rsplit('_', 1)[0]}: {r1_param}", fontsize=14)

            axes[i, j].set_xlabel("")

    plt.tight_layout()
    _save_figure(save)

    return axes


#######################################################################################
# -------------------------- Different group embeddings ------------------------------#
#######################################################################################

@deco.log_anndata
@beartype
def plot_group_embeddings(adata: sc.AnnData,
                          groupby: str,
                          embedding: Literal["umap", "tsne", "pca"] = "umap",
                          ncols: int = 4,
                          save: Optional[str] = None) -> np.ndarray:
    """
    Plot a grid of embeddings (UMAP/tSNE/PCA) per group of cells within 'groupby'.

    Parameters
    ----------
    adata : sc.AnnData
        Annotated data matrix object.
    groupby : str
        Name of the column in adata.obs to group by.
    embedding : Literal["umap", "tsne", "pca"], default "umap"
        Embedding to plot. Must be one of "umap", "tsne", "pca".
    ncols : int, default 4
        Number of columns in the figure.
    save : Optional[str], default None
        Path to save the figure.

    Returns
    -------
    np.ndarray
        Flat numpy array of axis objects

    Examples
    --------
    .. plot::
        :context: close-figs

        pl.plot_group_embeddings(adata, 'phase', embedding='umap', ncols=4)
    """

    # Get categories
    groups = adata.obs[groupby].astype("category").cat.categories
    n_groups = len(groups)

    # Find out how many rows are needed
    ncols = min(ncols, n_groups)  # Make sure ncols is not larger than n_groups
    nrows = int(np.ceil(len(groups) / ncols))

    # Setup subplots
    fig, axarr = plt.subplots(nrows, ncols, figsize=(ncols * 5, nrows * 5))
    axarr = np.array(axarr).reshape((-1, 1)) if ncols == 1 else axarr
    axarr = np.array(axarr).reshape((1, -1)) if nrows == 1 else axarr
    axes_list = axarr.flatten()
    n_plots = len(axes_list)

    # Plot UMAP/tSNE/pca per group
    for i, group in enumerate(groups):

        ax = axes_list[i]

        with warnings.catch_warnings():
            warnings.filterwarnings("ignore", category=FutureWarning, message="Categorical.replace is deprecated")
            warnings.filterwarnings("ignore", category=FutureWarning, message="In a future version of pandas")
            warnings.filterwarnings("ignore", category=UserWarning, message="No data for colormapping provided via 'c'*")

            # Plot individual embedding
            if embedding == "umap":
                sc.pl.umap(adata, color=groupby, groups=group, ax=ax, show=False, legend_loc=None)
            elif embedding == "tsne":
                sc.pl.tsne(adata, color=groupby, groups=group, ax=ax, show=False, legend_loc=None)
            elif embedding == "pca":
                sc.pl.pca(adata, color=groupby, groups=group, ax=ax, show=False, legend_loc=None)

        ax.set_title(group)

    # Hide last empty plots
    n_empty = n_plots - n_groups
    if n_empty > 0:
        for ax in axes_list[-n_empty:]:
            ax.set_visible(False)

    # Save figure
    _save_figure(save)

    return axarr


@beartype
def compare_embeddings(adata_list: list[sc.AnnData],
                       var_list: list[str] | str,
                       embedding: Literal["umap", "tsne", "pca"] = "umap",
                       adata_names: Optional[list[str]] = None,
                       **kwargs: Any) -> np.ndarray:
    """Compare embeddings across different adata objects.

    Plots a grid of embeddings with the different adatas on the x-axis, and colored variables on the y-axis.

    Parameters
    ----------
    adata_list : list[sc.AnnData]
        List of AnnData objects to compare.
    var_list : list[str] | str
        List of variables to color in plot.
    embedding : Literal["umap", "tsne", "pca"], default "umap"
        Embedding to plot. Must be one of "umap", "tsne" or "pca".
    adata_names : Optional[list[str]], default None (adatas will be named adata_1, adata_2, etc.)
        List of names for the adata objects. Must be the same length as adata_list or None
    **kwargs : Any
        Additional arguments to pass to sc.pl.umap/sc.pl.tsne/sc.pl.pca.

    Returns
    -------
    np.ndarray
        2D numpy array of axis objects

    Raises
    ------
    ValueError
        If none of the variables in var_list are found in any of the adata objects.

    Examples
    --------
    .. plot::
        :context: close-figs

        import scanpy as sc

    .. plot::
        :context: close-figs

        adata1 = sc.datasets.pbmc68k_reduced()
        adata2 = sc.datasets.pbmc3k_processed()
        adata_list = [adata1, adata2]
        var_list = ['n_counts', 'n_cells']

    .. plot::
        :context: close-figs

        pl.compare_embeddings(adata_list, var_list)
    """

    embedding = embedding.lower()

    # Check the availability of vars in the adata objects
    all_vars = set()
    for adata in adata_list:
        all_vars.update(set(adata.var.index))
        all_vars.update(set(adata.obs.columns))

    # Subset var list to those available in any of the adata objects
    if isinstance(var_list, str):
        var_list = [var_list]

    not_found = set(var_list) - all_vars
    if len(not_found) == len(var_list):
        raise ValueError("None of the variables from var_list were found in the adata objects.")
    elif len(not_found) > 0:
        logger.warning(f"The following variables from var_list were not found in any of the adata objects: {list(not_found)}. These will be excluded.")

    var_list = [var for var in var_list if var in all_vars]

    # Setup plot grid
    n_adata = len(adata_list)
    n_var = len(var_list)
    fig, axes = plt.subplots(n_var, n_adata, figsize=(4 * n_adata, 4 * n_var))

    # Fix indexing
    n_cols = n_adata
    n_rows = n_var
    axes = np.array(axes).reshape((-1, 1)) if n_cols == 1 else axes  # Fix indexing for one column figures
    axes = np.array(axes).reshape((1, -1)) if n_rows == 1 else axes  # Fix indexing for one row figures

    if adata_names is None:
        adata_names = [f"adata_{n+1}" for n in range(len(adata_list))]

    # code for coloring single cell expressions?
    # import matplotlib.colors as clr
    # cmap = clr.LinearSegmentedColormap.from_list('custom umap', ['#f2f2f2', '#ff4500'], N=256)

    for i, adata in enumerate(adata_list):

        # Available vars for this adata
        available = set(adata.var.index)
        available.update(set(adata.obs.columns))

        for j, var in enumerate(var_list):

            # Check if var is available for this specific adata
            if var not in available:
                print(f"Variable '{var}' was not found in adata object '{adata_names[i]}'. Skipping coloring.")
                var = None

            if embedding == "umap":
                sc.pl.umap(adata, color=var, show=False, ax=axes[j, i], **kwargs)
            elif embedding == "tsne":
                sc.pl.tsne(adata, color=var, show=False, ax=axes[j, i], **kwargs)
            elif embedding == "pca":
                sc.pl.pca(adata, color=var, show=False, ax=axes[j, i], **kwargs)

            # Set y-axis label
            if i == 0:
                axes[j, i].set_ylabel(var)
            else:
                axes[j, i].set_ylabel("")

            # Set title
            if j == 0:
                axes[j, i].set_title(list(adata_names)[i])
            else:
                axes[j, i].set_title("")

            axes[j, i].set_xlabel("")

            _make_square(axes[j, i])

    # fig.tight_layout()
    return axes


#######################################################################################
# ---------------------------------- 3D UMAP -----------------------------------------#
#######################################################################################

@beartype
def _get_3d_dotsize(n: int) -> int:
    """Get the optimal plotting dotsize for a given number of points."""
    if n < 1000:
        return 12
    elif n < 10000:
        return 8
    else:
        return 3


@deco.log_anndata
@beartype
def plot_3D_UMAP(adata: sc.AnnData,
                 color: str,
                 save: str) -> None:
    """Save 3D UMAP plot to a html file.

    Parameters
    ----------
    adata : sc.AnnData
        Annotated data matrix.
    color : str
        Variable to color in plot. Must be a column in adata.obs or an index in adata.var.
    save : str
        Save prefix. Plot will be saved to <save>.html.

    Raises
    ------
    KeyError
        If the given 'color' attribute was not found in adata.obs columns or adata.var index.

    Examples
    --------
    .. plot::
        :context: close-figs

        import scanpy as sc
        import sctoolbox.plotting
        min_dist = 0.3
        spread = 2.5
        sc.tl.umap(adata, min_dist=min_dist, spread=spread, n_components=3)

    .. plot::
        :context: close-figs

        sctoolbox.plotting.plot_3D_UMAP(adata, color="louvain", save="my3d_umap")

    .. plot::
        :context: close-figs

        RESULT = "File was written to my3d_umap.html"
    """

    n_cells = len(adata.obs)
    size = _get_3d_dotsize(n_cells)

    # Get coordinates
    coordinates = adata.obsm['X_umap'][:, :3]
    df = pd.DataFrame(coordinates)
    df.columns = ["x", "y", "z"]

    # Create plot
    po.offline.init_notebook_mode(connected=True)  # prints a dict when not run in notebook
    fig = go.Figure()

    # Plot per group in obs
    if color in adata.obs.columns and isinstance(adata.obs[color][0], str):

        df["category"] = adata.obs[color].values  # color should be interpreted as a categorical variable
        categories = df["category"].unique()
        n_groups = len(categories)
        color_list = sns.color_palette("Set1", n_groups)
        color_list = list(map(colors.to_hex, color_list))  # convert to hex

        for i, name in enumerate(categories):
            df_sub = df[df['category'] == name]

            go_plot = go.Scatter3d(x=df_sub['x'],
                                   y=df_sub['y'],
                                   z=df_sub['z'],
                                   name=name,
                                   hovertemplate=name + '<br>(' + str(len(df_sub)) + ' cells)<extra></extra>',
                                   showlegend=True,
                                   mode='markers',
                                   marker=dict(size=size,
                                               color=[color_list[i] for _ in range(len(df_sub))],
                                               opacity=0.8))
            fig.add_trace(go_plot)

    # Plot a gene expression
    else:

        # Color is a value column in obs
        if color in adata.obs.columns:
            color_values = adata.obs[color]

        # color is a gene
        elif color in adata.var.index:
            color_idx = list(adata.var.index).index(color)
            color_values = adata.X[:, color_idx]
            color_values = color_values.todense().A1 if issparse(color_values) else color_values

        # color was not found
        else:
            raise KeyError("The given 'color' attribute was not found in adata.obs columns or adata.var index.")

        # Plot 3d with colorbar
        go_plot = go.Scatter3d(x=df['x'],
                               y=df['y'],
                               z=df['z'],
                               name='Expression of ' + color,
                               hovertemplate='Expression of ' + color + '<br>(' + str(len(df)) + ' cells)<extra></extra>',
                               showlegend=True,
                               mode='markers',
                               marker=dict(size=size,
                                           color=color_values,
                                           colorscale='Viridis',
                                           colorbar=dict(thickness=20, lenmode='fraction', len=0.75),
                                           opacity=0.8))
        fig.add_trace(go_plot)

    # Finalize plot
    fig.update_layout(legend={'itemsizing': 'constant'}, legend_title_text='<br><br>' + color)
    fig.update_scenes(xaxis=dict(showspikes=False),
                      yaxis=dict(showspikes=False),
                      zaxis=dict(showspikes=False))
    fig.update_layout(scene=dict(xaxis_title='UMAP1',
                                 yaxis_title='UMAP2',
                                 zaxis_title='UMAP3'))
    fig.update_layout(margin=dict(l=0, r=0, b=0, t=0))

    # Save to file
    if isinstance(save, str):
        path = settings.full_figure_prefix + save + ".html"
        fig.write_html(path)
        logger.info(f"Plot written to '{path}'")

    else:
        logger.error("Please specify save parameter for html export")


@deco.log_anndata
@beartype
def umap_marker_overview(adata: sc.AnnData,
                         markers: list[str] | str,
                         ncols: int = 3,
                         figsize: Optional[Tuple[int, int]] = None,
                         save: Optional[str] = None,
                         cbar_label: str = "Relative expr.",
                         **kwargs: Any) -> list:
    """Plot a pretty grid of UMAPs with marker gene expression.

    Parameters
    ----------
    adata : sc.AnnData
        Annotated data matrix.
    markers : list[str] | str
        List of markers or singel marker
    ncols : int, default 3
        Number of columns in grid.
    figsize : Optional[Tuple[int, int]], default None
        Tuple of figure size.
    save : Optional[str], default None
        If not None save plot under given name.
    cbar_label : str, default "Relative expr."
        Colorbar label
    **kwargs : Any
        Additional parameter for scanpy.pl.umap()

    Returns
    -------
    list
        List of axis objects
    """

    if isinstance(markers, str):
        markers = [markers]

    # Find out how many rows we need
    n_markers = len(markers)
    nrows = int(np.ceil(n_markers / ncols))

    if figsize is None:
        figsize = (ncols * 3, nrows * 3)
    fig, axarr = plt.subplots(ncols=ncols, nrows=nrows, figsize=figsize)

    params = {"cmap": sc_colormap(),
              "ncols": ncols,
              "frameon": False}
    params.update(**kwargs)

    axes_list = axarr.flatten()

    for i, marker in enumerate(markers):
        ax = axes_list[i]

        _ = sc.pl.umap(adata,
                       color=marker,
                       show=False,
                       colorbar_loc=None,
                       ax=ax,
                       **params)

        # Add title to upper left corner
        # ax.text(0, 1, marker, transform=ax.transAxes,
        #                      horizontalalignment='left',
        #                      verticalalignment='top')

    # Hide axes not used
    for ax in axes_list[len(markers):]:
        ax.set_visible(False)

    axes_list = axes_list[:len(markers)]

    # Add colorbar next to the last plot
    cax = fig.add_axes([0, 0, 1, 1])  # dummy size, will be resized
    lastax_pos = axes_list[len(markers) - 1].get_position()  # get the position of the last axis
    newpos = [lastax_pos.x1 * 1.1, lastax_pos.y0, lastax_pos.width * 0.1, lastax_pos.height * 0.5]
    cax.set_position(newpos)  # set a new position

    cbar = plt.colorbar(cm.ScalarMappable(cmap=params["cmap"]), cax=cax, label=cbar_label)
    cbar.set_ticks([])
    cbar.outline.set_visible(False)  # remove border of colorbar

    # Make plots square
    for ax in axes_list:
        _make_square(ax)

    # Save figure if chosen
    _save_figure(save)

    return list(axes_list)


@deco.log_anndata
@beartype
def umap_pub(adata: sc.AnnData,
             color: Optional[str | list[str]] = None,
             title: Optional[str | list[str]] = None,
             save: Optional[str] = None,
             **kwargs: Any) -> list:
    """Plot a publication ready UMAP without spines, but with a small UMAP1/UMAP2 legend.

    Parameters
    ----------
    adata : sc.AnnData
        Annotated data matrix.
    color : Optional[str | list[str]], default None
        Key for annotation of observations/cells or variables/genes.
    title : Optional[str | list[str]], default None
        Title of the plot. Default is no title.
    save : Optional[str], default None
        Filename to save the figure.
    **kwargs : Any
        Additional arguments passed to `sc.pl.umap`.

    Returns
    -------
    axarr : list
        list of matplotlib axis objects

    Raises
    ------
    ValueError
        If color and title have different lengths.

    Examples
    --------
    .. plot::
        :context: close-figs

        pl.umap_pub(adata, color="louvain", title="Louvain clusters")
    """

    axarr = sc.pl.umap(adata, color=color, show=False, **kwargs)

    if title is not None and not isinstance(title, list):
        title = [title]

    if not isinstance(axarr, list):
        axarr = [axarr]
        color = [color]

    if title and len(title) != len(color):
        raise ValueError("Color and Title must have the same length.")

    colorbar_count = 0
    for i, ax in enumerate(axarr):

        # Set legend
        legend = ax.get_legend()
        if legend is not None:  # legend of categorical variables
            legend.set_title(color[i])
        else:                   # legend of continuous variables
            colorbar_idx = i + colorbar_count + 1
            local_axes = ax.figure._localaxes
            if colorbar_idx < len(local_axes) and local_axes[colorbar_idx]._label == '<colorbar>':
                local_axes[colorbar_idx].set_title(color[i])
                colorbar_count += 1

        # Remove automatic title
        ax.set_title("")
        if title is not None:
            ax.set_title(title[i])

        # Remove all spines (axes lines)
        for spine in ax.spines.values():
            spine.set_visible(False)

        # Move x and y-labels to the start of axes
        label = ax.xaxis.get_label()
        label.set_horizontalalignment('left')
        x_lab_pos, y_lab_pos = label.get_position()
        label.set_position([0, y_lab_pos])

        label = ax.yaxis.get_label()
        label.set_horizontalalignment('left')
        x_lab_pos, y_lab_pos = label.get_position()
        label.set_position([x_lab_pos, 0])

        # Draw UMAP coordinate arrows
        ymin, ymax = ax.get_ylim()
        xmin, xmax = ax.get_xlim()
        yrange = ymax - ymin
        xrange = xmax - xmin
        arrow_len_y = yrange * 0.2
        arrow_len_x = xrange * 0.2

        ax.annotate("", xy=(xmin, ymin), xytext=(xmin, ymin + arrow_len_y), arrowprops=dict(arrowstyle="<-", shrinkB=0))  # UMAP2 / y-axis
        ax.annotate("", xy=(xmin, ymin), xytext=(xmin + arrow_len_x, ymin), arrowprops=dict(arrowstyle="<-", shrinkB=0))  # UMAP1 / x-axis

        # Add number of cells to plot
        ax.text(0.02, 0.02, f"{adata.n_obs:,} cells",
                transform=ax.transAxes,
                horizontalalignment='left',
                verticalalignment='bottom')

        # Adjust aspect ratio
        _make_square(ax)

    # Save figure
    _save_figure(save)

    return axarr


@beartype
def anndata_overview(adatas: dict[str, sc.AnnData],
                     color_by: str | list[str],
                     plots: Union[list[Literal["UMAP", "tSNE", "PCA", "PCA-var", "LISI"]],
                                  Literal["UMAP", "tSNE", "PCA", "PCA-var", "LISI"]] = ["PCA", "PCA-var", "UMAP", "LISI"],
                     figsize: Optional[Tuple[int, int]] = None,
                     max_clusters: int = 20,
                     output: Optional[str] = None,
                     dpi: int = 300) -> npt.ArrayLike:
    """Create a multipanel plot comparing PCA/UMAP/tSNE/(...) plots for different adata objects.

    Parameters
    ----------
    adatas : dict[str, sc.AnnData]
        Dict containing an anndata object for each batch correction method as values. Keys are the name of the respective method.
        E.g.: {"bbknn": anndata}
    color_by : str | list[str]
        Name of the .obs column to use for coloring in applicable plots (e.g. for UMAP or PCA).
    plots : Union[list[Literal["UMAP", "tSNE", "PCA", "PCA-var", "LISI"]],
            Literal["UMAP", "tSNE", "PCA", "PCA-var", "LISI"]], default ["PCA", "PCA-var", "UMAP", "LISI"]
        Decide which plots should be created. Options are ["UMAP", "tSNE", "PCA", "PCA-var", "LISI"]
        Note: List order is forwarded to plot.
        - UMAP: Plots the UMAP embedding of the data.
        - tSNE: Plots the tSNE embedding of the data.
        - PCA: Plots the PCA embedding of the data.
        - PCA-var: Plots the variance explained by each PCA component.
        - LISI: Plots the distribution of any "LISI_score*" scores available in adata.obs
    figsize : Optional[Tuple[int, int]], default None
        Size of the plot in inch. Defaults to automatic size based on number of columns/rows.
    max_clusters : int, default 20
        Maximum number of clusters to show in legend.
    output : Optional[str], default None
        Path to plot output file.
    dpi : int, default 300
        Dots per inch for output

    Returns
    -------
    axes : npt.ArrayLike
        Array of matplotlib.axes.Axes objects created by matplotlib.

    Raises
    ------
    ValueError
        If any of the adatas is not of type anndata.AnnData or an invalid plot is specified.

    Examples
    --------
    .. plot::
        :context: close-figs

        adatas = {}  # dictionary of adata objects
        adatas["standard"] = adata
        adatas["parameter1"] = sc.tl.umap(adata, min_dist=1, copy=True)
        adatas["parameter2"] = sc.tl.umap(adata, min_dist=2, copy=True)

        pl.anndata_overview(adatas, color_by="louvain", plots=["PCA", "PCA-var", "UMAP"])
    """
    if not isinstance(color_by, list):
        color_by = [color_by]

    if not isinstance(plots, list):
        plots = [plots]

    # ---- helper functions ---- #
    def annotate_row(ax, plot_type):
        """Annotate row in figure."""
        # https://stackoverflow.com/a/25814386
        ax.annotate(plot_type,
                    xy=(0, 0.5),
                    xytext=(-ax.yaxis.labelpad - 5, 0),
                    xycoords=ax.yaxis.label,
                    textcoords='offset points',
                    size=ax.title._fontproperties._size * 1.2,  # increase title fontsize
                    horizontalalignment='right',
                    verticalalignment='center',
                    fontweight='bold')

    # ---- checks ---- #
    # dict contains only anndata
    wrong_type = {k: type(v) for k, v in adatas.items() if not isinstance(v, sc.AnnData)}
    if wrong_type:
        raise ValueError(f"All items in 'adatas' parameter have to be of type AnnData. Found: {wrong_type}")

    # check if color_by exists in anndata.obs
    for color_group in color_by:
        for name, adata in adatas.items():
            if color_group not in adata.obs.columns and color_group not in adata.var.index:
                raise ValueError(f"Couldn't find column '{color_group}' in the adata.obs or adata.var for '{name}'")

    # check if plots are valid
    valid_plots = ["UMAP", "tSNE", "PCA", "PCA-var", "LISI"]
    invalid_plots = set(plots) - set(valid_plots)
    if invalid_plots:
        raise ValueError(f"Invalid plot specified: {invalid_plots}")

    # ---- plotting ---- #
    # setup subplot structure
    row_count = {"PCA-var": 1, "LISI": 1}  # all other plots count for len(color_by)
    rows = sum([row_count.get(plot, len(color_by)) for plot in plots])  # the number of rows in output plot
    cols = len(adatas)
    figsize = figsize if figsize is not None else (2 + cols * 4, rows * 4)
    fig, axs = plt.subplots(nrows=rows, ncols=cols, figsize=figsize)  # , constrained_layout=True)
    axs = axs.flatten() if rows > 1 or cols > 1 else [axs]  # flatten to 1d array per row

    # Fill in plots for every adata across plot type and color_by
    ax_idx = 0
    LISI_axes = []
    for plot_type in plots:
        for color in color_by:

            # Iterate over adatas to find all possible categories for 'color'
            categories = []
            for adata in adatas.values():
                if color in adata.obs.columns:  # color can also be an index in var
                    categories += list(adata.obs[color].unique())
            categories = sorted(list(set(categories)))

            # Create color palette equal for all columns
            if len(categories) > 0:
                colors = sns.color_palette("tab10", len(categories))
                color_dict = dict(zip(categories, colors))
            else:
                color_dict = None  # use default color palette

            # Plot for each adata (one row)
            for i, (name, adata) in enumerate(adatas.items()):

                ax = axs[ax_idx]

                # Only show legend for the last column
                if i == len(adatas) - 1:
                    legend_loc = "right margin"
                    colorbar_loc = "right"
                else:
                    legend_loc = "none"
                    colorbar_loc = None

                # add row label to first plot
                if i == 0:
                    annotate_row(ax, plot_type)

                # Collect options for plotting
                embedding_kwargs = {"color": color,
                                    "palette": color_dict,  # only used for categorical color
                                    "title": "",
                                    "legend_loc": legend_loc, "colorbar_loc": colorbar_loc,
                                    "show": False}

                # Plot depending on type
                if plot_type == "PCA-var":
                    plot_pca_variance(adata, ax=ax, show_cumulative=False)  # this plot takes no color

                elif plot_type == "LISI":

                    # Find any LISI scores in adata.obs
                    lisi_columns = [col for col in adata.obs.columns if col.startswith("LISI_score")]

                    if len(lisi_columns) == 0:
                        e = f"No LISI scores found in adata.obs for '{name}'"
                        e += "Please run 'sctoolbox.tools.wrap_batch_evaluation()' or remove LISI from the plots list"
                        raise ValueError(e)

                    # Plot LISI scores
                    boxplot(adata.obs[lisi_columns], ax=ax)
                    LISI_axes.append(ax)

                else:
                    with warnings.catch_warnings():
                        warnings.filterwarnings("ignore", category=UserWarning, message="No data for colormapping provided via 'c'*")

                        if plot_type == "UMAP":
                            sc.pl.umap(adata, ax=ax, **embedding_kwargs)

                        elif plot_type == "tSNE":
                            sc.pl.tsne(adata, ax=ax, **embedding_kwargs)

                        elif plot_type == "PCA":
                            sc.pl.pca(adata, ax=ax, **embedding_kwargs)

                # Set title for the legend (for categorical color)
                if hasattr(ax, "legend_") and ax.legend_ is not None:

                    # Get current legend and rmove
                    lines, labels = ax.get_legend_handles_labels()
                    ax.get_legend().remove()

                    # Replot legend with limited number of clusters
                    per_column = 10
                    n_clusters = min(max_clusters, len(lines))
                    n_cols = int(np.ceil(n_clusters / per_column))

                    if mpl.__version__ > '3.6.0':
                        ax.legend(lines[:max_clusters], labels[:max_clusters],
                                  title=color, ncols=n_cols, frameon=False,
                                  bbox_to_anchor=(1.05, 0.5),
                                  loc=6)
                    else:
                        ax.legend(lines[:max_clusters], labels[:max_clusters],
                                  title=color, ncol=n_cols, frameon=False,
                                  bbox_to_anchor=(1.05, 0.5),
                                  loc=6)

                # Adjust colorbars (for continuous color)
                elif hasattr(ax, "_colorbars") and len(ax._colorbars) > 0:
                    ax._colorbars[0].set_title(color, ha="left")
                    ax._colorbars[0]._colorbar_info["shrink"] = 0.8
                    ax._colorbars[0]._colorbar_info["pad"] = -0.15  # move colorbar closer to plot

                _make_square(ax)
                ax_idx += 1  # increment index for next plot

            if plot_type in row_count:
                break  # If not dependent on color; break off early from color_by loop

    # Set common y-axis limit for LISI plots
    if len(LISI_axes) > 0:
        min_y, max_y = np.inf, -np.inf
        for ax in LISI_axes:
            ylim = ax.get_ylim()
            min_y = min(min_y, ylim[0])
            max_y = max(max_y, ylim[1])

        for ax in LISI_axes:
            ax.set_ylim(min_y, max_y)  # scale all plots to same y-limits

        LISI_axes[0].set_ylabel("Unique batch labels in cell neighborhood")

    # Finalize axes titles and labels
    for i, name in enumerate(adatas):
        fontsize = axs[i].title._fontproperties._size * 1.2  # increase title fontsize
        axs[i].set_title(name, size=fontsize, fontweight='bold')  # first rows should have the adata names

    # save
    _save_figure(output, dpi=dpi)

    return axs


@deco.log_anndata
@beartype
def plot_pca_variance(adata: sc.AnnData,
                      method: str = "pca",
                      n_pcs: int = 20,
                      n_selected: Optional[int] = None,
                      show_cumulative: bool = True,
                      ax: Optional[matplotlib.axes.Axes] = None,
                      save: Optional[str] = None) -> matplotlib.axes.Axes:
    """Plot the pca variance explained by each component as a barplot.

    Parameters
    ----------
    adata : sc.AnnData
        Annotated data matrix object.
    method : str, default "pca"
        Method used for calculating variation. Is used to look for the coordinates in adata.uns[<method>].
    n_pcs : int, default 20
        Number of components to plot.
    n_selected : Optional[int], default None
        Number of components to highlight in the plot with a red line.
    show_cumulative : bool, default True
        Whether to show the cumulative variance explained in a second y-axis.
    ax : Optional[matplotlib.axes.Axes], default None
        Axes object to plot on. If None, a new figure is created.
    save : Optional[str], default None (not saved)
        Filename to save the figure. If None, the figure is not saved.

    Returns
    -------
    matplotlib.axes.Axes
        Axes object containing the plot.

    Raises
    ------
    KeyError
        If the given method is not found in adata.uns.

    Examples
    --------
    .. plot::
        :context: close-figs

        #init data
        import sctoolbox.plotting as pl
        import scanpy as sc

        adata = sc.datasets.pbmc68k_reduced()

    .. plot::
        :context: close-figs

        pl.plot_pca_variance(adata, method="pca",
                      n_pcs=20,
                      n_selected=7)
    """

    if ax is None:
        _, ax = plt.subplots()
    else:
        if not type(ax).__name__.startswith("Axes"):
            raise ValueError("'ax' parameter needs to be an Axes object. Please check your input.")

    if method not in adata.uns:
        raise KeyError("The given method '{0}' is not found in adata.uns. Please make sure to run the method before plotting variance.")

    # Get variance from object
    var_explained = adata.uns[method]["variance_ratio"][:n_pcs]
    var_explained = var_explained * 100  # to percent

    # Cumulative variance
    var_cumulative = np.cumsum(var_explained)

    # Plot barplot of variance
    x = list(range(1, len(var_explained) + 1))
    sns.barplot(x=x,
                y=var_explained,
                color="grey",
                ax=ax)

    # Plot cumulative variance
    if show_cumulative:
        ax2 = ax.twinx()
        ax2.plot(range(len(var_cumulative)), var_cumulative, color="blue", marker="o", linewidth=1, markersize=3)
        ax2.set_ylabel("Cumulative variance explained (%)", color="blue", fontsize=12)
        ax2.spines['right'].set_color('blue')
        ax2.yaxis.label.set_color('blue')
        ax2.tick_params(axis='y', colors='blue')

    # Add number of selected as line
    if n_selected is not None:
        if show_cumulative:
            ylim = ax2.get_ylim()
            yrange = ylim[1] - ylim[0]
            ax2.set_ylim(ylim[0], ylim[1] + yrange * 0.1)  # add 10% to make room for legend of n_seleced line
        ax.axvline(n_selected - 0.5, color="red", label=f"n components included: {n_selected}")
        ax.legend()

    # Finalize plot
    ax.set_xlabel('Principal components', fontsize=12, labelpad=10)
    ax.set_ylabel("Variance explained (%)", fontsize=12)
    ax.set_xticklabels(ax.get_xticklabels(), rotation=90, size=7)
    ax.set_axisbelow(True)

    # Save figure
    _save_figure(save)

    return ax


@deco.log_anndata
<<<<<<< HEAD
def plot_pca_correlation(adata, which="obs",
                         basis="pca",
                         n_components=10,
                         columns=None,
                         pvalue_threshold=0.01,
                         method="spearmanr",
                         figsize=None,
                         title=None,
                         save=None) -> matplotlib.axes.Axes:
=======
@beartype
def plot_pca_correlation(adata: sc.AnnData,
                         which: Literal["obs", "var"] = "obs",
                         n_pcs: int = 10,
                         columns: Optional[list[str]] = None,
                         pvalue_threshold: float = 0.01,
                         method: Literal["spearmanr", "pearsonr"] = "spearmanr",
                         figsize: Optional[Tuple[int, int]] = None,
                         title: Optional[str] = None,
                         save: Optional[str] = None) -> matplotlib.axes.Axes:
>>>>>>> 9013010c
    """
    Plot a heatmap of the correlation between dimensionality reduction coordinates (e.g. umap or pca) and the given columns.

    Parameters
    ----------
    adata : sc.AnnData
        Annotated data matrix object.
    which : Literal["obs", "var"], default "obs"
        Whether to use the observations ("obs") or variables ("var") for the correlation.
<<<<<<< HEAD
    basis : str, default "umap"
        Dimensionality reduction to calculate correlation with. Must be a key in adata.obsm, or a basis available as "X_<basis>" such as "umap", "tsne" or "pca".
    n_components : int, default 10
        Number of components to use for the correlation.
    columns : list of str, default None
=======
    n_pcs : int, default 10
        Number of principal components to use for the correlation.
    columns : Optional[list[str]], default None
>>>>>>> 9013010c
        List of columns to use for the correlation. If None, all numeric columns are used.
    pvalue_threshold : float, default 0.01
        Threshold for significance of correlation. If the p-value is below this threshold, a star is added to the heatmap.
    method : Literal["spearmanr", "pearson"], default "spearmanr"
        Method to use for correlation. Must be either "pearsonr" or "spearmanr".
    figsize : Optional[Tuple[int, int]], default None
        Size of the figure in inches. If None, the size is automatically determined.
    title : Optional[str], default None
        Title of the plot. If None, no title is added.
    save : Optional[str], default None
        Filename to save the figure.

    Returns
    -------
    ax : matplotlib.axes.Axes
        Axes object containing the heatmap.

    Raises
    ------
    ValueError
<<<<<<< HEAD
        If "basis" is not found in data, if "which" is not "obs" or "var", if "method" is not "pearsonr" or "spearmanr", or if "which" is "var" and "basis" not "pca".
=======
        If "method" is not "pearsonr" or "spearmanr".
>>>>>>> 9013010c
    KeyError
        If any of the given columns is not found in the respective table.

    Examples
    --------
    .. plot::
        :context: close-figs

        pl.plot_pca_correlation(adata, which="obs")

    .. plot::
        :context: close-figs

        pl.plot_pca_correlation(adata, basis="umap")
    """

    # Check that basis is in adata.obsm
    if basis not in adata.obsm:
        basis = "X_" + basis if not basis.startswith("X_") else basis  # check if basis is available as "X_<basis>"
        if basis not in adata.obsm:
            raise KeyError(f"The given basis '{basis}' cannot be found in adata.obsm. The available keys are: {list(adata.obsm.keys())}.")

    # Establish which table to use
    if which == "obs":
        table = adata.obs.copy()
        mat = adata.obsm[basis]
    elif which == "var":
        if "pca" not in basis.lower():
            raise ValueError("Correlation with 'var' can only be calculated with PCA components!")
        table = adata.var.copy()
        mat = adata.varm["PCs"]

    # Check that method is available
    try:
        corr_method = getattr(scipy.stats, method)
    except AttributeError:
        s = f"'{method}' is not a valid method within scipy.stats. Please choose one of pearsonr/spearmanr."
        raise ValueError(s)

    # Get columns
    if columns is None:
        numerics = ['int16', 'int32', 'int64', 'float16', 'float32', 'float64']
        numeric_columns = table.select_dtypes(include=numerics).columns.tolist()
    else:
        utils.check_columns(table, columns)

    # Get table of pcs and columns
    n_components = min(n_components, mat.shape[1])  # make sure we don't exceed the number of pcs available
    if "pca" in basis.lower():
        comp_columns = [f"PC{i+1}" for i in range(n_components)]  # e.g. PC1, PC2, ...
    else:
        comp_columns = [f"{re.sub('^X_', '', basis.upper())}{i+1}" for i in range(n_components)]  # e.g. UMAP1, UMAP2, ...
    comp_table = pd.DataFrame(mat[:, :n_components], columns=comp_columns)
    comp_table[numeric_columns] = table[numeric_columns].reset_index(drop=True)

    # Calculate correlation of columns
    combinations = list(itertools.product(numeric_columns, comp_columns))

    corr_table = pd.DataFrame(index=numeric_columns, columns=comp_columns, dtype=float)
    corr_table_annot = corr_table.copy()
    for row, col in combinations:
        # remove NaN values and the corresponding values from both lists
        x = np.vstack([comp_table[row], comp_table[col]])  # stack values of row and column
        x = x[:, ~np.any(np.isnan(x), axis=0)]  # remove columns with NaN values

        res = corr_method(x[0], x[1])

        corr_table.loc[row, col] = res.statistic

        corr_table_annot.loc[row, col] = str(np.round(res.statistic, 2))
        corr_table_annot.loc[row, col] += "*" if res.pvalue < pvalue_threshold else ""

    # Plot heatmap
    figsize = figsize if figsize is not None else (len(comp_columns) / 1.5, len(numeric_columns) / 1.5)
    fig, ax = plt.subplots(figsize=figsize)

    ax = sns.heatmap(corr_table,
                     annot=corr_table_annot,
                     fmt='',
                     annot_kws={"fontsize": 9},
                     cbar_kws={"label": method},
                     cmap="seismic",
                     vmin=-1, vmax=1,  # center is 0
                     ax=ax)
    ax.set_aspect(0.8)

    ax.set_yticklabels(ax.get_yticklabels(), rotation=0)

    # Set size of cbar to the same height as the heatmap
    cbar_ax = fig.get_axes()[-1]
    ax_pos = ax.get_position()
    cbar_pos = cbar_ax.get_position()

    cbar_ax.set_position([ax_pos.x1 + 2 * cbar_pos.width, ax_pos.y0,
                          cbar_pos.width, ax_pos.height])

    # Add black borders to axes
    for ax_obj in [ax, cbar_ax]:
        for _, spine in ax_obj.spines.items():
            spine.set_visible(True)

    # Add title
    if title is not None:
        ax.set_title(str(title))

    # Save figure
    _save_figure(save)

    return ax<|MERGE_RESOLUTION|>--- conflicted
+++ resolved
@@ -1273,28 +1273,17 @@
 
 
 @deco.log_anndata
-<<<<<<< HEAD
-def plot_pca_correlation(adata, which="obs",
-                         basis="pca",
-                         n_components=10,
-                         columns=None,
-                         pvalue_threshold=0.01,
-                         method="spearmanr",
-                         figsize=None,
-                         title=None,
-                         save=None) -> matplotlib.axes.Axes:
-=======
 @beartype
 def plot_pca_correlation(adata: sc.AnnData,
                          which: Literal["obs", "var"] = "obs",
-                         n_pcs: int = 10,
+                         basis: str = "pca",
+                         n_components: int = 10,
                          columns: Optional[list[str]] = None,
                          pvalue_threshold: float = 0.01,
                          method: Literal["spearmanr", "pearsonr"] = "spearmanr",
                          figsize: Optional[Tuple[int, int]] = None,
                          title: Optional[str] = None,
                          save: Optional[str] = None) -> matplotlib.axes.Axes:
->>>>>>> 9013010c
     """
     Plot a heatmap of the correlation between dimensionality reduction coordinates (e.g. umap or pca) and the given columns.
 
@@ -1304,17 +1293,11 @@
         Annotated data matrix object.
     which : Literal["obs", "var"], default "obs"
         Whether to use the observations ("obs") or variables ("var") for the correlation.
-<<<<<<< HEAD
     basis : str, default "umap"
         Dimensionality reduction to calculate correlation with. Must be a key in adata.obsm, or a basis available as "X_<basis>" such as "umap", "tsne" or "pca".
     n_components : int, default 10
         Number of components to use for the correlation.
-    columns : list of str, default None
-=======
-    n_pcs : int, default 10
-        Number of principal components to use for the correlation.
     columns : Optional[list[str]], default None
->>>>>>> 9013010c
         List of columns to use for the correlation. If None, all numeric columns are used.
     pvalue_threshold : float, default 0.01
         Threshold for significance of correlation. If the p-value is below this threshold, a star is added to the heatmap.
@@ -1335,11 +1318,7 @@
     Raises
     ------
     ValueError
-<<<<<<< HEAD
         If "basis" is not found in data, if "which" is not "obs" or "var", if "method" is not "pearsonr" or "spearmanr", or if "which" is "var" and "basis" not "pca".
-=======
-        If "method" is not "pearsonr" or "spearmanr".
->>>>>>> 9013010c
     KeyError
         If any of the given columns is not found in the respective table.
 
