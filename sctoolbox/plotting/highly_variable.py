--- conflicted
+++ resolved
@@ -1,50 +1,47 @@
-import matplotlib.pyplot as plt
-<<<<<<< HEAD
-import sctoolbox.utils.decorator as deco
-=======
-import sctoolbox.utils as utils
->>>>>>> e8afcde8
-
-
-@deco.log_anndata
-def violin_HVF_distribution(adata):
-    """
-    Plot the distribution of the HVF as violinplot.
-
-    Parameter
-    ---------
-    adata : AnnData
-        AnnData object containing columns ['highly_variable', 'n_cells_by_counts'] column.
-    """
-    utils.check_columns(adata.var, ['highly_variable', 'n_cells_by_counts'])
-    # get the number of cells per highly variable feature
-    hvf_var = adata.var[adata.var['highly_variable']]  # 'highly_variable' is a boolean column
-    n_cells = hvf_var['n_cells_by_counts']
-    n_cells.reset_index(drop=True, inplace=True)
-    # violin plot
-    fig, ax = plt.subplots()
-    ax.violinplot(n_cells, showmeans=True, showmedians=True)
-    ax.set_title('Distribution of the number of cells per highly variable feature')
-    ax.set_ylabel('Number of cells')
-    ax.set_xlabel('Highly variable features')
-    plt.show()
-
-
-@deco.log_anndata
-def scatter_HVF_distribution(adata):
-    """
-    Plot the distribution of the HVF as scatterplot.
-
-    Parameter
-    ---------
-    adata : AnnData
-        AnnData object containing columns ['variability_score', 'n_cells'] column.
-    """
-    utils.check_columns(adata.var, ['variability_score', 'n_cells'])
-    variabilities = adata.var[['variability_score', 'n_cells']]
-    fig, ax = plt.subplots()
-    ax.scatter(variabilities['n_cells'], variabilities['variability_score'])
-    ax.set_title('Distribution of the number of cells and variability score per feature')
-    ax.set_xlabel('Number of cells')
-    ax.set_ylabel('variability score')
-    plt.show()
+import matplotlib.pyplot as plt
+import sctoolbox.utils.decorator as deco
+import sctoolbox.utils as utils
+
+
+@deco.log_anndata
+def violin_HVF_distribution(adata):
+    """
+    Plot the distribution of the HVF as violinplot.
+
+    Parameter
+    ---------
+    adata : AnnData
+        AnnData object containing columns ['highly_variable', 'n_cells_by_counts'] column.
+    """
+    utils.check_columns(adata.var, ['highly_variable', 'n_cells_by_counts'])
+    # get the number of cells per highly variable feature
+    hvf_var = adata.var[adata.var['highly_variable']]  # 'highly_variable' is a boolean column
+    n_cells = hvf_var['n_cells_by_counts']
+    n_cells.reset_index(drop=True, inplace=True)
+    # violin plot
+    fig, ax = plt.subplots()
+    ax.violinplot(n_cells, showmeans=True, showmedians=True)
+    ax.set_title('Distribution of the number of cells per highly variable feature')
+    ax.set_ylabel('Number of cells')
+    ax.set_xlabel('Highly variable features')
+    plt.show()
+
+
+@deco.log_anndata
+def scatter_HVF_distribution(adata):
+    """
+    Plot the distribution of the HVF as scatterplot.
+
+    Parameter
+    ---------
+    adata : AnnData
+        AnnData object containing columns ['variability_score', 'n_cells'] column.
+    """
+    utils.check_columns(adata.var, ['variability_score', 'n_cells'])
+    variabilities = adata.var[['variability_score', 'n_cells']]
+    fig, ax = plt.subplots()
+    ax.scatter(variabilities['n_cells'], variabilities['variability_score'])
+    ax.set_title('Distribution of the number of cells and variability score per feature')
+    ax.set_xlabel('Number of cells')
+    ax.set_ylabel('variability score')
+    plt.show()