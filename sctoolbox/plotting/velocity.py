--- conflicted
+++ resolved
@@ -1,114 +1,111 @@
-import pandas as pd
-import seaborn as sns
-import matplotlib.pyplot as plt
-from scipy.sparse import issparse
-
-import sctoolbox.utils as utils
-<<<<<<< HEAD
-import sctoolbox.utils.decorator as deco
-=======
-from sctoolbox.plotting.general import _save_figure
->>>>>>> e8afcde8
-
-
-####################################################################################################
-#                        Plots correlating gene expression with pseudotime                         #
-####################################################################################################
-
-@deco.log_anndata
-def pseudotime_heatmap(adata, genes,
-                       sortby=None,
-                       layer=None,
-                       figsize=None,
-                       shrink_cbar=0.5,
-                       title=None,
-                       save=None,
-                       **kwargs):
-    """
-    Plot heatmap of genes along pseudotime sorted by 'sortby' column in adata.obs.
-
-    Parameter
-    ---------
-    adata : anndata.AnnData
-        Anndata object
-    genes : list
-        List of genes for heatmap.
-    sortby : str, default None
-        Sort genes by condition
-    layer : str, default None
-        Use different layer of anndata object.
-    figsize : tuple, default None
-        Tuple of integers setting the heatmap figsize.
-    shrink_cbar : float, default 0.5
-        Shrink color bar by set ratio.
-    title : str, default None
-        Set title for plot.
-    save : str, default None
-        Path and name of file to be saved.
-
-    Returns
-    --------
-    ax : matplotlib.Axes
-        Axes object containing the plot.
-    """
-
-    adata_sub = adata[:, genes].copy()
-
-    # Sort adata
-    if sortby is not None:
-        obs_sorted = adata_sub.obs.sort_values(sortby)
-        adata_sub = adata_sub[obs_sorted.index, :]
-
-    # Collect matrix
-    if layer is not None:
-        mat = adata_sub.layers[layer]
-    else:
-        mat = adata_sub.X
-
-    mat = mat.todense() if issparse(mat) else mat
-    mat = mat.T     # pseudotime on x-axis
-
-    # Convert to pandas dataframe
-    mat = pd.DataFrame(mat)
-    mat.index = genes
-
-    # z-score normalize per row
-    mat = utils.table_zscore(mat)
-
-    # Plot heatmap
-    n_genes = len(mat)
-    n_cells = mat.shape[1]
-    nrows = 1
-
-    if figsize is None:
-        figsize = (6, n_genes / 5)
-
-    # Setup figure
-    fig, axarr = plt.subplots(nrows, 1, sharex=True, figsize=figsize)  # , height_ratios=(1, len(mat)))
-    axarr = [axarr] if type(axarr).__name__.startswith("Axes") else axarr
-    i = 0
-
-    parameters = {"center": 0,
-                  "cmap": "bwr"}
-    parameters.update(kwargs)
-    ax = sns.heatmap(mat, ax=axarr[i],
-                     yticklabels=True,  # make sure all labels are shown
-                     cbar_kws={"label": "Expr.z-score",
-                               "shrink": shrink_cbar,
-                               "anchor": (0, 0),
-                               "aspect": 20 * shrink_cbar * 2},  # width of cbar after shrink by adjusting aspect
-                     **parameters)
-    ax.set_xticks([])  # remove x-ticks
-
-    if title is not None:
-        ax.set_title(title)
-
-    # Draw pseudotime arrow below heatmap
-    ax.annotate('', xy=(0, n_genes + 1), xycoords=ax.transData, xytext=(n_cells, n_genes + 1),
-                arrowprops=dict(arrowstyle="<-", color='black'))
-    ax.text(n_cells / 2, n_genes + 1.2, f"Pseudotime (n={n_cells:,} cells)", transform=ax.transData, ha="center", va="top")
-
-    # Save figure
-    _save_figure(save)
-
-    return ax
+import pandas as pd
+import seaborn as sns
+import matplotlib.pyplot as plt
+from scipy.sparse import issparse
+
+import sctoolbox.utils as utils
+import sctoolbox.utils.decorator as deco
+from sctoolbox.plotting.general import _save_figure
+
+
+####################################################################################################
+#                        Plots correlating gene expression with pseudotime                         #
+####################################################################################################
+
+@deco.log_anndata
+def pseudotime_heatmap(adata, genes,
+                       sortby=None,
+                       layer=None,
+                       figsize=None,
+                       shrink_cbar=0.5,
+                       title=None,
+                       save=None,
+                       **kwargs):
+    """
+    Plot heatmap of genes along pseudotime sorted by 'sortby' column in adata.obs.
+
+    Parameter
+    ---------
+    adata : anndata.AnnData
+        Anndata object
+    genes : list
+        List of genes for heatmap.
+    sortby : str, default None
+        Sort genes by condition
+    layer : str, default None
+        Use different layer of anndata object.
+    figsize : tuple, default None
+        Tuple of integers setting the heatmap figsize.
+    shrink_cbar : float, default 0.5
+        Shrink color bar by set ratio.
+    title : str, default None
+        Set title for plot.
+    save : str, default None
+        Path and name of file to be saved.
+
+    Returns
+    --------
+    ax : matplotlib.Axes
+        Axes object containing the plot.
+    """
+
+    adata_sub = adata[:, genes].copy()
+
+    # Sort adata
+    if sortby is not None:
+        obs_sorted = adata_sub.obs.sort_values(sortby)
+        adata_sub = adata_sub[obs_sorted.index, :]
+
+    # Collect matrix
+    if layer is not None:
+        mat = adata_sub.layers[layer]
+    else:
+        mat = adata_sub.X
+
+    mat = mat.todense() if issparse(mat) else mat
+    mat = mat.T     # pseudotime on x-axis
+
+    # Convert to pandas dataframe
+    mat = pd.DataFrame(mat)
+    mat.index = genes
+
+    # z-score normalize per row
+    mat = utils.table_zscore(mat)
+
+    # Plot heatmap
+    n_genes = len(mat)
+    n_cells = mat.shape[1]
+    nrows = 1
+
+    if figsize is None:
+        figsize = (6, n_genes / 5)
+
+    # Setup figure
+    fig, axarr = plt.subplots(nrows, 1, sharex=True, figsize=figsize)  # , height_ratios=(1, len(mat)))
+    axarr = [axarr] if type(axarr).__name__.startswith("Axes") else axarr
+    i = 0
+
+    parameters = {"center": 0,
+                  "cmap": "bwr"}
+    parameters.update(kwargs)
+    ax = sns.heatmap(mat, ax=axarr[i],
+                     yticklabels=True,  # make sure all labels are shown
+                     cbar_kws={"label": "Expr.z-score",
+                               "shrink": shrink_cbar,
+                               "anchor": (0, 0),
+                               "aspect": 20 * shrink_cbar * 2},  # width of cbar after shrink by adjusting aspect
+                     **parameters)
+    ax.set_xticks([])  # remove x-ticks
+
+    if title is not None:
+        ax.set_title(title)
+
+    # Draw pseudotime arrow below heatmap
+    ax.annotate('', xy=(0, n_genes + 1), xycoords=ax.transData, xytext=(n_cells, n_genes + 1),
+                arrowprops=dict(arrowstyle="<-", color='black'))
+    ax.text(n_cells / 2, n_genes + 1.2, f"Pseudotime (n={n_cells:,} cells)", transform=ax.transData, ha="center", va="top")
+
+    # Save figure
+    _save_figure(save)
+
+    return ax