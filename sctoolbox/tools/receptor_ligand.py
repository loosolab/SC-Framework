--- conflicted
+++ resolved
@@ -2503,13 +2503,8 @@
     adata: sc.AnnData,
     n_top: int = 100,
     figsize: Tuple[int | float, int | float] = (22, 16),
-<<<<<<< HEAD
     dpi: Optional[int | float] = None,
-    save: Optional[str] = None,
-=======
-    dpi: int = 300,
     save: Optional[str | Tuple[str, str]] = None,
->>>>>>> fcadfc4e
     split_by_direction: bool = True,
     hub_threshold: int = 4,
     color_palette: str = 'tab20',
@@ -2535,19 +2530,12 @@
         Number of top differential interactions to display
     figsize : Tuple[int | float, int | float], default (22, 16)
         Size of the figure
-<<<<<<< HEAD
     dpi : Optional[int | float], default None
         The resolution of the figure. Overwrites `sctoolbox.settings.dpi` and `sctoolbox.settings.report_dpi`.
-    save : Optional[str], default None
-        Output filename base. Uses the internal 'sctoolbox.settings.figure_dir'
-=======
-    dpi : int, default 300
-        The resolution of the figure
     save : Optional[str | Tuple[str, str]], default None
         Tuple with output filename base on index 0 and file format (e.g. PDF) on index 1 or
         string with output filename base. When a string is given the file format is set to 'pdf'.
         Uses the internal 'sctoolbox.settings.figure_dir'
->>>>>>> fcadfc4e
     split_by_direction : bool, default True
         Whether to create separate networks for positive and negative differences
     hub_threshold : int, default 4
@@ -2997,22 +2985,16 @@
                 )
 
                 # Save if requested
-<<<<<<< HEAD
-                _save_figure(f"{save}_{dimension_key}_{comparison_key}_{direction_name}.png", dpi=dpi)
+                if isinstance(save, tuple):
+                    save = f"{save[0]}_{dimension_key}_{comparison_key}_{direction_name}.{save[1]}"
+                elif isinstance(save, str)
+                    save = f"{save}_{dimension_key}_{comparison_key}_{direction_name}.pdf"
+                _save_figure(save, dpi=dpi)
 
                 # report
                 if settings.report_dir and report:
                     prefix, rest = report[0].split("_")  # add number to prefix to handle multiplot output
                     _save_figure(f"{prefix}{j:02d}_{rest}_{dimension_key}_{comparison_key}_{direction_name}{report[1]}", report=True, dpi=dpi)
-=======
-                if save:
-                    if isinstance(save, tuple):
-                        output_filename = f"{save[0]}_{dimension_key}_{comparison_key}_{direction_name}.{save[1]}"
-                    else:
-                        output_filename = f"{save}_{dimension_key}_{comparison_key}_{direction_name}.pdf"
-                    output_path = f"{settings.figure_dir}/{output_filename}"
-                    plt.savefig(output_path, bbox_inches='tight')
->>>>>>> fcadfc4e
 
                 # Store the figure for return
                 figures.append(fig)
@@ -3031,13 +3013,8 @@
     adata: sc.AnnData,
     n_top: int = 100,
     figsize: Tuple[int | float, int | float] = (22, 16),
-<<<<<<< HEAD
     dpi: Optional[int | float] = None,
-    save_prefix: Optional[str] = None,
-=======
-    dpi: int = 300,
     save: Optional[str | Tuple[str, str]] = None,
->>>>>>> fcadfc4e
     split_by_direction: bool = True,
     hub_threshold: int = 4,
     color_palette: str = 'tab20',
@@ -3063,18 +3040,12 @@
         Number of top differential interactions to display.
     figsize : Tuple[int | float, int | float], default (22, 16)
         Size of the figure.
-<<<<<<< HEAD
     dpi : Optional[int | float], default None
         Resolution of the figure. Overwrites `sctoolbox.settings.dpi` and `sctoolbox.settings.report_dpi`.
-    save_prefix : Optional[str], default None
-        Prefix for saved image filenames.
-=======
-    dpi : int, default 300
-        Resolution of the figure.
     save : Optional[str | Tuple[str, str]], default None
         Tuple with output filename base on index 0 and file format (e.g. PDF) on index 1 or
         string with output filename base. When a string is given the file format is set to 'pdf'.
->>>>>>> fcadfc4e
+        The string is used as the prefix of the final filname.
     split_by_direction : bool, default True
         Create separate plots for positive and negative differences.
     hub_threshold : int, default 4
@@ -3146,22 +3117,17 @@
             'receptor-ligand': {'condition-differences': {dimension_key: dimension_results}}
         }
 
-<<<<<<< HEAD
-=======
         # Generate filename with dimension if saving
-        if save:
-            save_name = (f"{save[0]}_{dimension_key}", save[1]) if isinstance(save, tuple) else f"{save}_{dimension_key}"
-        else:
-            save_name = None
-
->>>>>>> fcadfc4e
+        if save is not None:
+            save = (f"{save[0]}_{dimension_key}", save[1]) if isinstance(save, tuple) else f"{save}_{dimension_key}"
+
         # Generate figures for this dimension
         figures = condition_differences_network(
             adata=temp_adata,
             n_top=n_top,
             figsize=figsize,
             dpi=dpi,
-            save=save_prefix,
+            save=save,
             split_by_direction=split_by_direction,
             hub_threshold=hub_threshold,
             color_palette=color_palette,
