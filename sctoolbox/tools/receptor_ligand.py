"""Tools for a receptor-ligand analysis."""
import math
import numpy as np
import pandas as pd
from collections import Counter
from itertools import combinations_with_replacement
import scipy
from sklearn.preprocessing import minmax_scale
import scanpy as sc
import matplotlib
import matplotlib.pyplot as plt
from matplotlib.patches import ConnectionPatch, Patch
import matplotlib.lines as lines
import seaborn as sns
import igraph as ig
import pycirclize
from tqdm import tqdm
import warnings
<<<<<<< HEAD
import scanpy as sc
import liana.resource as liana_res
=======
>>>>>>> 292a8bec

from beartype.typing import Optional, Tuple
import numpy.typing as npt
from beartype import beartype

import sctoolbox.utils.decorator as deco
from sctoolbox._settings import settings


# -------------------------------------------------- setup functions -------------------------------------------------- #


@deco.log_anndata
@beartype
def download_db(adata: sc.AnnData,
                db_path: str,
                ligand_column: str,
                receptor_column: str,
                sep: str = "\t",
                inplace: bool = False,
                overwrite: bool = False) -> Optional[sc.AnnData]:
    r"""
    Download table of receptor-ligand interactions and store in adata.

    Parameters
    ----------
    adata : sc.AnnData
        Analysis object the database will be added to.
    db_path : str
        A valid database needs a column with receptor gene ids/symbols and ligand gene ids/symbols.
        Either a path to a database table e.g.:
            - Human: http://tcm.zju.edu.cn/celltalkdb/download/processed_data/human_lr_pair.txt
            - Mouse: http://tcm.zju.edu.cn/celltalkdb/download/processed_data/mouse_lr_pair.txt
        or the name of a database available in the LIANA package:
            - https://liana-py.readthedocs.io/en/latest/notebooks/prior_knowledge.html#Ligand-Receptor-Interactions
    ligand_column : str
        Name of the column with ligand gene names.
        Use 'ligand_gene_symbol' for the urls provided above. For LIANA databases use 'ligand'.
    receptor_column : str
        Name of column with receptor gene names.
        Use 'receptor_gene_symbol' for the urls provided above. For LIANA databases use 'receptor'.
    sep : str, default '\t'
        Separator of database table.
    inplace : bool, default False
        Whether to copy `adata` or modify it inplace.
    overwrite : bool, default False
        If True will overwrite existing database.

    Notes
    -----
    This will remove all information stored in adata.uns['receptor-ligand']

    Returns
    -------
    Optional[sc.AnnData]
        If not inplace, return copy of adata with added database path and
        database table to adata.uns['receptor-ligand']

    Raises
    ------
    ValueError:
        1: If ligand_column is not in database.
        2: If receptor_column is not in database.
        3: If db_path is neither a file nor a LIANA resource.
    """

    # datbase already existing?
    if not overwrite and "receptor-ligand" in adata.uns and "database" in adata.uns["receptor-ligand"]:
        warnings.warn("Database already exists! Skipping. Set `overwrite=True` to replace.")

        if inplace:
            return
        else:
            return adata

    try:
        database = pd.read_csv(db_path, sep=sep)
    except FileNotFoundError:
        # Check if a LIANA resource
        if db_path in liana_res.show_resources():
            # get LIANA db
            database = liana_res.select_resource(db_path)
            # explode protein complexes interactions into single protein interactions
            database = liana_res.explode_complexes(database)
        else:
            raise ValueError(f"{db_path} is neither a valid file nor on of the available LIANA resources ({liana_res.show_resources()}).")

    # check column names in table
    if ligand_column not in database.columns:
        raise ValueError(f"Ligand column '{ligand_column}' not found in database! Available columns: {database.columns}")
    if receptor_column not in database.columns:
        raise ValueError(f"Receptor column '{receptor_column}' not found in database! Available columns: {database.columns}")

    modified_adata = adata if inplace else adata.copy()

    # setup dict to store information old data will be overwriten!
    modified_adata.uns['receptor-ligand'] = dict()

    modified_adata.uns['receptor-ligand']['database_path'] = db_path
    modified_adata.uns['receptor-ligand']['database'] = database
    modified_adata.uns['receptor-ligand']['ligand_column'] = ligand_column
    modified_adata.uns['receptor-ligand']['receptor_column'] = receptor_column

    if not inplace:
        return modified_adata


@deco.log_anndata
@beartype
def calculate_interaction_table(adata: sc.AnnData,
                                cluster_column: str,
                                gene_index: Optional[str] = None,
                                normalize: int = 1000,
                                inplace: bool = False,
                                overwrite: bool = False) -> Optional[sc.AnnData]:
    """
    Calculate an interaction table of the clusters defined in adata.

    Parameters
    ----------
    adata : sc.AnnData
        AnnData object that holds the expression values and clustering
    cluster_column : str
        Name of the cluster column in adata.obs.
    gene_index : Optional[str], default None
        Column in adata.var that holds gene symbols/ ids.
        Corresponds to `download_db(ligand_column, receptor_column)`.
        Uses index when None.
    normalize : int, default 1000
        Correct clusters to given size.
    inplace : bool, default False
        Whether to copy `adata` or modify it inplace.
    overwrite : bool, default False
        If True will overwrite existing interaction table.

    Returns
    -------
    Optional[sc.AnnData]
        If not inpalce, return copy of adata with added interactions table to adata.uns['receptor-ligand']['interactions']

    Raises
    ------
    ValueError:
        1: If receptor-ligand database cannot be found.
        2: Id database genes do not match adata genes.
    Exception:
        If not interactions were found.
    """

    if "receptor-ligand" not in adata.uns.keys():
        raise ValueError("Could not find receptor-ligand database. Please setup database with `download_db(...)` before running this function.")

    # interaction table already exists?
    if not overwrite and "receptor-ligand" in adata.uns and "interactions" in adata.uns["receptor-ligand"]:
        warnings.warn("Interaction table already exists! Skipping. Set `overwrite=True` to replace.")

        if inplace:
            return
        else:
            return adata

    r_col, l_col = adata.uns["receptor-ligand"]["receptor_column"], adata.uns["receptor-ligand"]["ligand_column"]
    index = adata.var[gene_index] if gene_index else adata.var.index

    # test if database gene columns overlap with adata.var genes
    if (not set(adata.uns["receptor-ligand"]["database"][r_col]) & set(index)
            or not set(adata.uns["receptor-ligand"]["database"][l_col]) & set(index)):
        raise ValueError(f"Database columns '{r_col}', '{l_col}' don't match adata.var['{gene_index}']. Please make sure to select gene ids or symbols in all columns.")

    # ----- compute cluster means and expression percentage for each gene -----
    # gene mean expression per cluster
    cl_mean_expression = pd.DataFrame(index=index)
    # percent cells in cluster expressing gene
    cl_percent_expression = pd.DataFrame(index=index)
    # number of cells for each cluster
    clust_sizes = {}

    # fill above tables
    for cluster in tqdm(set(adata.obs[cluster_column]), desc="computing cluster gene scores"):
        # filter adata to a specific cluster
        cluster_adata = adata[adata.obs[cluster_column] == cluster]
        clust_sizes[cluster] = len(cluster_adata)

        # -- compute cluster means --
        if gene_index is None:
            cl_mean_expression.loc[cl_mean_expression.index.isin(cluster_adata.var.index), cluster] = cluster_adata.X.mean(axis=0).reshape(-1, 1)
        else:
            cl_mean_expression.loc[cl_mean_expression.index.isin(cluster_adata.var[gene_index]), cluster] = cluster_adata.X.mean(axis=0).reshape(-1, 1)

        # -- compute expression percentage --
        # get nonzero expression count for all genes
        _, cols = cluster_adata.X.nonzero()
        gene_occurence = Counter(cols)

        cl_percent_expression[cluster] = 0
        cl_percent_expression.iloc[list(gene_occurence.keys()), cl_percent_expression.columns.get_loc(cluster)] = list(gene_occurence.values())
        cl_percent_expression[cluster] = cl_percent_expression[cluster] / len(cluster_adata.obs) * 100

    # combine duplicated genes through mean (can happen due to mapping between organisms)
    if len(set(cl_mean_expression.index)) != len(cl_mean_expression):
        cl_mean_expression = cl_mean_expression.groupby(cl_mean_expression.index).mean()
        cl_percent_expression = cl_percent_expression.groupby(cl_percent_expression.index).mean()

    # cluster scaling factor for cluster size correction
    scaling_factor = {k: v / normalize for k, v in clust_sizes.items()}

    # ----- compute zscore of cluster means for each gene -----
    # create pandas functions that show progress bar
    tqdm.pandas(desc="computing Z-scores")

    zscores = cl_mean_expression.progress_apply(lambda x: pd.Series(scipy.stats.zscore(x, nan_policy='omit'), index=cl_mean_expression.columns), axis=1)

    interactions = {"receptor_cluster": [],
                    "ligand_cluster": [],
                    "receptor_gene": [],
                    "ligand_gene": [],
                    "receptor_score": [],
                    "ligand_score": [],
                    "receptor_percent": [],
                    "ligand_percent": [],
                    "receptor_scale_factor": [],
                    "ligand_scale_factor": [],
                    "receptor_cluster_size": [],
                    "ligand_cluster_size": []}

    # ----- create interaction table -----
    for _, (receptor, ligand) in tqdm(adata.uns["receptor-ligand"]["database"][[r_col, l_col]].iterrows(),
                                      total=len(adata.uns["receptor-ligand"]["database"]),
                                      desc="finding receptor-ligand interactions"):
        # skip interaction if not in data
        if receptor is np.nan or ligand is np.nan:
            continue

        if receptor not in zscores.index or ligand not in zscores.index:
            continue

        # add interactions to dict
        for receptor_cluster in zscores.columns:
            for ligand_cluster in zscores.columns:
                interactions["receptor_gene"].append(receptor)
                interactions["ligand_gene"].append(ligand)
                interactions["receptor_cluster"].append(receptor_cluster)
                interactions["ligand_cluster"].append(ligand_cluster)
                interactions["receptor_score"].append(zscores.loc[receptor, receptor_cluster])
                interactions["ligand_score"].append(zscores.loc[ligand, ligand_cluster])
                interactions["receptor_percent"].append(cl_percent_expression.loc[receptor, receptor_cluster])
                interactions["ligand_percent"].append(cl_percent_expression.loc[ligand, ligand_cluster])
                interactions["receptor_scale_factor"].append(scaling_factor[receptor_cluster])
                interactions["ligand_scale_factor"].append(scaling_factor[ligand_cluster])
                interactions["receptor_cluster_size"].append(clust_sizes[receptor_cluster])
                interactions["ligand_cluster_size"].append(clust_sizes[ligand_cluster])

    interactions = pd.DataFrame(interactions)

    # compute interaction score
    interactions["receptor_score"] = interactions["receptor_score"] * interactions["receptor_scale_factor"]
    interactions["ligand_score"] = interactions["ligand_score"] * interactions["ligand_scale_factor"]
    interactions["interaction_score"] = interactions["receptor_score"] + interactions["ligand_score"]

    # clean up columns
    interactions.drop(columns=["receptor_scale_factor", "ligand_scale_factor"], inplace=True)

    # no interactions found error
    if not len(interactions):
        raise Exception("Failed to find any receptor-ligand interactions. Consider using a different database.")

    # add to adata
    modified_adata = adata if inplace else adata.copy()

    modified_adata.uns['receptor-ligand']['interactions'] = interactions

    if not inplace:
        return modified_adata


# -------------------------------------------------- plotting functions -------------------------------------------------- #


@deco.log_anndata
@beartype
def interaction_violin_plot(adata: sc.AnnData,
                            min_perc: int | float,
                            save: Optional[str] = None,
                            figsize: Tuple[int, int] = (5, 20),
                            dpi: int = 100) -> npt.ArrayLike:
    """
    Generate violin plot of pairwise cluster interactions.

    Parameters
    ----------
    adata : sc.AnnData
        AnnData object
    min_perc : int | float
        Minimum percentage of cells in a cluster that express the respective gene. A value from 0-100.
    save : str, default None
        Output filename. Uses the internal 'sctoolbox.settings.figure_dir'.
    figsize : int tuple, default (5, 20)
        Figure size
    dpi : float, default 100
        The resolution of the figure in dots-per-inch.

    Returns
    -------
    npt.ArrayLike
        Object containing all plots. As returned by matplotlib.pyplot.subplots
    """

    # check if data is available
    _check_interactions(adata)

    interactions = get_interactions(adata)

    rows = len(set(interactions["receptor_cluster"]))

    fig, axs = plt.subplots(ncols=1, nrows=rows, figsize=figsize, dpi=dpi, tight_layout={'rect': (0, 0, 1, 0.95)})  # prevent label clipping; leave space for title
    flat_axs = axs.flatten()

    # generate violins of one cluster vs rest in each iteration
    for i, cluster in enumerate(sorted(set(interactions["receptor_cluster"].tolist() + interactions["ligand_cluster"].tolist()))):
        cluster_interactions = get_interactions(adata, min_perc=min_perc, group_a=[cluster])

        # get column of not main clusters
        cluster_interactions["Cluster"] = cluster_interactions.apply(lambda x: x[1] if x[0] == cluster else x[0], axis=1).tolist()

        plot = sns.violinplot(x=cluster_interactions["Cluster"],
                              y=cluster_interactions["interaction_score"],
                              ax=flat_axs[i])

        plot.set_xticklabels(plot.get_xticklabels(), rotation=90)

        flat_axs[i].set_title(f"Cluster {cluster}")

    # save plot
    if save:
        fig.savefig(f"{settings.figure_dir}/{save}")

    return axs


@deco.log_anndata
@beartype
def hairball(adata: sc.AnnData,
             min_perc: int | float,
             interaction_score: float | int = 0,
             interaction_perc: Optional[int | float] = None,
             save: Optional[str] = None,
             title: Optional[str] = "Network",
             color_min: float | int = 0,
             color_max: Optional[float | int] = None,
             cbar_label: str = "Interaction count",
             show_count: bool = False,
             restrict_to: Optional[list[str]] = None,
             additional_nodes: Optional[list[str]] = None,
             hide_edges: Optional[list[Tuple[str, str]]] = None) -> npt.ArrayLike:
    """
    Generate network graph of interactions between clusters. See cyclone plot for alternative.

    Parameters
    ----------
    adata : sc.AnnData
        AnnData object
    min_perc : int | float
        Minimum percentage of cells in a cluster that express the respective gene. A value from 0-100.
    interaction_score : float | int, default 0
        Interaction score must be above this threshold for the interaction to be counted in the graph.
    interaction_perc : Optional[int | float], default None
        Select interaction scores above or equal to the given percentile. Will overwrite parameter interaction_score. A value from 0-100.
    save : str, default None
        Output filename. Uses the internal 'sctoolbox.settings.figure_dir'.
    title : str, default 'Network'
        The plots title.
    color_min : float, default 0
        Min value for color range.
    color_max : Optional[float | int], default None
        Max value for color range.
    cbar_label : str, default 'Interaction count'
        Label above the colorbar.
    show_count : bool, default False
        Show the interaction count in the hairball.
    restrict_to : Optional[list[str]], default None
        Only show given clusters provided in list.
    additional_nodes : Optional[list[str]], default None
        List of additional node names displayed in the hairball.
    hide_edges : Optional[list[Tuple[str, str]]], default None
        List of tuples with node names that should not have an edge shown. Order doesn't matter. E.g. `[("a", "b")]` to omit the edge between node a and b.

    Returns
    -------
    npt.ArrayLike
        Object containing all plots. As returned by matplotlib.pyplot.subplots

    Raises
    ------
    ValueError:
        If restrict_to contains invalid clusters.
    """

    # check if data is available
    _check_interactions(adata)

    interactions = get_interactions(adata)

    # any invalid cluster names
    if restrict_to:
        valid_clusters = set.union(set(interactions["ligand_cluster"]), set(interactions["receptor_cluster"]), set(additional_nodes) if additional_nodes else set())
        invalid_clusters = set(restrict_to) - valid_clusters
        if invalid_clusters:
            raise ValueError(f"Invalid cluster in `restrict_to`: {invalid_clusters}")

    # ----- create igraph -----
    graph = ig.Graph()

    # --- set nodes ---
    if restrict_to:
        clusters = restrict_to
    else:
        clusters = list(set(list(interactions["receptor_cluster"]) + list(interactions["ligand_cluster"])))

        # add additional nodes
        if additional_nodes:
            clusters += additional_nodes

    graph.add_vertices(clusters)
    graph.vs['label'] = clusters
    graph.vs['size'] = 0.1  # node size
    graph.vs['label_size'] = 12  # label size
    graph.vs['label_dist'] = 2  # distance of label to node # not working
    graph.vs['label_angle'] = 1.5708  # rad = 90 degree # not working

    # --- set edges ---
    for (a, b) in combinations_with_replacement(clusters, 2):
        if hide_edges and ((a, b) in hide_edges or (b, a) in hide_edges):
            continue

        subset = get_interactions(adata, min_perc=min_perc, interaction_score=interaction_score, interaction_perc=interaction_perc, group_a=[a], group_b=[b])

        graph.add_edge(a, b, weight=len(subset))

    # set edge colors/ width based on weight
    colormap = matplotlib.cm.get_cmap('viridis', len(graph.es))
    print(f"Max weight {np.max(np.array(graph.es['weight']))}")
    max_weight = np.max(np.array(graph.es['weight'])) if color_max is None else color_max
    for e in graph.es:
        e["color"] = colormap(e["weight"] / max_weight, e["weight"] / max_weight)
        e["width"] = (e["weight"] / max_weight)  # * 10
        # show weights in plot
        if show_count and e["weight"] > 0:
            e["label"] = e["weight"]
            e["label_size"] = 25

    # ----- plotting -----
    # Create the figure
    fig, axes = plt.subplots(1, 2, figsize=(8, 6), gridspec_kw={'width_ratios': [20, 1]})
    fig.suptitle(title, fontsize=12)

    ig.plot(obj=graph, layout=graph.layout_circle(order=sorted(clusters)), target=axes[0])

    # add colorbar
    cb = matplotlib.colorbar.ColorbarBase(axes[1],
                                          orientation='vertical',
                                          cmap=colormap,
                                          norm=matplotlib.colors.Normalize(0 if color_min is None else color_min,
                                                                           max_weight)
                                          )

    cb.ax.tick_params(labelsize=10)
    cb.ax.set_title(cbar_label, fontsize=10)

    # prevent label clipping out of picture
    plt.tight_layout()
    plt.subplots_adjust(right=0.9)

    if save:
        fig.savefig(f"{settings.figure_dir}/{save}")

    return axes


@deco.log_anndata
@beartype
def cyclone(
    adata: sc.AnnData,
    min_perc: int | float,
    interaction_score: float | int = 0,
    interaction_perc: Optional[int | float] = None,
    title: Optional[str] = "Network",
    color_min: float | int = 0,
    color_max: Optional[float | int] = None,
    cbar_label: str = 'Interaction count',
    colormap: str = 'viridis',
    sector_text_size: int | float = 10,
    directional: bool = False,
    sector_size_is_cluster_size: bool = False,
    show_genes: bool = True,
    gene_amount: int = 5,
    figsize: Tuple[int | float, int | float] = (10, 10),
    dpi: int | float = 100,
    save: Optional[str] = None
) -> matplotlib.figure.Figure:
    """
    Generate network graph of interactions between clusters. See the hairball plot as an alternative.

    Parameters
    ----------
    adata : sc.AnnData
        AnnData object
    min_perc : int | float
        Minimum percentage of cells in a cluster that express the respective gene. A value from 0-100.
    interaction_score : float | int, default 0
        Interaction score must be above this threshold for the interaction to be counted in the graph.
    interaction_perc : Optional[int | float], default None
        Select interaction scores above or equal to the given percentile. Will overwrite parameter interaction_score. A value from 0-100.
    title : str, default 'Network'
        The plots title.
    color_min : float, default 0
        Min value for color range.
    color_max : Optional[float | int], default None
        Max value for color range.
    cbar_label : str, default 'Interaction count'
        Label above the colorbar.
    colormap : str, default "viridis"
        The colormap to be used when plotting.
    sector_text_size: int | float, default 10
        The text size for the sector name.
    directional: bool, defalut False
        Determines whether to display the interactions as arrows (Ligand -> Receptor).
    sector_size_is_cluster_size: bool, default False
        Determines whether the sector's size is equivalent to the coresponding cluster's number of cells.
    show_genes: bool, default True
        Determines whether to display the top genes as an additional track.
    gene_amount: int = 5
        The amount of genes per receptor and ligand to display on the outer track (displayed genes per sector = gene_amount *2).
    figsize : Tuple[int | float, int | float], default (10, 10)
        Figure size
    dpi : int | float, default 100
        The resolution of the figure in dots-per-inch.
    save : str, default None
        Output filename. Uses the internal 'sctoolbox.settings.figure_dir'.

    Returns
    -------
    matplotlib.figure.Figure
        The Matplotlib figure object containing the plot.
    """

    # check if data is available
    _check_interactions(adata)

    # commonly used list
    cluster_col_list = ["receptor_cluster", "ligand_cluster"]

    # --------------------- filtering data ---------------------------------
    filtered = get_interactions(anndata=adata,
                                min_perc=min_perc,
                                interaction_score=interaction_score,
                                interaction_perc=interaction_perc)

    # sort data by interaction score for top gene selection
    if show_genes:
        filtered.sort_values(by="interaction_score", ascending=False, inplace=True)

    # ------------------- getting important values ----------------------------

    # saves a table of how many times each receptor cluster interacted with each ligand cluster
    interactions_directed = pd.DataFrame(
        filtered[cluster_col_list].value_counts(),
        columns=["count"]
    )

    interactions_directed.reset_index(inplace=True)

    # Adds the number of interactions for each pair of receptor and ligand
    # if they should be displayed non directional.

    # e.g.: ligand A interacts with receptor B five times
    #       and ligand B interacts with receptor A ten times
    #       therefore A and B interact fifteen times non directional
    if not directional:
        interactions_undirected = interactions_directed.copy()

        # OpenAI GPT-4 supported >>>
        # First, make sure each edge is represented in the same way, by sorting the two ends
        interactions_undirected[cluster_col_list] = np.sort(
            interactions_undirected[cluster_col_list].values,
            axis=1
        )

        # Then, you can group by the two columns and sum the connections
        interactions_undirected = interactions_undirected.groupby(cluster_col_list)["count"].sum().reset_index()
        # <<< OpenAI GPT-4 supported

        interactions = interactions_undirected
    else:
        interactions = interactions_directed

    # gets the size of the clusters and saves it in cluster_to_size
    receptor_cluster_to_size = filtered[["receptor_cluster", "receptor_cluster_size"]]
    ligand_cluster_to_size = filtered[["ligand_cluster", "ligand_cluster_size"]]

    receptor_cluster_to_size = receptor_cluster_to_size.drop_duplicates()
    ligand_cluster_to_size = ligand_cluster_to_size.drop_duplicates()

    receptor_cluster_to_size.rename(
        columns={"receptor_cluster": "cluster", "receptor_cluster_size": "cluster_size"},
        inplace=True
    )
    ligand_cluster_to_size.rename(
        columns={"ligand_cluster": "cluster", "ligand_cluster_size": "cluster_size"},
        inplace=True
    )

    # create a table of cluster sizes
    cluster_to_size = [receptor_cluster_to_size, ligand_cluster_to_size]

    cluster_to_size = pd.concat(cluster_to_size)

    cluster_to_size.drop_duplicates(inplace=True)

    # get a list of the available clusters
    avail_clusters = set(filtered["receptor_cluster"].unique()).union(set(filtered["ligand_cluster"].unique()))

    # set up for colormapping
    colormap_ = matplotlib.colormaps[colormap]

    norm = matplotlib.colors.Normalize(interactions["count"].min(), interactions["count"].max())

    # --------------------------- setting up for the plot -----------------------------

    # saving the cluster types in the sectors dictionary to use in the plot
    # their size is set to 100 unless their size should be displayed depending on the cluster size

    sectors = {}

    if not sector_size_is_cluster_size:
        for index in avail_clusters:
            sectors[index] = 100
    else:
        for index in avail_clusters:
            sectors[index] = cluster_to_size.set_index("cluster").at[index, "cluster_size"]

    # ------------------------ plotting ---------------------------------

    # create initial object with sectors (cell types)
    circos = pycirclize.Circos(sectors, space=5)

    # creating a from-to-table for a matrix
    interactions_for_matrix = interactions.copy()

    # set link width to 1 so it can be scaled up later
    interactions_for_matrix["count"] = 1

    # create the links in pycirclize format
    matrix = pycirclize.parser.Matrix.parse_fromto_table(interactions_for_matrix)
    link_list = matrix.to_links()

    # calculates the amount of times sector.name is in the table interactions
    links_per_sector = {sector.name: (interactions == sector.name).sum().sum() for sector in circos.sectors}

    # adjust the start and end width of each link
    for _ in range(len(link_list)):
        # divide sector size by number of links in a sector to get the same width for all links within a sector
        start_link_width = circos.get_sector(link_list[0][0][0]).size / links_per_sector[link_list[0][0][0]]
        end_link_width = circos.get_sector(link_list[0][1][0]).size / links_per_sector[link_list[0][1][0]]

        # link structure:
        # ((start_sector, left_side_of_link, right_side_of_link),
        #  (end_sector, left_side_of_link, right_side_of_link))
        # multiply link width (set to 1) with the respective multiplier from above
        temp = (
            (link_list[0][0][0],
             math.floor(link_list[0][0][1] * start_link_width),
             math.floor(link_list[0][0][2] * start_link_width)),
            (link_list[0][1][0],
             math.floor(link_list[0][1][1] * end_link_width),
             math.floor(link_list[0][1][2] * end_link_width))
        )

        # remove the first link and add the updated version at the end
        link_list.pop(0)
        link_list.append(temp)

    # size of the area where the links will be displayed
    if show_genes:
        link_radius = 65
    else:
        link_radius = 95

    # add the calculated links to the circos object
    for link in matrix.to_links():
        circos.link(
            *link,
            color=colormap_(norm(interactions.set_index(cluster_col_list).loc[(link[0][0], link[1][0]), "count"])),
            r1=link_radius,
            r2=link_radius,
            direction=-1 if directional else 0
        )

    # add the tracks (layers) to the sectors
    for sector in circos.sectors:
        # first track (grey bars connected with the links)
        track = sector.add_track((65, 70)) if show_genes else sector.add_track((95, 100))
        track.axis(fc="grey")
        track.text(sector.name, color="black", size=sector_text_size, r=105)

        # shows cluster/ sector size in the center of the sector
        track.text(f"{cluster_to_size.set_index('cluster').at[sector.name, 'cluster_size']}",
                   r=67 if show_genes else 97,
                   size=9,
                   color="white",
                   adjust_rotation=True)

        # add top receptor/ ligand gene track
        if show_genes:
            track2 = sector.add_track((73, 77))

            # get first x unique receptor/ ligand genes
            # https://stackoverflow.com/a/17016257/19870975
            sector_interactions = filtered[filtered["receptor_cluster"] == sector.name]
            top_receptors = list(dict.fromkeys(sector_interactions["receptor_gene"]))[:gene_amount]
            top_ligands = list(dict.fromkeys(sector_interactions["ligand_gene"]))[:gene_amount]

            # generates dummy data for the heatmap function to give it a red and a blue half
            dummy_data = [1] * len(top_receptors) + [2] * len(top_ligands)
            track2.heatmap(
                data=dummy_data,
                rect_kws=dict(ec="black", lw=1, alpha=0.3)
            )

            # compute x tick positions
            # half step to add ticks to the middle of each cell
            half_step = sector.size / len(dummy_data) / 2
            x_tick_pos = np.linspace(half_step,
                                     sector.size - half_step,
                                     len(dummy_data))

            # add gene ticks
            track2.xticks(
                x=x_tick_pos,
                tick_length=2,
                labels=top_receptors + top_ligands,
                label_margin=1,
                label_size=8,
                label_orientation="vertical"
            )

    circos.text(title, r=120, deg=0, size=15)

    # legend
    # legend title
    circos.text(cbar_label, deg=69, r=137, fontsize=10)

    circos.colorbar(
        bounds=(1.1, 0.2, 0.02, 0.5),
        vmin=0 if color_min is None else color_min,
        vmax=color_max if color_max else interactions.max()["count"],
        cmap=colormap_
    )

    patch_handles = [Patch(color="grey", label="Number of cells\nper cluster")]

    # add gene (heatmap) legend
    if show_genes:
        patch_handles.extend([Patch(color=(1, 0, 0, 0.3), label="Top ligand genes\nby interaction score"),
                              Patch(color=(0, 0, 1, 0.3), label="Top receptor genes\nby interaction score")])

    # add directional legend
    if directional:
        patch_handles.append(
            Patch(color=(0, 0, 0, 0), label="Ligand → Receptor")
        )

    # needed to access ax
    fig = circos.plotfig(dpi=dpi, figsize=figsize)

    # add custom legend to plot
    patch_legend = circos.ax.legend(
        handles=patch_handles,
        bbox_to_anchor=(1, 1),
        fontsize=10,
        handlelength=1
    )
    circos.ax.add_artist(patch_legend)

    if save:
        fig.savefig(f"{settings.figure_dir}/{save}", dpi=dpi)

    return fig


@beartype
def progress_violins(datalist: list[pd.DataFrame],
                     datalabel: list[str],
                     cluster_a: str,
                     cluster_b: str,
                     min_perc: float | int,
                     save: str,
                     figsize: Tuple[int | float, int | float] = (12, 6)) -> str:
    """
    Show cluster interactions over timepoints.

    CURRENTLY NOT FUNCTIONAL!

    TODO Implement function

    Parameters
    ----------
    datalist : list[pd.DataFrame]
        List of interaction DataFrames. Each DataFrame represents a timepoint.
    datalabel : list[str]
        List of strings. Used to label the violins.
    cluster_a : str
        Name of the first interacting cluster.
    cluster_b : str
        Name of the second interacting cluster.
    min_perc : float | int
        Minimum percentage of cells in a cluster each gene must be expressed in.
    save : str
        Path to output file.
    figsize : Tuple[int, int], default (12, 6)
        Tuple of plot (width, height).

    Returns
    -------
    str
    """

    return "Function to be implemented"

    fig, axs = plt.subplots(1, len(datalist), figsize=figsize)
    fig.suptitle(f"{cluster_a} - {cluster_b}")

    flat_axs = axs.flatten()
    for i, (table, label) in enumerate(zip(datalist, datalabel)):
        # filter data
        subset = table[((table["cluster_a"] == cluster_a) & (table["cluster_b"] == cluster_b)
                       | (table["cluster_a"] == cluster_b) & (table["cluster_b"] == cluster_a))
                       & (table["percentage_a"] >= min_perc)
                       & (table["percentage_b"] >= min_perc)]

        v = sns.violinplot(data=subset, y="interaction_score", ax=flat_axs[i])
        v.set_xticklabels([label])

    plt.tight_layout()

    if save is not None:
        fig.savefig(save)


@beartype
def interaction_progress(datalist: list[sc.AnnData],
                         datalabel: list[str],
                         receptor: str,
                         ligand: str,
                         receptor_cluster: str,
                         ligand_cluster: str,
                         figsize: Tuple[int | float, int | float] = (4, 4),
                         dpi: int = 100,
                         save: Optional[str] = None) -> matplotlib.axes.Axes:
    """
    Barplot that shows the interaction score of a single interaction between two given clusters over multiple datasets.

    TODO add checks & error messages

    Parameters
    ----------
    datalist : list[sc.AnnData]
        List of anndata objects.
    datalabel : list[str]
        List of labels for the given datalist.
    receptor : str
        Name of the receptor gene.
    ligand : str
        Name of the ligand gene.
    receptor_cluster : str
        Name of the receptor cluster.
    ligand_cluster : str
        Name of the ligand cluster.
    figsize : Tuple[int | float, int | float], default (4, 4)
        Figure size in inch.
    dpi : int, default 100
        Dots per inch.
    save : Optional[str], default None
        Output filename. Uses the internal 'sctoolbox.settings.figure_dir'.

    Returns
    -------
    matplotlib.axes.Axes
        The plotting object.
    """

    table = []

    for data, label in zip(datalist, datalabel):
        # interactions
        inter = data.uns["receptor-ligand"]["interactions"]

        # select interaction
        inter = inter[
            (inter["receptor_cluster"] == receptor_cluster)
            & (inter["ligand_cluster"] == ligand_cluster)
            & (inter["receptor_gene"] == receptor)
            & (inter["ligand_gene"] == ligand)
        ].copy()

        # add datalabel
        inter["name"] = label

        table.append(inter)

    table = pd.concat(table)

    # plot
    with plt.rc_context({"figure.figsize": figsize, "figure.dpi": dpi}):
        plot = sns.barplot(
            data=table,
            x="name",
            y="interaction_score"
        )

        plot.set(
            title=f"{receptor} - {ligand}\n{receptor_cluster} - {ligand_cluster}",
            ylabel="Interaction Score",
            xlabel=""
        )

        plot.set_xticklabels(
            plot.get_xticklabels(),
            rotation=90,
            horizontalalignment='right'
        )

    plt.tight_layout()

    if save:
        plt.savefig(f"{settings.figure_dir}/{save}")

    return plot


@deco.log_anndata
@beartype
def connectionPlot(adata: sc.AnnData,
                   restrict_to: Optional[list[str]] = None,
                   figsize: Tuple[int | float, int | float] = (10, 15),
                   dpi: int = 100,
                   connection_alpha: Optional[str] = "interaction_score",
                   save: Optional[str] = None,
                   title: Optional[str] = None,
                   # receptor params
                   receptor_cluster_col: str = "receptor_cluster",
                   receptor_col: str = "receptor_gene",
                   receptor_hue: str = "receptor_score",
                   receptor_size: str = "receptor_percent",
                   receptor_genes: Optional[list[str]] = None,
                   # ligand params
                   ligand_cluster_col: str = "ligand_cluster",
                   ligand_col: str = "ligand_gene",
                   ligand_hue: str = "ligand_score",
                   ligand_size: str = "ligand_percent",
                   ligand_genes: Optional[list[str]] = None,
                   filter: Optional[str] = None,
                   lw_multiplier: int | float = 2,
                   wspace: float = 0.4,
                   line_colors: Optional[str] = "rainbow") -> npt.ArrayLike:
    """
    Show specific receptor-ligand connections between clusters.

    Parameters
    ----------
    adata : sc.AnnData
        AnnData object
    restrict_to : Optional[list[str]], default None
        Restrict plot to given cluster names.
    figsize : Tuple[int | float, int | float], default (10, 15)
        Figure size
    dpi : float, default 100
        The resolution of the figure in dots-per-inch.
    connection_alpha : str, default 'interaction_score'
        Name of column that sets alpha value of lines between plots. None to disable.
    save : Optional[str], default None
        Output filename. Uses the internal 'sctoolbox.settings.figure_dir'.
    title : Optional[str], default None
        Title of the plot
    receptor_cluster_col : str, default 'receptor_cluster'
        Name of column containing cluster names of receptors. Shown on x-axis.
    receptor_col : str, default 'receptor_gene'
        Name of column containing gene names of receptors. Shown on y-axis.
    receptor_hue : str, default 'receptor_score'
        Name of column containing receptor scores. Shown as point color.
    receptor_size : str, default 'receptor_percent'
        Name of column containing receptor expression percentage. Shown as point size.
    receptor_genes : Optional[list[str]], default None
            Restrict receptors to given genes.
    ligand_cluster_col : str, default 'ligand_cluster'
        Name of column containing cluster names of ligands. Shown on x-axis.
    ligand_col : str, default 'ligand_gene'
        Name of column containing gene names of ligands. Shown on y-axis.
    ligand_hue : str, default 'ligand_score'
        Name of column containing ligand scores. Shown as point color.
    ligand_size : str, default 'ligand_percent'
        Name of column containing ligand expression percentage. Shown as point size.
    ligand_genes : Optional[list[str]], default None
            Restrict ligands to given genes.
    filter : Optional[str], default None
        Conditions to filter the interaction table on. E.g. 'column_name > 5 & other_column < 2'. Forwarded to pandas.DataFrame.query.
    lw_multiplier : int | float, default 2
        Linewidth multiplier.
    wspace : float, default 0.4
        Width between plots. Fraction of total width.
    line_colors : Optional[str], default 'rainbow'
        Name of colormap used to color lines. All lines are black if None.

    Returns
    -------
    npt.ArrayLike
        Object containing all plots. As returned by matplotlib.pyplot.subplots

    Raises
    ------
    Exception:
        If no onteractions between clsuters are found.
    """

    # check if data is available
    _check_interactions(adata)

    data = get_interactions(adata).copy()

    # filter receptor genes
    if receptor_genes:
        data = data[data[receptor_col].isin(receptor_genes)]

    # filter ligand genes
    if ligand_genes:
        data = data[data[ligand_col].isin(ligand_genes)]

    # filter interactions
    if filter:
        data.query(filter, inplace=True)

    # restrict interactions to certain clusters
    if restrict_to:
        data = data[data[receptor_cluster_col].isin(restrict_to) & data[ligand_cluster_col].isin(restrict_to)]
    if len(data) < 1:
        raise Exception(f"No interactions between clusters {restrict_to}")

    # setup subplot
    fig, axs = plt.subplots(1, 2, figsize=figsize, dpi=dpi, gridspec_kw={'wspace': wspace})
    fig.suptitle(title)

    # receptor plot
    r_plot = sns.scatterplot(data=data,
                             y=receptor_col,
                             x=receptor_cluster_col,
                             hue=receptor_hue,
                             size=receptor_size,
                             ax=axs[0])

    r_plot.set(xlabel="Cluster", ylabel=None, title="Receptor", axisbelow=True)
    axs[0].tick_params(axis='x', rotation=90)
    axs[0].grid(alpha=0.8)

    # ligand plot
    l_plot = sns.scatterplot(data=data,
                             y=ligand_col,
                             x=ligand_cluster_col,
                             hue=ligand_hue,
                             size=ligand_size,
                             ax=axs[1])

    axs[1].yaxis.tick_right()
    l_plot.set(xlabel="Cluster", ylabel=None, title="Ligand", axisbelow=True)
    axs[1].tick_params(axis='x', rotation=90)
    axs[1].grid(alpha=0.8)

    # force tick labels to be populated
    # https://stackoverflow.com/questions/41122923/getting-empty-tick-labels-before-showing-a-plot-in-matplotlib
    fig.canvas.draw()

    # add receptor-ligand lines
    receptors = list(set(data[receptor_col]))

    # create colorramp
    if line_colors:
        cmap = matplotlib.cm.get_cmap(line_colors, len(receptors))
        colors = cmap(range(len(receptors)))
    else:
        colors = ["black"] * len(receptors)

    # scale connection score column between 0-1 to be used as alpha values
    if connection_alpha:
        # note: minmax_scale sometimes produces values >1. Looks like a rounding error (1.000000000002).
        data["alpha"] = minmax_scale(data[connection_alpha], feature_range=(0, 1))
        # fix values >1
        data.loc[data["alpha"] > 1, "alpha"] = 1
    else:
        data["alpha"] = 1

    # find receptor label location
    for i, label in enumerate(axs[0].get_yticklabels()):
        data.loc[data[receptor_col] == label.get_text(), "rec_index"] = i

    # find ligand label location
    for i, label in enumerate(axs[1].get_yticklabels()):
        data.loc[data[ligand_col] == label.get_text(), "lig_index"] = i

    # add receptor-ligand lines
    # draws strongest connection for each pair
    for rec, color in zip(receptors, colors):
        pairs = data.loc[data[receptor_col] == rec]

        for lig in set(pairs[ligand_col]):
            # get all connections for current pair
            connections = pairs.loc[pairs[ligand_col] == lig]

            # get max connection
            max_con = connections.loc[connections["alpha"].idxmax()]

            # stolen from https://matplotlib.org/stable/gallery/userdemo/connect_simple01.html
            # Draw a line between the different points, defined in different coordinate
            # systems.
            con = ConnectionPatch(
                # x in axes coordinates, y in data coordinates
                xyA=(1, max_con["rec_index"]), coordsA=axs[0].get_yaxis_transform(),
                # x in axes coordinates, y in data coordinates
                xyB=(0, max_con["lig_index"]), coordsB=axs[1].get_yaxis_transform(),
                arrowstyle="-",
                color=color,
                zorder=-1000,
                alpha=max_con["alpha"],
                linewidth=max_con["alpha"] * lw_multiplier
            )

            axs[1].add_artist(con)

    # ----- legends -----
    # set receptor plot legend position
    sns.move_legend(r_plot, loc='upper right', bbox_to_anchor=(-1, 1, 0, 0))

    # create legend for connection lines
    if connection_alpha:
        step_num = 5
        s_steps, a_steps = np.linspace(min(data[connection_alpha]), max(data[connection_alpha]), step_num), np.linspace(0, 1, step_num)

        # create proxy actors https://matplotlib.org/stable/tutorials/intermediate/legend_guide.html#proxy-legend-handles
        line_list = [lines.Line2D([], [], color="black", alpha=a, linewidth=a * lw_multiplier, label=f"{np.round(s, 2)}") for a, s in zip(a_steps, s_steps)]
        line_list.insert(0, lines.Line2D([], [], alpha=0, label=connection_alpha))

        # add to current legend
        handles, _ = axs[1].get_legend_handles_labels()
        axs[1].legend(handles=handles + line_list, bbox_to_anchor=(2, 1, 0, 0), loc='upper left')
    else:
        # set ligand plot legend position
        axs[1].legend(bbox_to_anchor=(2, 1, 0, 0), loc='upper left')

    if save:
        plt.savefig(f"{settings.figure_dir}/{save}", bbox_inches='tight')

    return axs


# -------------------------------------------------- helper functions -------------------------------------------------- #


@deco.log_anndata
@beartype
def get_interactions(anndata: sc.AnnData,
                     min_perc: Optional[float | int] = None,
                     interaction_score: Optional[float | int] = None,
                     interaction_perc: Optional[float | int] = None,
                     group_a: Optional[list[str]] = None,
                     group_b: Optional[list[str]] = None,
                     save: Optional[str] = None) -> pd.DataFrame:
    """
    Get interaction table from anndata and apply filters.

    Parameters
    ----------
    anndata : sc.AnnData
        Anndata object to pull interaction table from.
    min_perc : Optional[float | int], default None
        Minimum percent of cells in a cluster that express the ligand/ receptor gene. Value from 0-100.
    interaction_score : Optional[float | int], default None
        Filter receptor-ligand interactions below given score. Ignored if `interaction_perc` is set.
    interaction_perc : Optional[float | int], default None
        Filter receptor-ligand interactions below the given percentile. Overwrite `interaction_score`. Value from 0-100.
    group_a : Optional[list[str]], default None
        List of cluster names that must be present in any given receptor-ligand interaction.
    group_b : Optional[list[str]], default None
        List of cluster names that must be present in any given receptor-ligand interaction.
    save : Optional[str], default None
        Output filename. Uses the internal 'sctoolbox.settings.table_dir'.

    Returns
    -------
    pd.DataFrame
        Table that contains interactions. Columns:

            - receptor_cluster      = name of the receptor cluster
            - ligand_cluster        = name of the ligand cluster
            - receptor_gene         = name of the receptor gene
            - ligand_gene           = name of the ligand gene
            - receptor_score        = zscore of receptor gene cluster mean expression (scaled by cluster size)
            - ligand_score          = zscore of ligand gene cluster mean expression (scaled by cluster size)
            - receptor_percent      = percent of cells in cluster expressing receptor gene
            - ligand_percent        = percent of cells in cluster expressing ligand gene
            - receptor_cluster_size = number of cells in receptor cluster
            - ligand_cluster_size   = number of cells in ligand cluster
            - interaction_score     = sum of receptor_score and ligand_score
    """
    # check if data is available
    _check_interactions(anndata)

    table = anndata.uns["receptor-ligand"]["interactions"]

    if min_perc is None:
        min_perc = 0

    # overwrite interaction_score
    if interaction_perc:
        interaction_score = np.percentile(table["interaction_score"], interaction_perc)
    elif interaction_score is None:
        interaction_score = min(table["interaction_score"]) - 1

    subset = table[
        (table["receptor_percent"] >= min_perc)
        & (table["ligand_percent"] >= min_perc)
        & (table["interaction_score"] > interaction_score)
    ]

    if group_a and group_b:
        subset = subset[(subset["receptor_cluster"].isin(group_a) & subset["ligand_cluster"].isin(group_b))
                        | (subset["receptor_cluster"].isin(group_b) & subset["ligand_cluster"].isin(group_a))]
    elif group_a or group_b:
        group = group_a if group_a else group_b

        subset = subset[subset["receptor_cluster"].isin(group) | subset["ligand_cluster"].isin(group)]

    if save:
        subset.to_csv(f"{settings.table_dir}/{save}", sep='\t', index=False)

    return subset.copy()


@beartype
def _check_interactions(anndata: sc.AnnData):
    """Return error message if anndata object doesn't contain interaction data."""

    # is interaction table available?
    if "receptor-ligand" not in anndata.uns.keys() or "interactions" not in anndata.uns["receptor-ligand"].keys():
        raise ValueError("Could not find interaction data! Please setup with `calculate_interaction_table(...)` before running this function.")<|MERGE_RESOLUTION|>--- conflicted
+++ resolved
@@ -16,11 +16,8 @@
 import pycirclize
 from tqdm import tqdm
 import warnings
-<<<<<<< HEAD
 import scanpy as sc
 import liana.resource as liana_res
-=======
->>>>>>> 292a8bec
 
 from beartype.typing import Optional, Tuple
 import numpy.typing as npt
