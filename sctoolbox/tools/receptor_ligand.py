"""Tools for a receptor-ligand analysis."""
import math
import numpy as np
import pandas as pd
from collections import Counter
from itertools import combinations_with_replacement
import scipy
from sklearn.preprocessing import minmax_scale
import scanpy as sc
import matplotlib
import matplotlib.pyplot as plt
from matplotlib.patches import ConnectionPatch, Patch
import matplotlib.lines as lines
import matplotlib.colors as mcolors
import matplotlib.gridspec as gridspec
import seaborn as sns
import igraph as ig
import pycirclize
from tqdm import tqdm
import warnings
import logging
import liana.resource as liana_res
import networkx as nx
from beartype.typing import Optional, Tuple, List, Dict
import numpy.typing as npt
from beartype import beartype

import itertools

import sctoolbox.utils.decorator as deco
from sctoolbox._settings import settings

<<<<<<< HEAD
from sctoolbox.utils.adata import add_uns_info, in_uns
from sctoolbox.utils.bioutils import pseudobulk_table
=======
from sctoolbox.utils.adata import add_uns_info, in_uns, get_uns
>>>>>>> dcc9dd01


logger = settings.logger

# -------------------------------------------------- setup functions -------------------------------------------------- #


@deco.log_anndata
@beartype
def download_db(adata: sc.AnnData,
                db_path: str,
                ligand_column: str,
                receptor_column: str,
                sep: str = "\t",
                inplace: bool = False,
                overwrite: bool = False,
                remove_duplicates: bool = True) -> Optional[sc.AnnData]:
    r"""
    Download table of receptor-ligand interactions and store in adata.

    Parameters
    ----------
    adata : sc.AnnData
        Analysis object the database will be added to.
    db_path : str
        A valid database needs a column with receptor gene ids/symbols and ligand gene ids/symbols.
        Either a path to a database table e.g.:
        - Human: http://tcm.zju.edu.cn/celltalkdb/download/processed_data/human_lr_pair.txt
        - Mouse: http://tcm.zju.edu.cn/celltalkdb/download/processed_data/mouse_lr_pair.txt
        or the name of a database available in the LIANA package:
        - https://liana-py.readthedocs.io/en/latest/notebooks/prior_knowledge.html#Ligand-Receptor-Interactions
    ligand_column : str
        Name of the column with ligand gene names.
        Use 'ligand_gene_symbol' for the urls provided above. For LIANA databases use 'ligand'.
    receptor_column : str
        Name of column with receptor gene names.
        Use 'receptor_gene_symbol' for the urls provided above. For LIANA databases use 'receptor'.
    sep : str, default '\t'
        Separator of database table.
    inplace : bool, default False
        Whether to copy `adata` or modify it inplace.
    overwrite : bool, default False
        If True will overwrite existing database.
    remove_duplicates : bool, default True
        If True, removes duplicate receptor-ligand combinations.

    Notes
    -----
    This will remove all information stored in adata.uns['receptor-ligand']

    Returns
    -------
    Optional[sc.AnnData]
        If not inplace, return copy of adata with added database path and
        database table to adata.uns['receptor-ligand']

    Raises
    ------
    ValueError
        1: If ligand_column is not in database.
        2: If receptor_column is not in database.
        3: If db_path is neither a file nor a LIANA resource.
    """

    # datbase already existing?
    if not overwrite and "receptor-ligand" in adata.uns and "database" in adata.uns["receptor-ligand"]:
        warnings.warn("Database already exists! Skipping. Set `overwrite=True` to replace.")

        if inplace:
            return
        else:
            return adata

    try:
        database = pd.read_csv(db_path, sep=sep)
    except FileNotFoundError:
        # Check if a LIANA resource
        if db_path in liana_res.show_resources():
            # get LIANA db
            database = liana_res.select_resource(db_path)
            # explode protein complexes interactions into single protein interactions
            database = liana_res.explode_complexes(database)
        else:
            raise ValueError(f"{db_path} is neither a valid file nor on of the available LIANA resources ({liana_res.show_resources()}).")

    # check column names in table
    if ligand_column not in database.columns:
        raise ValueError(f"Ligand column '{ligand_column}' not found in database! Available columns: {database.columns}")
    if receptor_column not in database.columns:
        raise ValueError(f"Receptor column '{receptor_column}' not found in database! Available columns: {database.columns}")

    # Remove duplicates if requested
    if remove_duplicates:
        # Get mask of duplicated receptor-ligand combinations
        duplicate_mask = database.duplicated(subset=[ligand_column, receptor_column], keep='first')
        # Remove duplicates
        database = database[~duplicate_mask]

    modified_adata = adata if inplace else adata.copy()

    # setup dict to store information old data will be overwriten!
    modified_adata.uns['receptor-ligand'] = dict()

    modified_adata.uns['receptor-ligand']['database_path'] = db_path
    modified_adata.uns['receptor-ligand']['database'] = database
    modified_adata.uns['receptor-ligand']['ligand_column'] = ligand_column
    modified_adata.uns['receptor-ligand']['receptor_column'] = receptor_column

    if not inplace:
        return modified_adata


@deco.log_anndata
@beartype
def calculate_interaction_table(adata: sc.AnnData,
                                cluster_column: str,
                                gene_index: Optional[str] = None,
                                normalize: Optional[int] = None,
                                weight_by_ep: Optional[bool] = True,
                                inplace: bool = False,
                                overwrite: bool = False,
                                layer: Optional[str] = None) -> Optional[sc.AnnData]:
    """
    Calculate an interaction table of the clusters defined in adata.

    Parameters
    ----------
    adata : sc.AnnData
        AnnData object that holds the expression values and clustering
    cluster_column : str
        Name of the cluster column in adata.obs.
    gene_index : Optional[str], default None
        Column in adata.var that holds gene symbols/ ids.
        Uses index when None.
    normalize : Optional[int], default None
        Correct clusters to given size. If None, max clustersize is used.
    weight_by_ep : Optional[bool], default True
        Whether to weight the expression Z-Score by the expression proprotion.
    inplace : bool, default False
        Whether to copy `adata` or modify it inplace.
    overwrite : bool, default False
        If True will overwrite existing interaction table.
    layer : Optional[str], default None
        The layer used for score computation. None to use `adata.X`. It is recommended to use raw or normalized data for statistical analysis.

    Returns
    -------
    Optional[sc.AnnData]
        If not inplace, return copy of adata with added interactions table to adata.uns['receptor-ligand']['interactions']

    Raises
    ------
    ValueError
        1: If receptor-ligand database cannot be found.
        2: Id database genes do not match adata genes.
        3: If the adata layer does not exist.
    Exception
        If not interactions were found.
    """

    if "receptor-ligand" not in adata.uns.keys():
        raise ValueError("Could not find receptor-ligand database. Please setup database with `download_db(   )` before running this function.")

    if layer and layer not in adata.layers:
        raise ValueError(f"Layer {layer} not found in adata.layers")

    # interaction table already exists?
    if not overwrite and "receptor-ligand" in adata.uns and "interactions" in adata.uns["receptor-ligand"]:
        warnings.warn("Interaction table already exists! Skipping. Set `overwrite=True` to replace.")

        if inplace:
            return
        else:
            return adata

    r_col, l_col = adata.uns["receptor-ligand"]["receptor_column"], adata.uns["receptor-ligand"]["ligand_column"]
    index = adata.var[gene_index] if gene_index else adata.var.index

    # test if database gene columns overlap with adata.var genes
    if (not set(adata.uns["receptor-ligand"]["database"][r_col]) & set(index)
            or not set(adata.uns["receptor-ligand"]["database"][l_col]) & set(index)):
        raise ValueError(f"Database columns '{r_col}', '{l_col}' don't match adata.var['{gene_index}']. Please make sure to select gene ids or symbols in all columns.")

    # ----- compute cluster means and expression percentage for each gene -----
    # gene mean expression per cluster
    cl_mean_expression = pseudobulk_table(adata, groupby=cluster_column, layer=layer, gene_index=gene_index)
    # percent cells in cluster expressing gene
    cl_percent_expression = pd.DataFrame(index=index)
    # number of cells for each cluster
    clust_sizes = {}

    # fill above tables
    for cluster in tqdm(set(adata.obs[cluster_column]), desc="computing cluster gene scores"):
        # filter adata to a specific cluster
        cluster_adata = adata[adata.obs[cluster_column] == cluster]
        clust_sizes[cluster] = len(cluster_adata)

        # select the data layer
        cluster_layer = cluster_adata.layers[layer] if layer else cluster_adata.X

        # -- compute expression percentage --
        # get nonzero expression count for all genes
        _, cols = cluster_layer.nonzero()
        gene_occurence = Counter(cols)

        cl_percent_expression[cluster] = 0
        cl_percent_expression.iloc[list(gene_occurence.keys()), cl_percent_expression.columns.get_loc(cluster)] = list(gene_occurence.values())
        cl_percent_expression[cluster] = cl_percent_expression[cluster] / len(cluster_adata.obs) * 100

    # combine duplicated genes through mean (can happen due to mapping between organisms)
    if len(set(cl_mean_expression.index)) != len(cl_mean_expression):
        cl_mean_expression = cl_mean_expression.groupby(cl_mean_expression.index).mean()
        cl_percent_expression = cl_percent_expression.groupby(cl_percent_expression.index).mean()

    # if user does not provide normalization factor - use max clustersize
    max_clust_size = np.max(list(clust_sizes.values()))
    max_clust_size = int(max_clust_size)
    if normalize is None:
        normalize = max_clust_size
    elif normalize < max_clust_size:
        warnings.warn("Value of normalize parameter is smaller then max clustersize. \nClusters with size larger then normalize will be overproportionally scaled.")

    # cluster scaling factor for cluster size correction
    scaling_factor = {k: v / normalize for k, v in clust_sizes.items()}

    # ----- Scale data before computing zscores -----
    # Apply scaling to mean expression data
    scaled_mean_expression = cl_mean_expression.copy()
    for cluster in scaled_mean_expression.columns:
        scaled_mean_expression[cluster] = scaled_mean_expression[cluster] * scaling_factor[cluster]

    # ----- compute zscore of cluster means for each gene -----
    # create pandas functions that show progress bar
    tqdm.pandas(desc="computing Z-scores")

    zscores = cl_mean_expression.progress_apply(lambda x: pd.Series(scipy.stats.zscore(x, nan_policy='omit'), index=cl_mean_expression.columns), axis=1)

    interactions = {"receptor_cluster": [],
                    "ligand_cluster": [],
                    "receptor_gene": [],
                    "ligand_gene": [],
                    "receptor_score": [],
                    "ligand_score": [],
                    "receptor_percent": [],
                    "ligand_percent": [],
                    "receptor_scale_factor": [],
                    "ligand_scale_factor": [],
                    "receptor_cluster_size": [],
                    "ligand_cluster_size": []}

    # ----- create interaction table -----
    for _, (receptor, ligand) in tqdm(adata.uns["receptor-ligand"]["database"][[r_col, l_col]].iterrows(),
                                      total=len(adata.uns["receptor-ligand"]["database"]),
                                      desc="finding receptor-ligand interactions"):

        if receptor is np.nan or ligand is np.nan:
            continue

        if receptor not in zscores.index or ligand not in zscores.index:
            continue

        # add interactions to dict
        for receptor_cluster in zscores.columns:
            for ligand_cluster in zscores.columns:
                interactions["receptor_gene"].append(receptor)
                interactions["ligand_gene"].append(ligand)
                interactions["receptor_cluster"].append(receptor_cluster)
                interactions["ligand_cluster"].append(ligand_cluster)
                interactions["receptor_score"].append(zscores.loc[receptor, receptor_cluster])
                interactions["ligand_score"].append(zscores.loc[ligand, ligand_cluster])
                interactions["receptor_percent"].append(cl_percent_expression.loc[receptor, receptor_cluster])
                interactions["ligand_percent"].append(cl_percent_expression.loc[ligand, ligand_cluster])
                interactions["receptor_scale_factor"].append(scaling_factor[receptor_cluster])
                interactions["ligand_scale_factor"].append(scaling_factor[ligand_cluster])
                interactions["receptor_cluster_size"].append(clust_sizes[receptor_cluster])
                interactions["ligand_cluster_size"].append(clust_sizes[ligand_cluster])

    interactions = pd.DataFrame(interactions)

    # compute interaction score
    if weight_by_ep:
        interactions["receptor_score"] = interactions["receptor_score"] * (interactions["receptor_percent"] / 100)
        interactions["ligand_score"] = interactions["ligand_score"] * (interactions["ligand_percent"] / 100)
    else:
        interactions["receptor_score"] = interactions["receptor_score"]
        interactions["ligand_score"] = interactions["ligand_score"]

    interactions["interaction_score"] = interactions["receptor_score"] + interactions["ligand_score"]

    # clean up columns
    interactions.drop(columns=["receptor_scale_factor", "ligand_scale_factor"], inplace=True)

    # no interactions found error
    if not len(interactions):
        raise Exception("Failed to find any receptor-ligand interactions. Consider using a different database.")

    # add to adata
    modified_adata = adata if inplace else adata.copy()

    modified_adata.uns['receptor-ligand']['interactions'] = interactions

    if not inplace:
        return modified_adata

# -------------------------------------------------- plotting functions -------------------------------------------------- #


@deco.log_anndata
@beartype
def interaction_violin_plot(adata: sc.AnnData,
                            min_perc: int | float,
                            save: Optional[str] = None,
                            figsize: Tuple[int | float, int | float] = (5, 20),
                            dpi: int = 100) -> npt.ArrayLike:
    """
    Generate violin plot of pairwise cluster interactions.

    Parameters
    ----------
    adata : sc.AnnData
        AnnData object
    min_perc : int | float
        Minimum percentage of cells in a cluster that express the respective gene. A value from 0-100.
    save : str, default None
        Output filename. Uses the internal 'sctoolbox.settings.figure_dir'.
    figsize : Tuple[int | float, int | float], default (5, 20)
        Figure size
    dpi : float, default 100
        The resolution of the figure in dots-per-inch.

    Returns
    -------
    npt.ArrayLike
        Object containing all plots. As returned by matplotlib.pyplot.subplots
    """

    # check if data is available
    _check_interactions(adata)

    interactions = get_interactions(adata)

    rows = len(set(interactions["receptor_cluster"]))

    fig, axs = plt.subplots(ncols=1, nrows=rows, figsize=figsize, dpi=dpi, tight_layout={'rect': (0, 0, 1, 0.95)})  # prevent label clipping; leave space for title
    flat_axs = axs.flatten()

    # generate violins of one cluster vs rest in each iteration
    for i, cluster in enumerate(sorted(set(interactions["receptor_cluster"].tolist() + interactions["ligand_cluster"].tolist()))):
        cluster_interactions = get_interactions(adata, min_perc=min_perc, group_a=[cluster])

        # get column of not main clusters
        cluster_interactions["Cluster"] = cluster_interactions.apply(lambda x: x.iloc[1] if x.iloc[0] == cluster else x.iloc[0], axis=1).tolist()

        try:
            # temporarily change logging because of message see link below
            # https://discourse.matplotlib.org/t/why-am-i-getting-this-matplotlib-error-for-plotting-a-categorical-variable/21758
            former_level = logging.getLogger("matplotlib").getEffectiveLevel()
            logging.getLogger("matplotlib").setLevel('WARNING')

            plot = sns.violinplot(x=cluster_interactions["Cluster"],
                                  y=cluster_interactions["interaction_score"],
                                  ax=flat_axs[i])
        finally:
            logging.getLogger("matplotlib").setLevel(former_level)

        plot.set_xticks(plot.get_xticks())  # https://stackoverflow.com/a/68794383/19870975
        plot.set_xticklabels(plot.get_xticklabels(), rotation=90)

        flat_axs[i].set_title(f"Cluster {cluster}")

    # save plot
    if save:
        fig.savefig(f"{settings.figure_dir}/{save}")

    return axs


@deco.log_anndata
@beartype
def hairball(adata: sc.AnnData,
             min_perc: int | float,
             interaction_score: float | int = 0,
             interaction_perc: Optional[int | float] = None,
             save: Optional[str] = None,
             title: Optional[str] = "Network",
             color_min: float | int = 0,
             color_max: Optional[float | int] = None,
             cbar_label: str = "Interaction count",
             show_count: bool = False,
             restrict_to: Optional[list[str]] = None,
             additional_nodes: Optional[list[str]] = None,
             hide_edges: Optional[list[Tuple[str, str]]] = None,
             node_size: int | float = 10,
             node_label_size: int | float = 12) -> npt.ArrayLike:
    """
    Generate network graph of interactions between clusters. See cyclone plot for alternative.

    Parameters
    ----------
    adata : sc.AnnData
        AnnData object
    min_perc : int | float
        Minimum percentage of cells in a cluster that express the respective gene. A value from 0-100.
    interaction_score : float | int, default 0
        Interaction score must be above this threshold for the interaction to be counted in the graph.
    interaction_perc : Optional[int | float], default None
        Select interaction scores above or equal to the given percentile. Will overwrite parameter interaction_score. A value from 0-100.
    save : str, default None
        Output filename. Uses the internal 'sctoolbox.settings.figure_dir'.
    title : str, default 'Network'
        The plots title.
    color_min : float, default 0
        Min value for color range.
    color_max : Optional[float | int], default None
        Max value for color range.
    cbar_label : str, default 'Interaction count'
        Label above the colorbar.
    show_count : bool, default False
        Show the interaction count in the hairball.
    restrict_to : Optional[list[str]], default None
        Only show given clusters provided in list.
    additional_nodes : Optional[list[str]], default None
        List of additional node names displayed in the hairball.
    hide_edges : Optional[list[Tuple[str, str]]], default None
        List of tuples with node names that should not have an edge shown. Order doesn't matter. E.g. `[("a", "b")]` to omit the edge between node a and b.
    node_size : int | float, default 10
        Set the size of the nodes.
    node_label_size : int | float, default 12
        Set the font size of the node labels.

    Returns
    -------
    npt.ArrayLike
        Object containing all plots. As returned by matplotlib.pyplot.subplots

    Raises
    ------
    ValueError
        If restrict_to contains invalid clusters.
    """

    # check if data is available
    _check_interactions(adata)

    interactions = get_interactions(adata)

    # any invalid cluster names
    if restrict_to:
        valid_clusters = set.union(set(interactions["ligand_cluster"]), set(interactions["receptor_cluster"]), set(additional_nodes) if additional_nodes else set())
        invalid_clusters = set(restrict_to) - valid_clusters
        if invalid_clusters:
            raise ValueError(f"Invalid cluster in `restrict_to`: {invalid_clusters}")

    # ----- create igraph -----
    graph = ig.Graph()

    # --- set nodes ---
    if restrict_to:
        clusters = restrict_to
    else:
        clusters = list(set(list(interactions["receptor_cluster"]) + list(interactions["ligand_cluster"])))

        # add additional nodes
        if additional_nodes:
            clusters += additional_nodes

    graph.add_vertices(clusters)
    graph.vs['label'] = clusters
    graph.vs['size'] = node_size  # node size
    graph.vs['label_size'] = node_label_size  # label size
    graph.vs['label_dist'] = 2  # distance of label to node # not working
    graph.vs['label_angle'] = 1.5708  # rad = 90 degree # not working

    # --- set edges ---
    for (a, b) in combinations_with_replacement(clusters, 2):
        if hide_edges and ((a, b) in hide_edges or (b, a) in hide_edges):
            continue

        subset = get_interactions(adata, min_perc=min_perc, interaction_score=interaction_score, interaction_perc=interaction_perc, group_a=[a], group_b=[b])

        graph.add_edge(a, b, weight=len(subset))

    # set edge colors/ width based on weight
    colormap = matplotlib.cm.get_cmap('viridis', len(graph.es))
    max_weight = np.max(np.array(graph.es['weight'])) if color_max is None else color_max
    for e in graph.es:
        e["color"] = colormap(e["weight"] / max_weight, e["weight"] / max_weight)
        e["width"] = (e["weight"] / max_weight)  # * 10
        # show weights in plot
        if show_count and e["weight"] > 0:
            e["label"] = e["weight"]
            e["label_size"] = 25

    # ----- plotting -----
    # Create the figure
    fig, axes = plt.subplots(1, 2, figsize=(8, 6), gridspec_kw={'width_ratios': [20, 1]})
    fig.suptitle(title, fontsize=12)

    ig.plot(obj=graph, layout=graph.layout_circle(order=sorted(clusters)), target=axes[0])

    # add colorbar
    cb = matplotlib.colorbar.ColorbarBase(axes[1],
                                          orientation='vertical',
                                          cmap=colormap,
                                          norm=matplotlib.colors.Normalize(0 if color_min is None else color_min,
                                                                           max_weight)
                                          )

    cb.ax.tick_params(labelsize=10)
    cb.ax.set_title(cbar_label, fontsize=10)

    # prevent label clipping out of picture
    plt.tight_layout()
    plt.subplots_adjust(right=0.9)

    if save:
        fig.savefig(f"{settings.figure_dir}/{save}")

    return axes


@deco.log_anndata
@beartype
def cyclone(
    adata: sc.AnnData,
    min_perc: int | float,
    interaction_score: float | int = 0,
    interaction_perc: Optional[int | float] = None,
    title: Optional[str] = "Network",
    color_min: float | int = 0,
    color_max: Optional[float | int] = None,
    cbar_label: str = 'Interaction count',
    colormap: str = 'viridis',
    sector_text_size: int | float = 10,
    directional: bool = False,
    sector_size_is_cluster_size: bool = False,
    show_genes: bool = True,
    gene_amount: int = 5,
    figsize: Tuple[int | float, int | float] = (10, 10),
    dpi: int | float = 100,
    save: Optional[str] = None
) -> matplotlib.figure.Figure:
    """
    Generate network graph of interactions between clusters. See the hairball plot as an alternative.

    Parameters
    ----------
    adata : sc.AnnData
        AnnData object
    min_perc : int | float
        Minimum percentage of cells in a cluster that express the respective gene. A value from 0-100.
    interaction_score : float | int, default 0
        Interaction score must be above this threshold for the interaction to be counted in the graph.
    interaction_perc : Optional[int | float], default None
        Select interaction scores above or equal to the given percentile. Will overwrite parameter interaction_score. A value from 0-100.
    title : str, default 'Network'
        The plots title.
    color_min : float, default 0
        Min value for color range.
    color_max : Optional[float | int], default None
        Max value for color range.
    cbar_label : str, default 'Interaction count'
        Label above the colorbar.
    colormap : str, default "viridis"
        The colormap to be used when plotting.
    sector_text_size: int | float, default 10
        The text size for the sector name.
    directional: bool, defalut False
        Determines whether to display the interactions as arrows (Ligand -> Receptor).
    sector_size_is_cluster_size: bool, default False
        Determines whether the sector's size is equivalent to the coresponding cluster's number of cells.
    show_genes: bool, default True
        Determines whether to display the top genes as an additional track.
    gene_amount: int = 5
        The amount of genes per receptor and ligand to display on the outer track (displayed genes per sector = gene_amount *2).
    figsize : Tuple[int | float, int | float], default (10, 10)
        Figure size
    dpi : int | float, default 100
        The resolution of the figure in dots-per-inch.
    save : str, default None
        Output filename. Uses the internal 'sctoolbox.settings.figure_dir'.

    Returns
    -------
    matplotlib.figure.Figure
        The Matplotlib figure object containing the plot.
    """

    # check if data is available
    _check_interactions(adata)

    # commonly used list
    cluster_col_list = ["receptor_cluster", "ligand_cluster"]

    # --------------------- filtering data ---------------------------------
    filtered = get_interactions(anndata=adata,
                                min_perc=min_perc,
                                interaction_score=interaction_score,
                                interaction_perc=interaction_perc)

    # sort data by interaction score for top gene selection
    if show_genes:
        filtered.sort_values(by="interaction_score", ascending=False, inplace=True)

    # ------------------- getting important values ----------------------------

    # saves a table of how many times each receptor cluster interacted with each ligand cluster
    interactions_directed = pd.DataFrame(
        filtered[cluster_col_list].value_counts(),
        columns=["count"]
    )

    interactions_directed.reset_index(inplace=True)

    # Adds the number of interactions for each pair of receptor and ligand
    # if they should be displayed non directional.

    # e.g.: ligand A interacts with receptor B five times
    #       and ligand B interacts with receptor A ten times
    #       therefore A and B interact fifteen times non directional
    if not directional:
        interactions_undirected = interactions_directed.copy()

        # OpenAI GPT-4 supported
        # First, make sure each edge is represented in the same way, by sorting the two ends
        interactions_undirected[cluster_col_list] = np.sort(
            interactions_undirected[cluster_col_list].values,
            axis=1
        )

        # Then, you can group by the two columns and sum the connections
        interactions_undirected = interactions_undirected.groupby(cluster_col_list)["count"].sum().reset_index()
        # <<< OpenAI GPT-4 supported

        interactions = interactions_undirected
    else:
        interactions = interactions_directed

    # gets the size of the clusters and saves it in cluster_to_size
    receptor_cluster_to_size = filtered[["receptor_cluster", "receptor_cluster_size"]]
    ligand_cluster_to_size = filtered[["ligand_cluster", "ligand_cluster_size"]]

    receptor_cluster_to_size = receptor_cluster_to_size.drop_duplicates()
    ligand_cluster_to_size = ligand_cluster_to_size.drop_duplicates()

    receptor_cluster_to_size.rename(
        columns={"receptor_cluster": "cluster", "receptor_cluster_size": "cluster_size"},
        inplace=True
    )
    ligand_cluster_to_size.rename(
        columns={"ligand_cluster": "cluster", "ligand_cluster_size": "cluster_size"},
        inplace=True
    )

    # create a table of cluster sizes
    cluster_to_size = [receptor_cluster_to_size, ligand_cluster_to_size]

    cluster_to_size = pd.concat(cluster_to_size)

    cluster_to_size.drop_duplicates(inplace=True)

    # get a list of the available clusters
    avail_clusters = set(filtered["receptor_cluster"].unique()).union(set(filtered["ligand_cluster"].unique()))

    # set up for colormapping
    colormap_ = matplotlib.colormaps[colormap]

    norm = matplotlib.colors.Normalize(interactions["count"].min(), interactions["count"].max())

    # --------------------------- setting up for the plot -----------------------------

    # saving the cluster types in the sectors dictionary to use in the plot
    # their size is set to 100 unless their size should be displayed depending on the cluster size

    sectors = {}

    if not sector_size_is_cluster_size:
        for index in avail_clusters:
            sectors[index] = 100
    else:
        for index in avail_clusters:
            sectors[index] = cluster_to_size.set_index("cluster").at[index, "cluster_size"]

    # ------------------------ plotting ---------------------------------

    # create initial object with sectors (cell types)
    circos = pycirclize.Circos(sectors, space=5)

    # creating a from-to-table for a matrix
    interactions_for_matrix = interactions.copy()

    # set link width to 1 so it can be scaled up later
    interactions_for_matrix["count"] = 1

    # TODO remove when this is fixed: https://github.com/moshi4/pyCirclize/issues/75
    interactions_for_matrix[cluster_col_list] = interactions_for_matrix[cluster_col_list] + "_"

    # create the links in pycirclize format
    matrix = pycirclize.parser.Matrix.parse_fromto_table(interactions_for_matrix)

    # TODO remove when this is fixed: https://github.com/moshi4/pyCirclize/issues/75
    matrix._row_names = [r[:-1] for r in matrix.row_names]
    matrix._col_names = [c[:-1] for c in matrix.col_names]
    matrix._matrix.columns = [c[:-1] for c in matrix._matrix.columns]
    matrix._matrix.index = [r[:-1] for r in matrix._matrix.index]
    matrix._name2size = {k[:-1]: v for k, v in matrix._name2size.items()}
    matrix._links = [((l1[0][:-1], *l1[1:]), (l2[0][:-1], *l2[1:])) for l1, l2 in matrix._links]
    interactions_for_matrix[cluster_col_list] = interactions_for_matrix[cluster_col_list].map(lambda x: x[:-1])

    link_list = matrix.to_links()

    # calculates the amount of times sector.name is in the table interactions
    links_per_sector = {sector.name: (interactions == sector.name).sum().sum() for sector in circos.sectors}

    # adjust the start and end width of each link
    for _ in range(len(link_list)):
        # divide sector size by number of links in a sector to get the same width for all links within a sector
        start_link_width = circos.get_sector(link_list[0][0][0]).size / links_per_sector[link_list[0][0][0]]
        end_link_width = circos.get_sector(link_list[0][1][0]).size / links_per_sector[link_list[0][1][0]]

        # link structure:
        # ((start_sector, left_side_of_link, right_side_of_link),
        #  (end_sector, left_side_of_link, right_side_of_link))
        # multiply link width (set to 1) with the respective multiplier from above
        temp = (
            (link_list[0][0][0],
             math.floor(link_list[0][0][1] * start_link_width),
             math.floor(link_list[0][0][2] * start_link_width)),
            (link_list[0][1][0],
             math.floor(link_list[0][1][1] * end_link_width),
             math.floor(link_list[0][1][2] * end_link_width))
        )

        # remove the first link and add the updated version at the end
        link_list.pop(0)
        link_list.append(temp)

    # size of the area where the links will be displayed
    if show_genes:
        link_radius = 65
    else:
        link_radius = 95

    # add the calculated links to the circos object
    for link in matrix.to_links():
        circos.link(
            *link,
            color=colormap_(norm(interactions.set_index(cluster_col_list).loc[(link[0][0], link[1][0]), "count"])),
            r1=link_radius,
            r2=link_radius,
            direction=-1 if directional else 0
        )

    # add the tracks (layers) to the sectors
    for sector in circos.sectors:
        # first track (grey bars connected with the links)
        track = sector.add_track((65, 70)) if show_genes else sector.add_track((95, 100))
        track.axis(fc="grey")
        track.text(sector.name, color="black", size=sector_text_size, r=105)

        # shows cluster/ sector size in the center of the sector
        track.text(f"{cluster_to_size.set_index('cluster').at[sector.name, 'cluster_size']}",
                   r=67 if show_genes else 97,
                   size=9,
                   color="white",
                   adjust_rotation=True)

        # add top receptor/ ligand gene track
        # shows the top x genes (interaction score) with the respective cluster as ligand
        # and the same for receptor
        if show_genes:
            track2 = sector.add_track((73, 77))

            # get first x unique receptor/ ligand genes
            # https://stackoverflow.com/a/17016257/19870975
            sector_r_interactions = filtered[filtered["receptor_cluster"] == sector.name]
            top_receptors = list(dict.fromkeys(sector_r_interactions["receptor_gene"]))[:gene_amount]
            sector_l_interactions = filtered[filtered["ligand_cluster"] == sector.name]
            top_ligands = list(dict.fromkeys(sector_l_interactions["ligand_gene"]))[:gene_amount]

            # generates dummy data for the heatmap function to give it a red and a blue half
            dummy_data = [1] * len(top_receptors) + [2] * len(top_ligands)
            track2.heatmap(
                data=dummy_data,
                rect_kws=dict(ec="black", lw=1, alpha=0.3)
            )

            # compute x tick positions
            # half step to add ticks to the middle of each cell
            half_step = sector.size / len(dummy_data) / 2
            x_tick_pos = np.linspace(half_step,
                                     sector.size - half_step,
                                     len(dummy_data))

            # add gene ticks
            track2.xticks(
                x=x_tick_pos,
                tick_length=2,
                labels=top_receptors + top_ligands,
                label_margin=1,
                label_size=8,
                label_orientation="vertical"
            )

    circos.text(title, r=120, deg=0, size=15)

    # legend
    # legend title
    circos.text(cbar_label, deg=69, r=137, fontsize=10)

    circos.colorbar(
        bounds=(1.1, 0.2, 0.02, 0.5),
        vmin=0 if color_min is None else color_min,
        vmax=color_max if color_max else interactions.max()["count"],
        cmap=colormap_
    )

    patch_handles = [Patch(color="grey", label="Number of cells\nper cluster")]

    # add gene (heatmap) legend
    if show_genes:
        patch_handles.extend([Patch(color=(1, 0, 0, 0.3), label="Top ligand genes\nby interaction score"),
                              Patch(color=(0, 0, 1, 0.3), label="Top receptor genes\nby interaction score")])

    # add directional legend
    if directional:
        patch_handles.append(
            Patch(color=(0, 0, 0, 0), label="Ligand → Receptor")
        )

    # needed to access ax
    fig = circos.plotfig(dpi=dpi, figsize=figsize)

    # add custom legend to plot
    patch_legend = circos.ax.legend(
        handles=patch_handles,
        bbox_to_anchor=(1, 1),
        fontsize=10,
        handlelength=1
    )
    circos.ax.add_artist(patch_legend)

    if save:
        fig.savefig(f"{settings.figure_dir}/{save}", dpi=dpi)

    return fig


@beartype
def progress_violins(datalist: list[pd.DataFrame],
                     datalabel: list[str],
                     cluster_a: str,
                     cluster_b: str,
                     min_perc: float | int,
                     save: str,
                     figsize: Tuple[int | float, int | float] = (12, 6)) -> str:
    """
    Show cluster interactions over timepoints.

    CURRENTLY NOT FUNCTIONAL!

    TODO Implement function

    Parameters
    ----------
    datalist : list[pd.DataFrame]
        List of interaction DataFrames. Each DataFrame represents a timepoint.
    datalabel : list[str]
        List of strings. Used to label the violins.
    cluster_a : str
        Name of the first interacting cluster.
    cluster_b : str
        Name of the second interacting cluster.
    min_perc : float | int
        Minimum percentage of cells in a cluster each gene must be expressed in.
    save : str
        Path to output file.
    figsize : Tuple[int, int], default (12, 6)
        Tuple of plot (width, height).

    Returns
    -------
    str
    """

    return "Function to be implemented"

    fig, axs = plt.subplots(1, len(datalist), figsize=figsize)
    fig.suptitle(f"{cluster_a} - {cluster_b}")

    flat_axs = axs.flatten()
    for i, (table, label) in enumerate(zip(datalist, datalabel)):
        # filter data
        subset = table[((table["cluster_a"] == cluster_a) & (table["cluster_b"] == cluster_b)
                       | (table["cluster_a"] == cluster_b) & (table["cluster_b"] == cluster_a))
                       & (table["percentage_a"] >= min_perc)
                       & (table["percentage_b"] >= min_perc)]

        v = sns.violinplot(data=subset, y="interaction_score", ax=flat_axs[i])
        v.set_xticklabels([label])

    plt.tight_layout()

    if save is not None:
        fig.savefig(save)


@beartype
def interaction_progress(datalist: list[sc.AnnData],
                         datalabel: list[str],
                         receptor: str,
                         ligand: str,
                         receptor_cluster: str,
                         ligand_cluster: str,
                         figsize: Tuple[int | float, int | float] = (4, 4),
                         dpi: int = 100,
                         save: Optional[str] = None) -> matplotlib.axes.Axes:
    """
    Barplot that shows the interaction score of a single interaction between two given clusters over multiple datasets.

    TODO add checks & error messages

    Parameters
    ----------
    datalist : list[sc.AnnData]
        List of anndata objects.
    datalabel : list[str]
        List of labels for the given datalist.
    receptor : str
        Name of the receptor gene.
    ligand : str
        Name of the ligand gene.
    receptor_cluster : str
        Name of the receptor cluster.
    ligand_cluster : str
        Name of the ligand cluster.
    figsize : Tuple[int | float, int | float], default (4, 4)
        Figure size in inch.
    dpi : int, default 100
        Dots per inch.
    save : Optional[str], default None
        Output filename. Uses the internal 'sctoolbox.settings.figure_dir'.

    Returns
    -------
    matplotlib.axes.Axes
        The plotting object.
    """

    table = []

    for data, label in zip(datalist, datalabel):
        # interactions
        inter = data.uns["receptor-ligand"]["interactions"]

        # select interaction
        inter = inter[
            (inter["receptor_cluster"] == receptor_cluster)
            & (inter["ligand_cluster"] == ligand_cluster)
            & (inter["receptor_gene"] == receptor)
            & (inter["ligand_gene"] == ligand)
        ].copy()

        # add datalabel
        inter["name"] = label

        table.append(inter)

    table = pd.concat(table)

    # plot
    with plt.rc_context({"figure.figsize": figsize, "figure.dpi": dpi}):
        plot = sns.barplot(
            data=table,
            x="name",
            y="interaction_score"
        )

        plot.set(
            title=f"{receptor} - {ligand}\n{receptor_cluster} - {ligand_cluster}",
            ylabel="Interaction Score",
            xlabel=""
        )

        plot.set_xticklabels(
            plot.get_xticklabels(),
            rotation=90,
            horizontalalignment='right'
        )

    plt.tight_layout()

    if save:
        plt.savefig(f"{settings.figure_dir}/{save}")

    return plot


@deco.log_anndata
@beartype
def connectionPlot(adata: sc.AnnData,
                   restrict_to: Optional[list[str]] = None,
                   figsize: Tuple[int | float, int | float] = (10, 15),
                   dpi: int = 100,
                   connection_alpha: Optional[str] = "interaction_score",
                   save: Optional[str] = None,
                   title: Optional[str] = None,
                   # receptor params
                   receptor_cluster_col: str = "receptor_cluster",
                   receptor_col: str = "receptor_gene",
                   receptor_hue: str = "receptor_score",
                   receptor_size: str = "receptor_percent",
                   receptor_genes: Optional[list[str]] = None,
                   # ligand params
                   ligand_cluster_col: str = "ligand_cluster",
                   ligand_col: str = "ligand_gene",
                   ligand_hue: str = "ligand_score",
                   ligand_size: str = "ligand_percent",
                   ligand_genes: Optional[list[str]] = None,
                   # additional plot params
                   filter: Optional[str] = None,
                   lw_multiplier: int | float = 2,
                   dot_size: Tuple[int | float, int | float] = (10, 100),
                   wspace: float = 0.4,
                   line_colors: Optional[str] = "rainbow",
                   dot_colors: str = "flare",
                   xlabel_order: Optional[list[str]] = None,
                   alpha_range: Optional[Tuple[int | float, int | float]] = None) -> npt.ArrayLike:
    """
    Show specific receptor-ligand connections between clusters.

    Parameters
    ----------
    adata : sc.AnnData
        AnnData object
    restrict_to : Optional[list[str]], default None
        Restrict plot to given cluster names.
    figsize : Tuple[int | float, int | float], default (10, 15)
        Figure size
    dpi : float, default 100
        The resolution of the figure in dots-per-inch.
    connection_alpha : str, default 'interaction_score'
        Name of column that sets alpha value of lines between plots. None to disable.
    save : Optional[str], default None
        Output filename. Uses the internal 'sctoolbox.settings.figure_dir'.
    title : Optional[str], default None
        Title of the plot
    receptor_cluster_col : str, default 'receptor_cluster'
        Name of column containing cluster names of receptors. Shown on x-axis.
    receptor_col : str, default 'receptor_gene'
        Name of column containing gene names of receptors. Shown on y-axis.
    receptor_hue : str, default 'receptor_score'
        Name of column containing receptor scores. Shown as point color.
    receptor_size : str, default 'receptor_percent'
        Name of column containing receptor expression percentage. Shown as point size.
    receptor_genes : Optional[list[str]], default None
            Restrict receptors to given genes.
    ligand_cluster_col : str, default 'ligand_cluster'
        Name of column containing cluster names of ligands. Shown on x-axis.
    ligand_col : str, default 'ligand_gene'
        Name of column containing gene names of ligands. Shown on y-axis.
    ligand_hue : str, default 'ligand_score'
        Name of column containing ligand scores. Shown as point color.
    ligand_size : str, default 'ligand_percent'
        Name of column containing ligand expression percentage. Shown as point size.
    ligand_genes : Optional[list[str]], default None
            Restrict ligands to given genes.
    filter : Optional[str], default None
        Conditions to filter the interaction table on. E.g. 'column_name > 5 & other_column < 2'. Forwarded to pandas.DataFrame.query.
    lw_multiplier : int | float, default 2
        Linewidth multiplier.
    dot_size : Tuple[int | float, int | float], default (1, 10)
        Minimum and maximum size of the displayed dots.
    wspace : float, default 0.4
        Width between plots. Fraction of total width.
    line_colors : Optional[str], default 'rainbow'
        Name of the colormap used to color lines. All lines are black if None.
    dot_colors : str, default 'flare'
        Name of the colormap used to color the dots.
    xlabel_order : Optional[list[str]], default None
        Defines the order of data displayed on the x-axis in both plots. Leave None to order alphabetically.
    alpha_range : Optional[Tuple[int | float, int | float]], default None
        Sets the minimum and maximum value for the `connection_alpha` legend. Values outside this range will be set to the min or max value.
        Minimum is mapped to transparent (alpha=0) and maximum to opaque (alpha=1). Will use the min and max values of the data by default (None).

    Returns
    -------
    npt.ArrayLike
        Object containing all plots. As returned by matplotlib.pyplot.subplots

    Raises
    ------
    Exception
        If no onteractions between clsuters are found.
    """

    # check if data is available
    _check_interactions(adata)

    data = get_interactions(adata).copy()

    # filter receptor genes
    if receptor_genes:
        data = data[data[receptor_col].isin(receptor_genes)]

    # filter ligand genes
    if ligand_genes:
        data = data[data[ligand_col].isin(ligand_genes)]

    # filter interactions
    if filter:
        data.query(filter, inplace=True)

    if xlabel_order:
        # create a custom sort function
        sorting_dict = {c: i for i, c in enumerate(xlabel_order)}

        def sort_fun(x):
            return x.map(sorting_dict)
    else:
        sort_fun = None

    # restrict interactions to certain clusters
    if restrict_to:
        data = data[data[receptor_cluster_col].isin(restrict_to) & data[ligand_cluster_col].isin(restrict_to)]
    if len(data) < 1:
        raise Exception(f"No interactions between clusters {restrict_to}")

    # setup subplot
    fig, axs = plt.subplots(1, 2, figsize=figsize, dpi=dpi, gridspec_kw={'wspace': wspace})
    fig.suptitle(title)

    try:
        # temporarily change logging because of message see link below
        # https://discourse.matplotlib.org/t/why-am-i-getting-this-matplotlib-error-for-plotting-a-categorical-variable/21758
        former_level = logging.getLogger("matplotlib").getEffectiveLevel()
        logging.getLogger("matplotlib").setLevel('WARNING')

        # receptor plot
        r_plot = sns.scatterplot(data=data.sort_values(by=receptor_cluster_col, key=sort_fun),
                                 y=receptor_col,
                                 x=receptor_cluster_col,
                                 hue=receptor_hue,
                                 size=receptor_size,
                                 palette=dot_colors,
                                 sizes=dot_size,
                                 legend="brief",
                                 ax=axs[0])
    finally:
        logging.getLogger("matplotlib").setLevel(former_level)

    r_plot.set(xlabel="Cluster", ylabel=None, title="Receptor", axisbelow=True)
    axs[0].tick_params(axis='x', rotation=90)
    axs[0].grid(alpha=0.8)

    try:
        # temporarily change logging because of message see link below
        # https://discourse.matplotlib.org/t/why-am-i-getting-this-matplotlib-error-for-plotting-a-categorical-variable/21758
        former_level = logging.getLogger("matplotlib").getEffectiveLevel()
        logging.getLogger("matplotlib").setLevel('WARNING')

        # ligand plot
        l_plot = sns.scatterplot(data=data.sort_values(by=ligand_cluster_col, key=sort_fun),
                                 y=ligand_col,
                                 x=ligand_cluster_col,
                                 hue=ligand_hue,
                                 size=ligand_size,
                                 palette=dot_colors,
                                 sizes=dot_size,
                                 legend="brief",
                                 ax=axs[1])
    finally:
        logging.getLogger("matplotlib").setLevel(former_level)

    axs[1].yaxis.tick_right()
    l_plot.set(xlabel="Cluster", ylabel=None, title="Ligand", axisbelow=True)
    axs[1].tick_params(axis='x', rotation=90)
    axs[1].grid(alpha=0.8)

    # force tick labels to be populated
    # https://stackoverflow.com/questions/41122923/getting-empty-tick-labels-before-showing-a-plot-in-matplotlib
    fig.canvas.draw()

    # add receptor-ligand lines
    receptors = list(set(data[receptor_col]))

    # create colorramp
    if line_colors:
        cmap = matplotlib.cm.get_cmap(line_colors, len(receptors))
        colors = cmap(range(len(receptors)))
    else:
        colors = ["black"] * len(receptors)

    # scale connection score column between 0-1 to be used as alpha values
    if connection_alpha:
        # set custom min and max values
        if alpha_range:
            def alpha_sorter(x):
                """Set values outside of range to min or max."""
                if x < alpha_range[0]:
                    return alpha_range[0]
                elif x > alpha_range[1]:
                    return alpha_range[1]
                return x
            # add min and max in case they are not present in the data
            alpha_values = list(alpha_range) + [alpha_sorter(val) for val in data[connection_alpha]]
        else:
            alpha_values = data[connection_alpha].tolist()

        # note: minmax_scale sometimes produces values >1. Looks like a rounding error (1.000000000002).
        # end bracket removes added alpha_range if needed
        data["alpha"] = minmax_scale(alpha_values, feature_range=(0, 1))[2 if alpha_range else 0:]
        # fix values >1
        data.loc[data["alpha"] > 1, "alpha"] = 1
    else:
        data["alpha"] = 1

    # find receptor label location
    for i, label in enumerate(axs[0].get_yticklabels()):
        data.loc[data[receptor_col] == label.get_text(), "rec_index"] = i

    # find ligand label location
    for i, label in enumerate(axs[1].get_yticklabels()):
        data.loc[data[ligand_col] == label.get_text(), "lig_index"] = i

    # add receptor-ligand lines
    # draws strongest connection for each pair
    for rec, color in zip(receptors, colors):
        pairs = data.loc[data[receptor_col] == rec]

        for lig in set(pairs[ligand_col]):
            # get all connections for current pair
            connections = pairs.loc[pairs[ligand_col] == lig]

            # get max connection
            max_con = connections.loc[connections["alpha"].idxmax()]

            # stolen from https://matplotlib.org/stable/gallery/userdemo/connect_simple01.html
            # Draw a line between the different points, defined in different coordinate
            # systems.
            con = ConnectionPatch(
                # x in axes coordinates, y in data coordinates
                xyA=(1, max_con["rec_index"]), coordsA=axs[0].get_yaxis_transform(),
                # x in axes coordinates, y in data coordinates
                xyB=(0, max_con["lig_index"]), coordsB=axs[1].get_yaxis_transform(),
                arrowstyle="-",
                color=color,
                zorder=-1000,
                alpha=max_con["alpha"],
                linewidth=max_con["alpha"] * lw_multiplier
            )

            axs[1].add_artist(con)

    # ----- legends -----
    # set receptor plot legend position
    sns.move_legend(r_plot, loc='upper right', bbox_to_anchor=(-1, 1, 0, 0))

    # create legend for connection lines
    if connection_alpha:
        step_num = 5
        s_steps, a_steps = np.linspace(min(alpha_values), max(alpha_values), step_num), np.linspace(0, 1, step_num)

        # create proxy actors https://matplotlib.org/stable/tutorials/intermediate/legend_guide.html#proxy-legend-handles
        line_list = [lines.Line2D([], [], color="black", alpha=a, linewidth=a * lw_multiplier, label=f"{np.round(s, 2)}") for a, s in zip(a_steps, s_steps)]
        line_list.insert(0, lines.Line2D([], [], alpha=0, label=connection_alpha))

        # add to current legend
        handles, _ = axs[1].get_legend_handles_labels()
        axs[1].legend(handles=handles + line_list,
                      bbox_to_anchor=(2, 1, 0, 0),
                      loc='upper left',
                      title=receptor_hue if receptor_hue == receptor_size else None)  # fix missing legend label
    else:
        # set ligand plot legend position
        axs[1].legend(bbox_to_anchor=(2, 1, 0, 0),
                      loc='upper left',
                      title=receptor_hue if receptor_hue == receptor_size else None)  # fix missing legend label

    if save:
        plt.savefig(f"{settings.figure_dir}/{save}", bbox_inches='tight')

    return axs


# -------------------------------------------------- helper functions -------------------------------------------------- #


@deco.log_anndata
@beartype
def get_interactions(anndata: sc.AnnData,
                     min_perc: Optional[float | int] = None,
                     interaction_score: Optional[float | int] = None,
                     interaction_perc: Optional[float | int] = None,
                     group_a: Optional[list[str]] = None,
                     group_b: Optional[list[str]] = None,
                     save: Optional[str] = None) -> pd.DataFrame:
    """
    Get interaction table from anndata and apply filters.

    Parameters
    ----------
    anndata : sc.AnnData
        Anndata object to pull interaction table from.
    min_perc : Optional[float | int], default None
        Minimum percent of cells in a cluster that express the ligand/ receptor gene. Value from 0-100.
    interaction_score : Optional[float | int], default None
        Filter receptor-ligand interactions below given score. Ignored if `interaction_perc` is set.
    interaction_perc : Optional[float | int], default None
        Filter receptor-ligand interactions below the given percentile. Overwrite `interaction_score`. Value from 0-100.
    group_a : Optional[list[str]], default None
        List of cluster names that must be present in any given receptor-ligand interaction.
    group_b : Optional[list[str]], default None
        List of cluster names that must be present in any given receptor-ligand interaction.
    save : Optional[str], default None
        Output filename. Uses the internal 'sctoolbox.settings.table_dir'.

    Returns
    -------
    pd.DataFrame
        Table that contains interactions. Columns:

            - receptor_cluster      = name of the receptor cluster
            - ligand_cluster        = name of the ligand cluster
            - receptor_gene         = name of the receptor gene
            - ligand_gene           = name of the ligand gene
            - receptor_score        = zscore of receptor gene cluster mean expression (scaled by cluster size)
            - ligand_score          = zscore of ligand gene cluster mean expression (scaled by cluster size)
            - receptor_percent      = percent of cells in cluster expressing receptor gene
            - ligand_percent        = percent of cells in cluster expressing ligand gene
            - receptor_cluster_size = number of cells in receptor cluster
            - ligand_cluster_size   = number of cells in ligand cluster
            - interaction_score     = sum of receptor_score and ligand_score
    """
    # check if data is available
    _check_interactions(anndata)

    table = anndata.uns["receptor-ligand"]["interactions"]

    if min_perc is None:
        min_perc = 0

    # overwrite interaction_score
    if interaction_perc:
        interaction_score = np.percentile(table["interaction_score"], interaction_perc)
    elif interaction_score is None:
        interaction_score = min(table["interaction_score"]) - 1

    subset = table[
        (table["receptor_percent"] >= min_perc)
        & (table["ligand_percent"] >= min_perc)
        & (table["interaction_score"] > interaction_score)
    ]

    if group_a and group_b:
        subset = subset[(subset["receptor_cluster"].isin(group_a) & subset["ligand_cluster"].isin(group_b))
                        | (subset["receptor_cluster"].isin(group_b) & subset["ligand_cluster"].isin(group_a))]
    elif group_a or group_b:
        group = group_a if group_a else group_b

        subset = subset[subset["receptor_cluster"].isin(group) | subset["ligand_cluster"].isin(group)]

    if save:
        subset.to_csv(f"{settings.table_dir}/{save}", sep='\t', index=False)

    return subset.copy()


@beartype
def _check_interactions(anndata: sc.AnnData):
    """Return error message if anndata object doesn't contain interaction data."""

    # is interaction table available?
    if "receptor-ligand" not in anndata.uns.keys() or "interactions" not in anndata.uns["receptor-ligand"].keys():
        raise ValueError("Could not find interaction data! Please setup with `calculate_interaction_table(   )` before running this function.")

# --------- DIFFERENCE CALCULATION ----------#


# Receptor-Ligand Difference Analysis

# This section provides functions for receptor-ligand interaction analysis
# between different cell populations across experimental conditions.
# The analysis pipeline:

# 1. Filters the AnnData object based on conditions, clusters, and genes
# 2. Calculates interaction tables between cell clusters
# 3. Compares interaction scores between different conditions
# 4. Processes combinations of conditions for differential analysis
# 5. Stores results in the AnnData object

# The results can be visualized with the plotting functions
# of the subsequent section.


# Function to create a filtered AnnData object
@beartype
def _filter_anndata(
    adata: sc.AnnData,
    condition_values: List[str] | npt.ArrayLike,
    condition_columns: List[str],
    cluster_column: str,
    cluster_filter: Optional[List[str] | npt.ArrayLike] = None,
    gene_column: Optional[str] = None,
    gene_filter: Optional[List[str] | npt.ArrayLike] = None
) -> Optional[sc.AnnData]:
    """Create a filtered AnnData object based on specified conditions.

    Parameters
    ----------
    adata : sc.AnnData
        Input annotated data matrix.
    condition_values : List[str] | npt.ArrayLike
        Values to filter on for each corresponding condition column.
    condition_columns : List[str]
        Column names in adata.obs to filter on.
    cluster_column : str
        Column name containing cluster information.
    cluster_filter : Optional[List[str] | npt.ArrayLike], default None
        Specific clusters to include (includes all if None).
    gene_column : Optional[str], default None
        Column containing gene identifiers (uses index if None).
    gene_filter : Optional[List[str] | npt.ArrayLike], default None
        Specific genes to include (includes all if None).

    Returns
    -------
    Optional[sc.AnnData]
        Filtered AnnData object or None if no matches found.

    Raises
    ------
    ValueError
        If condition lengths don't match, required columns are missing,
        or specified clusters/genes are not found.

    Examples
    --------
    # Returns an adata with T-/B-cells belonging to the treatment condition.
    filtered_data = _filter_anndata(
       adata=adata,
       condition_values=['treatment'],
       condition_columns=['condition'],
       cluster_column='leiden',
       cluster_filter=['T-cell', 'B-cell']
    )
    """
    # Validate and normalize inputs
    if len(condition_values) != len(condition_columns):
        raise ValueError(f"Expected {len(condition_columns)} condition values, got {len(condition_values)}")

    # Create pairs of condition columns and values for filtering
    # Example: If condition_columns=['batch', 'treatment'] and condition_values=['1', 'control'],
    # This creates: [('batch', '1'), ('treatment', 'control')]
    condition_pairs = list(zip(
        condition_columns if condition_columns is not None else [],
        condition_values if condition_values is not None else []
    ))

    # Filter out pairs where value is None
    # Example: If condition_pairs=[('batch', '1'), ('treatment', None)],
    # keeps only: [('batch', '1')]
    valid_pairs = [(col, val) for col, val in condition_pairs if val is not None]
    if not valid_pairs:
        return None

    # Construct and apply query for cell filtering
    # Example: If valid_pairs=[('batch', '1'), ('treatment', 'control')],
    # This creates query: "batch == '1' & treatment == 'control'"
    query = " & ".join([f"{col} == '{val}'" for col, val in valid_pairs])

    # Boolean mask
    cell_mask = adata.obs.eval(query)

    # Check if mask contains only False
    if cell_mask.sum() == 0:
        warnings.warn(f"No cells found for conditions {dict(valid_pairs)}.")
        return None

    filtered = adata[cell_mask].copy()

    # Apply cluster filter if provided
    # Example: If cluster_column='cell_type' and cluster_filter=['T-cell', 'B-cell'],
    # This will keep only cells where cell_type is either 'T-cell' or 'B-cell'
    if cluster_filter is not None:
        cluster_filter = np.unique(cluster_filter)
        valid_clusters = set(cluster_filter).intersection(set(filtered.obs[cluster_column]))

        if not valid_clusters:
            warnings.warn("No valid clusters for the specified conditions.")
            return None

        cluster_mask = filtered.obs[cluster_column].isin(valid_clusters)
        if cluster_mask.sum() == 0:
            warnings.warn("No cells match the cluster filter.")
            return None

        filtered = filtered[cluster_mask].copy()

    # Apply gene filter if provided
    # Example: If gene_filter=['CD4', 'CD8A', 'IL2RA'] and gene_column=None,
    # This will keep only genes with those IDs in the index
    if gene_filter is not None:
        gene_filter = np.unique(gene_filter)

        if gene_column is not None and gene_column not in filtered.var.columns:
            raise ValueError(f"gene_column: {gene_column} not available in adata.var.columns")

        # Get gene source (index or column)
        gene_source = filtered.var.index if gene_column is None else filtered.var[gene_column]
        valid_genes = set(gene_filter).intersection(set(gene_source))

        if not valid_genes:
            warnings.warn("No valid genes for the specified conditions.")
            return None

        # Apply gene mask
        gene_mask = (filtered.var.index if gene_column is None else filtered.var[gene_column]).isin(valid_genes)

        if gene_mask.sum() == 0:
            warnings.warn("No genes match the gene filter.")
            return None

        filtered = filtered[:, gene_mask].copy()

    return filtered


# Function to calculate differences between two AnnData objects
@beartype
def _calculate_condition_difference(
    adata_a: sc.AnnData,
    adata_b: sc.AnnData,
    condition_a_name: str,
    condition_b_name: str,
    min_perc: Optional[int | float] = None,
    interaction_score: Optional[float | int] = None,
    interaction_perc: Optional[float | int] = None
) -> pd.DataFrame:
    """Calculate quantile rank differences between two conditions' interaction scores.

    Parameters
    ----------
    adata_a : sc.AnnData
        AnnData object with cells treated as condition A.
    adata_b : sc.AnnData
        AnnData object with cells treated as condition B.
    condition_a_name : str
        Names of the conditions for column labeling.
    condition_b_name : str
        Names of the conditions for column labeling.
    min_perc : Optional[int | float]
        Minimum percentage of cells expressing the gene (0-100).
    interaction_score : Optional[float | int]
        Minimum interaction score threshold (ignored if interaction_perc is set).
    interaction_perc : Optional[float | int]
        Minimum interaction percentile threshold (0-100, overrides interaction_score).

    Returns
    -------
    pd.DataFrame
        Quantile-ranked interaction differences between conditions.

    Notes
    -----
    Filter parameters (min_perc, interaction_score, interaction_perc) might
    introduce bias in the difference calculation,
    so they are recommended to be disabled (default).

    Examples
    --------
    diff_result = _calculate_condition_difference(
        adata_a=adata_treatment,
        adata_b=adata_control,
        condition_a_name='treatment',
        condition_b_name='control',
        min_perc=10
    )
    diff_result.sort_values('abs_diff_control_vs_treatment', ascending=False).head()
    """

    """
    Get interaction tables and add condition labels
    This extracts receptor-ligand interactions from each condition's AnnData object
    """
    interactions = {
        condition_a_name: get_interactions(
            adata_a, min_perc=min_perc,
            interaction_score=interaction_score,
            interaction_perc=interaction_perc
        ),
        condition_b_name: get_interactions(
            adata_b, min_perc=min_perc,
            interaction_score=interaction_score,
            interaction_perc=interaction_perc
        )
    }

    # Add condition labels and combine for ranking
    # This tags each interaction with its source condition for later identification
    for cond, df in interactions.items():
        df['condition'] = cond

    # Combine datasets for uniform ranking across conditions
    # This is critical for fair comparison - we want to rank all interactions together
    # rather than separately within each condition so that there are no biases due to
    # differences in scale
    combined = pd.concat(interactions.values(), ignore_index=True)

    # Calculate quantile rank (0-1) of interaction scores across all conditions
    # If records have the same rank, they will be ranked by the average rank of
    # this group. See here for more on that:
    # https://pandas.pydata.org/docs/reference/api/pandas.DataFrame.rank.html
    combined['quantile_rank'] = combined['interaction_score'].rank(method='average', pct=True)

    # Key columns for merging - used to identify unique receptor-ligand pairs
    key_cols = ['receptor_gene', 'ligand_gene', 'receptor_cluster', 'ligand_cluster']

    # Extract ranks and merge back to original data
    for cond in [condition_a_name, condition_b_name]:
        cond_ranks = combined[combined['condition'] == cond][key_cols + ['quantile_rank']]
        interactions[cond] = pd.merge(interactions[cond], cond_ranks, on=key_cols)

    # Merge the interaction tables with descriptive suffixes
    a_suffix, b_suffix = f"_{condition_a_name}", f"_{condition_b_name}"
    result = pd.merge(
        interactions[condition_a_name],
        interactions[condition_b_name],
        on=key_cols,
        suffixes=(a_suffix, b_suffix)
    )

    # Calculate difference between condition ranks
    # Example: For treatment vs control, this would calculate:
    # 'rank_diff_control_vs_treatment' = quantile_rank_control - quantile_rank_treatment
    diff_col = f'rank_diff_{condition_b_name}_vs_{condition_a_name}'
    abs_diff_col = f'abs_diff_{condition_b_name}_vs_{condition_a_name}'

    result[diff_col] = result[f'quantile_rank{b_suffix}'] - result[f'quantile_rank{a_suffix}']
    result[abs_diff_col] = result[diff_col].abs()

    return result


@beartype
def _process_condition_combinations(
    adata: sc.AnnData,
    condition_columns: List[str],
    cluster_column: str,
    condition_values_dict: Dict[str, List[str] | npt.ArrayLike] = None,
    min_perc: Optional[int | float] = None,
    interaction_score: Optional[float | int] = None,
    interaction_perc: Optional[float | int] = None,
    cluster_filter: Optional[List[str] | npt.ArrayLike] = None,
    gene_column: Optional[str] = None,
    gene_filter: Optional[List[str] | npt.ArrayLike] = None,
    normalize: Optional[int] = None,
    weight_by_ep: bool = True,
    save_diff: bool = False,
    sequential_time_analysis: bool = True,
    layer: Optional[str] = None
) -> Dict[str, Dict[str, pd.DataFrame]]:
    """Process and compare combinations of conditions for differential analysis.

    Parameters
    ----------
    adata : sc.AnnData
        Annotated single-cell data matrix.
    condition_columns : List[str]
        Columns in adata.obs for filtering.
    cluster_column : str
        Column containing cluster information.
    condition_values_dict : Dict[str, List[str] | npt.ArrayLike], default None
        Possible values for each condition column.
    min_perc : Optional[int | float], default None
        Minimum percentage of cells in a cluster expressing a gene (0-100).
    interaction_score : Optional[float | int], default None
        Threshold for receptor-ligand interaction scores.
    interaction_perc : Optional[float | int], default None
        Percentile threshold for interactions (0-100, overrides interaction_score).
    cluster_filter : Optional[List[str] | npt.ArrayLike], default None
        Clusters to include in analysis (includes all if None).
    gene_column : Optional[str], default None
        Column for gene IDs (uses index if None).
    gene_filter : Optional[List[str] | npt.ArrayLike], default None
        Genes to include in analysis (includes all if None).
    normalize : Optional[int], default None
        Size for cluster normalization.
    weight_by_ep : bool, default True
        Weight expression by proportion.
    save_diff : bool, default False
        Save difference tables to disk.
    sequential_time_analysis : bool, default True
        If True, only compare sequential timepoints (t₁ vs t₀, t₂ vs t₁, etc.).
    layer : Optional[str], default None
        The layer used for score computation. None to use `adata.X`. It is recommended to use raw or normalized data for statistical analysis.

    Returns
    -------
    Dict[str, Dict[str, pd.DataFrame]]
        Comparison results dictionary.

    Examples
    --------
    condition_values = {'treatment': ['A', 'B', 'C'], 'batch': ['1', '2']}
    results = _process_condition_combinations(
        adata=adata,
        condition_columns=['treatment', 'batch'],
        condition_values_dict=condition_values,
        cluster_column='leiden'
    )
    """
    # Check if condition_values_dict is None or empty
    if condition_values_dict is None or not condition_values_dict:
        warnings.warn("Empty condition_values_dict provided. Cannot perform comparisons.")
        return {}

    # The first column is considered the "target" column that we want to compare values from
    # Example: If condition_columns=['treatment', 'batch', 'patient_id'],
    # then 'treatment' is the target condition we're comparing across batches and patient IDs
    target_condition = condition_columns[0]
    target_values = condition_values_dict[target_condition]

    # Check if we have enough values to compare
    if len(target_values) < 2:
        warnings.warn(f"Need at least 2 values for {target_condition} to compare")
        return {}

    # Generate all possible combinations of control conditions
    # Control conditions are all columns after the first (target) column
    # Example: If condition_columns=['treatment', 'batch', 'patient_id'],
    # control_conditions would be ['batch', 'patient_id']
    control_conditions = condition_columns[1:]

    if not control_conditions:
        # If only one condition column, no additional controls
        control_combinations = [{}]
    else:
        # Generate all combinations of values for control conditions
        # Example: If control_conditions=['batch', 'patient_id'] with values {'batch': ['1', '2'], 'patient_id': ['A', 'B']},
        # This creates combinations: [{'batch': '1', 'patient_id': 'A'}, {'batch': '1', 'patient_id': 'B'},
        #                             {'batch': '2', 'patient_id': 'A'}, {'batch': '2', 'patient_id': 'B'}]
        control_values = [condition_values_dict[col] for col in control_conditions]
        control_combinations = [
            dict(zip(control_conditions, combo))
            for combo in itertools.product(*control_values)
        ]

    # Store results
    all_results = {}

    # Process each control combination
    for control_dict in control_combinations:
        # Create a descriptive string for this control combination
        # Example: If control_dict={'batch': '1', 'patient_id': 'A'},
        # This creates "batch=1_patient_id=A
        control_desc = "_".join([f"{col}={val}" for col, val in control_dict.items()])
        filtered_datasets = {}

        # Filter data for each target value
        # This creates a filtered dataset for each target value within the current control combination
        for target_value in target_values:
            # Combine target and control values for filtering
            # Example: If target_value='treatment_A' and control_dict={'batch': '1', 'patient_id': 'A'},
            # filter_values would be ['treatment_A', '1', 'A']
            filter_values = [target_value] + [control_dict.get(col) for col in condition_columns[1:]]
            logger.info(f"Filtering for {list(zip(condition_columns, filter_values))}")

            # Filter the AnnData object
            # This creates a subset of the data matching the current combination of conditions
            filtered = _filter_anndata(
                adata=adata,
                condition_values=filter_values,
                condition_columns=condition_columns,
                cluster_column=cluster_column,
                cluster_filter=cluster_filter,
                gene_column=gene_column,
                gene_filter=gene_filter,
            )

            if filtered is not None:

                # Calculate interaction table for the filtered data
                calculate_interaction_table(
                    adata=filtered,
                    cluster_column=cluster_column,
                    gene_index=gene_column,
                    normalize=normalize,
                    weight_by_ep=weight_by_ep,
                    inplace=True,
                    overwrite=True,
                    layer=layer
                )

                filtered_datasets[target_value] = filtered
                logger.info(f"Filtered {target_condition}={target_value}: {filtered.n_obs} cells")

        # Get valid targets and determine what pairs to compare
        valid_targets = list(filtered_datasets.keys())

        # Determine which pairs to compare
        if sequential_time_analysis and len(valid_targets) > 1:
            # Sort by the order in the original condition_values_dict to respect user-defined order
            ordered_targets = [t for t in condition_values_dict[target_condition] if t in valid_targets]

            # Create pairs of sequential timepoints only
            # Example: For timepoints ['day0', 'day3', 'day7', 'day14'],
            # This creates comparison pairs: [('day0', 'day3'), ('day3', 'day7'), ('day7', 'day14')]
            comparison_pairs = [(ordered_targets[i], ordered_targets[i + 1])
                                for i in range(len(ordered_targets) - 1)]
        else:
            # Compare all combinations (default behavior)
            # Example: For targets ['control', 'treatment_A', 'treatment_B'],
            # This creates comparison pairs: [('control', 'treatment_A'), ('control', 'treatment_B'), ('treatment_A', 'treatment_B')]
            comparison_pairs = list(itertools.combinations(valid_targets, 2))

        # Process each comparison pair
        for value_a, value_b in comparison_pairs:
            # Calculate differences between the two conditions
            # This computes how receptor-ligand interactions differ between the two conditions
            # by calculating the quantile rank differences
            diff_result = _calculate_condition_difference(
                adata_a=filtered_datasets[value_a],
                adata_b=filtered_datasets[value_b],
                condition_a_name=str(value_a),
                condition_b_name=str(value_b),
                min_perc=min_perc,
                interaction_score=interaction_score,
                interaction_perc=interaction_perc
            )

            if not diff_result.empty:
                # Create key and store results
                comp_key = f"{control_desc}_{value_b}_vs_{value_a}" if control_desc else f"{value_b}_vs_{value_a}"

                # Add control info to results
                # This allows tracking what control values were used for this comparison
                for col, val in control_dict.items():
                    diff_result[f"control_{col}"] = val

                # Store and optionally save results
                all_results[comp_key] = {'differences': diff_result}

                if save_diff:
                    diff_result.to_csv(f"{settings.table_dir}/{comp_key}_differences.csv", sep='\t', index=False)

    return all_results


@deco.log_anndata
@beartype
def calculate_condition_differences(
    adata: sc.AnnData,
    condition_columns: List[str],
    cluster_column: str,
    min_perc: Optional[int | float] = None,
    interaction_score: Optional[float | int] = None,
    interaction_perc: Optional[int | float] = None,
    condition_filters: Optional[Dict[str, List[str] | npt.ArrayLike]] = None,
    time_column: Optional[str] = None,
    time_order: Optional[List[str] | npt.ArrayLike] = None,
    gene_column: Optional[str] = None,
    cluster_filter: Optional[List[str] | npt.ArrayLike] = None,
    gene_filter: Optional[List[str] | npt.ArrayLike] = None,
    normalize: Optional[int] = None,
    weight_by_ep: Optional[bool] = True,
    inplace: bool = False,
    overwrite: bool = False,
    save_diff: bool = False,
    layer: Optional[str] = None
) -> Optional[sc.AnnData]:
    """
    Calculate interaction quantile rank differences between conditions.

    Compares values of the first condition within each combination of subsequent conditions.
    Can also analyze conditions over specific timepoints in user-defined order.

    Parameters
    ----------
    adata : sc.AnnData
        Annotated data matrix with expression values and metadata.
    condition_columns : List[str]
        Columns in adata.obs for hierarchical filtering, ordered sequentially.
        First column contains values to be compared within combinations of other columns.
        The interaction score differences will be calculated between the values of the first
        column given all combinations of the subsequent condition columns.
    cluster_column : str
        Name of the cluster column in adata.obs.
    min_perc : Optional[int | float], optional
        Minimum percentage of cells in a cluster expressing a gene (0-100).
        Default is None.
    interaction_score : Optional[float | int], optional
        Threshold for filtering receptor-ligand interactions by score.
        Ignored if interaction_perc is set. Default is None.
    interaction_perc : Optional[int | float], optional
        Percentile threshold for filtering receptor-ligand interactions (0-100).
        Overrides interaction_score. Default is None.
    condition_filters : Optional[Dict[str, List[str] | npt.ArrayLike]], optional
        Mapping of condition column names to values to include.
        If None or column not specified, all unique values are used. Default is None.
    time_column : Optional[str], optional
        Column in adata.obs containing timepoint information.
        If provided, analysis will respect time ordering. Default is None.
    time_order : Optional[List[str] | npt.ArrayLike], optional
        Order of timepoints to use in analysis.
        Provide the unique timepoints in the correct order as a list.
        Required if time_column is specified. Default is None.
    gene_column : Optional[str], optional
        Column in adata.var containing gene symbols/IDs.
        Uses index if None. Default is None.
    cluster_filter : Optional[List[str] | npt.ArrayLike], optional
        Clusters to include in analysis.
        If None, all clusters are included. Default is None.
    gene_filter : Optional[List[str] | npt.ArrayLike], optional
        Genes to include in analysis.
        If None, all genes are included. Default is None.
    normalize : Optional[int], optional
        Correct clusters to specified size.
        If None, maximum cluster size is used. Default is None.
    weight_by_ep : Optional[bool], default True
        Whether to weight expression Z-Score by expression proportion.
    inplace : bool, default False
        If True, modifies adata in-place.
        If False, returns a copy of adata with results.
    overwrite : bool, default False
        If True, overwrites existing interaction table.
    save_diff : bool, default False
        Whether to save the differences table.
    layer : Optional[str], default None
        The layer used for score computation. None to use `adata.X`. It is recommended to use raw or normalized data for statistical analysis.

    Returns
    -------
    Optional[sc.AnnData]
        - If inplace=False: Returns a copy of AnnData with condition differences
        - If inplace=True: Returns None, modifies original AnnData

        In both cases, the differences are stored in:
        adata.uns['sctoolbox']['receptor-ligand']['condition-differences']

    Raises
    ------
    ValueError
        - If invalid keys are provided in condition_filters
        - If no valid values exist for a condition after filtering
        - If fewer than one condition column is provided
        - If no valid values match any provided filters

    Examples
    --------
    # Calculate differences between treatment conditions across batches
    diff_adata = calculate_condition_differences(
        adata=adata,
        condition_columns=['treatment', 'batch'],
        cluster_column='leiden',
        min_perc=10,
        condition_filters={'treatment': ['control', 'treatment_A', 'treatment_B']},
        inplace=False
    )

    # Access the results
    results = diff_adata.uns['sctoolbox']['receptor-ligand']['condition-differences']

    # Temporal analysis with timepoints in specific order
    time_series_adata = calculate_condition_differences(
        adata=adata,
        condition_columns=['timepoint', 'treatment'],
        cluster_column='leiden',
        time_column='timepoint',
        time_order=['day0', 'day3', 'day7', 'day14', 'day28'],
        condition_filters={'treatment': ['control', 'drug_A']},
        inplace=False
    )

    # Analyzing a condition over timepoints
    # Note: 'timepoint' as first column with time_column specified
    # will trigger sequential analysis (day3 vs day0, day7 vs day3, etc.)
    time_course_adata = calculate_condition_differences(
        adata=adata,
        condition_columns=['timepoint', 'treatment'],
        cluster_column='leiden',
        time_column='timepoint',
        time_order=['day0', 'day3', 'day7', 'day14', 'day28'],
        condition_filters={'treatment': ['drug_A']},
        inplace=False
    )
    """

    # Create modified_adata at the beginning
    modified_adata = adata if inplace else adata.copy()

    # Check if condition differences already exist
    if not overwrite and in_uns(modified_adata, ['sctoolbox', 'receptor-ligand', 'condition-differences']):
        warnings.warn("Condition differences already exists! Skipping. Set `overwrite=True` to replace.")

        if inplace:
            return None
        else:
            return modified_adata

    # Validate time information if provided
    if time_column is not None:
        if time_column not in modified_adata.obs.columns:
            raise ValueError(f"time_column '{time_column}' not found in adata.obs columns")

        if time_order is None:
            raise ValueError("time_order must be provided when time_column is specified")

        # Check if all provided time points exist in the data
        time_values = set(modified_adata.obs[time_column])
        missing_times = set(time_order) - time_values
        if missing_times:
            raise ValueError(f"The following time points in time_order were not found in the data: {missing_times}")

    # Validate condition filters
    if condition_filters is not None:
        invalid_keys = set(condition_filters.keys()) - set(condition_columns)
        if invalid_keys:
            raise ValueError(f"Invalid keys in condition_filters: {invalid_keys}. Valid keys are: {condition_columns}")

    # Ensure we have at least one condition column
    if len(condition_columns) < 1:
        raise ValueError(f"Need at least one condition column, got {len(condition_columns)}")

    # Convert inputs to numpy arrays for consistent handling
    cluster_filter = list(set(cluster_filter)) if cluster_filter is not None else None
    gene_filter = list(set(gene_filter)) if gene_filter is not None else None

    # Get all possible values for each condition
    condition_values_dict = {}
    for col in condition_columns:
        if (
            condition_filters is not None
            and col in condition_filters
            and condition_filters[col] is not None
            and len(condition_filters[col]) > 0
        ):
            # Get all possible values from the data
            available_values = set(modified_adata.obs[col])
            # Use intersection to get values that both exist in the data AND are in the filter
            valid_values = list(set(condition_filters[col]).intersection(available_values))

            if not valid_values:
                raise ValueError(f"No valid values for condition '{col}'. Available: {available_values}")

            condition_values_dict[col] = valid_values
        else:
            # Use all values
            condition_values_dict[col] = sorted(list(modified_adata.obs[col].unique()))

    # If time_column is provided and it's one of the condition columns, sort the values according to user-provided time_order
    if time_column is not None and time_column in condition_columns:
        # Filter time_order to include only available values in the selected condition
        available_times = set(condition_values_dict[time_column])
        ordered_times = [t for t in time_order if t in available_times]
        # Replace the default ordering with the user-provided order
        condition_values_dict[time_column] = ordered_times

    # Start processing
    logger.info("Starting comparison processing   ")

    # The first column is the target condition to compare
    # Example: If condition_columns=['treatment', 'batch', 'patient_id'],
    # target_condition is 'treatment'
    target_condition = condition_columns[0]

    # Check if this is a time series analysis
    # This is true when the time_column is the first column in condition_columns
    # Example: condition_columns=['timepoint', 'treatment'] with time_column='timepoint'
    is_time_series = time_column is not None and time_column == target_condition

    # Process all condition combinations
    # We pass the condition_values_dict containing the possible values for each condition
    # This will create filtered datasets for each combination and calculate differences
    all_results = {target_condition: _process_condition_combinations(
        adata=modified_adata,
        condition_columns=condition_columns,
        condition_values_dict=condition_values_dict,
        cluster_column=cluster_column,
        min_perc=min_perc,
        interaction_score=interaction_score,
        interaction_perc=interaction_perc,
        cluster_filter=cluster_filter,
        gene_column=gene_column,
        gene_filter=gene_filter,
        normalize=normalize,
        weight_by_ep=weight_by_ep,
        save_diff=save_diff,
        sequential_time_analysis=is_time_series,
        layer=layer
    )}

    # If time series analysis, add time metadata to the results
    if time_column is not None and time_order is not None:
        # Store the time ordering information with the results
        for _, comparison_data in all_results[target_condition].items():
            for _, result_df in comparison_data.items():
                result_df['time_column'] = time_column
                result_df['time_order'] = ','.join(time_order)

    # Check if any comparisons were found
    if len(all_results[target_condition]) == 0:
        warnings.warn("No comparisons found. Check your condition values and filters.")
    else:
        logger.info(f"Completed processing with {len(all_results[target_condition])} comparisons")
        if time_column is not None:
            logger.info(f"Temporal analysis using '{time_column}' with order: {time_order}")

    # Store results in the AnnData object
    add_uns_info(
        modified_adata,
        key=['receptor-ligand', 'condition-differences'],
        value=all_results,
        how="overwrite"
    )

    if inplace:
        return None
    else:
        return modified_adata

# ---------- DIFFERENCE PLOTTING -----------#


# Receptor-Ligand Difference Visualization

# This section provides functions for visualizing receptor-ligand interaction differences
# between different cell populations across experimental conditions and timepoints.


def _identify_hub_networks(
    G: nx.DiGraph,
    hub_threshold: int = 4
) -> tuple[dict[str, nx.DiGraph], list[tuple[str, str]]]:
    """Identify hub nodes and create hub-centric subgraphs.

    Parameters
    ----------
    G : nx.DiGraph
        The input directed graph.
    hub_threshold : int, default 4
        Minimum number of connections for a node to be considered a hub.

    Returns
    -------
    tuple[dict[str, nx.DiGraph], list[tuple[str, str]]]
        A tuple containing:
        - hub_networks: Dictionary of hub-centered subgraphs keyed by hub node.
        - non_hub_edges: List of edges between non-hub nodes.

    Examples
    --------
    G = nx.DiGraph()
    G.add_edges_from([('A', 'B'), ('A', 'C'), ('A', 'D'), ('A', 'E'), ('B', 'C')])
    hub_networks, non_hub_edges = _identify_hub_networks(G, hub_threshold=3)
    """
    # Use degree function to get node connections
    node_degrees = dict(G.degree())

    # Identify hub nodes (nodes with connections meeting or exceeding the threshold)
    hub_nodes = {node for node, degree in node_degrees.items() if degree >= hub_threshold}

    """
    Create hub-centered subgraphs
    For each hub, extract its neighborhood to visualize its distinct interaction network
    """
    hub_networks = {}
    for hub in hub_nodes:
        # Get all neighbors of the hub
        neighbors = set(G.successors(hub)).union(set(G.predecessors(hub)))
        # Create a subgraph with the hub and its neighbors
        nodes_in_subgraph = {hub}.union(neighbors)
        subgraph = G.subgraph(nodes_in_subgraph).copy()
        hub_networks[hub] = subgraph

    # Identify edges between non-hub nodes
    non_hub_edges = [(u, v) for u, v in G.edges()
                     if u not in hub_nodes and v not in hub_nodes]

    return hub_networks, non_hub_edges


def _draw_network(graph: nx.DiGraph,
                  ax: plt.Axes,
                  title: Optional[str] = None,
                  cell_colors: Optional[dict[str, str]] = None,
                  cell_shapes: Optional[dict[str, str]] = None,
                  colormap: Optional[plt.cm.ScalarMappable] = None,
                  norm: Optional[plt.Normalize] = None,
                  all_cell_types: Optional[set[str]] = None) -> None:
    """
    Draw a network on the given axis.

    Parameters
    ----------
    graph : networkx.DiGraph
        The graph to draw
    ax : matplotlib.axes.Axes
        The axis to draw on
    title : str, optional
        Title for the plot
    cell_colors : dict
        Mapping of cell type to color
    cell_shapes : dict
        Mapping of cell type to node shape
    colormap : matplotlib.colors.Colormap
        Colormap for edge colors
    norm : matplotlib.colors.Normalize
        Normalization for edge colors
    all_cell_types : set
        Set of all cell types to ensure consistent drawing

    Returns
    -------
    None
        This function modifies the provided axis in-place

    Examples
    --------
    # Create simple test graph
    G = nx.DiGraph()
    G.add_node('A_cluster1', cell_type='cluster1', gene='A')
    G.add_node('B_cluster2', cell_type='cluster2', gene='B')
    G.add_edge('A_cluster1', 'B_cluster2', diff=0.5)

    # Setup for drawing
    cell_colors = {'cluster1': 'blue', 'cluster2': 'red'}
    cell_shapes = {'cluster1': 'o', 'cluster2': 's'}
    colormap = plt.cm.Reds
    norm = Normalize(vmin=0, vmax=1)

    # Create figure and draw
    fig, ax = plt.subplots()
    _draw_network(G, ax, title='Test Network',
                    cell_colors=cell_colors, cell_shapes=cell_shapes,
                    colormap=colormap, norm=norm, all_cell_types={'cluster1', 'cluster2'})
    plt.close()
    """
    # Skip if graph is empty
    if len(graph.nodes()) == 0:
        ax.set_axis_off()
        if title:
            ax.set_title(title, fontsize=12)
        return

    # Create layout for this network
    pos = nx.spring_layout(graph, k=2.0, iterations=333, seed=42, scale=0.9)

    # Group nodes by cell type for efficient drawing
    node_groups = {}
    for node, data in graph.nodes(data=True):
        cell_type = data.get('cell_type')
        if cell_type:
            if cell_type not in node_groups:
                node_groups[cell_type] = []
            node_groups[cell_type].append(node)

    # Draw all nodes for each cell type at once
    for cell_type in sorted(all_cell_types):
        # Get all nodes for this cluster
        ct_nodes = node_groups.get(cell_type, [])

        # Draw all nodes for this cluster with the same shape and color
        if ct_nodes:
            nx.draw_networkx_nodes(
                graph, pos,
                nodelist=ct_nodes,
                node_color=[cell_colors[cell_type]] * len(ct_nodes),
                node_size=700,
                alpha=0.8,
                edgecolors='lightgrey',
                linewidths=0.5,
                node_shape=cell_shapes[cell_type],
                ax=ax
            )

    # Create edge colors and labels for drawing
    edge_colors = []
    edge_list = []
    edge_labels = {}

    for u, v, data in graph.edges(data=True):
        edge_list.append((u, v))
        # Map the difference value to a color using the provided colormap and normalization
        edge_colors.append(colormap(norm(data['diff'])))
        # Create edge label showing the difference value with 2 decimal precision
        edge_labels[(u, v)] = f"{data['diff']:.2f}"

    # Draw all edges at once
    nx.draw_networkx_edges(
        graph, pos,
        edgelist=edge_list,
        width=1.5,
        edge_color=edge_colors,
        arrows=True,
        arrowsize=15,
        arrowstyle='-|>',
        connectionstyle='arc3,rad=0.1',
        ax=ax
    )

    # Draw edge labels
    nx.draw_networkx_edge_labels(
        graph, pos,
        edge_labels=edge_labels,
        font_size=8,
        bbox=dict(facecolor='white', alpha=0.0, edgecolor='none', boxstyle='round,pad=0.2'),
        ax=ax
    )

    # Extract node labels using the gene name as the label
    labels = {node: data.get('gene', node) for node, data in graph.nodes(data=True)}

    # Draw labels
    nx.draw_networkx_labels(
        graph, pos,
        labels=labels,
        font_size=10,
        font_weight='normal',
        bbox=dict(facecolor='white', alpha=0.0, edgecolor='none', boxstyle='round,pad=0.2'),
        ax=ax
    )

    # Set title if provided
    if title:
        ax.set_title(title, fontsize=12)

    ax.set_axis_off()


def _extract_diff_key_columns(
    diff_df: pd.DataFrame
) -> dict[str, str | list[str]]:
    """Extract standardized key column names from the differences DataFrame.

    Parameters
    ----------
    diff_df : pd.DataFrame
        Differences DataFrame from condition_differences calculation.

    Returns
    -------
    dict[str, str | list[str]]
        Dictionary with standardized column names mapping.

    Examples
    --------
    # Example with standard column names
    df1 = pd.DataFrame({
        'rank_diff_B_vs_A': [0.5],
        'abs_diff_B_vs_A': [0.5]
    })
    col_info = _extract_diff_key_columns(df1)
    # Example with time column info
    df2 = pd.DataFrame({
        'rank_diff_day7_vs_day0': [0.5],
        'abs_diff_day7_vs_day0': [0.5],
        'time_column': ['timepoint'],
        'time_order': ['day0,day3,day7,day14']
    })
    time_info = _extract_diff_key_columns(df2)
    """
    # Initialize the result dictionary
    result = {}

    # Find the rank difference column (it should start with 'rank_diff_')
    diff_cols = [col for col in diff_df.columns if col.startswith('rank_diff_')]
    abs_diff_cols = [col for col in diff_df.columns if col.startswith('abs_diff_')]

    if diff_cols and abs_diff_cols:
        diff_col = diff_cols[0]
        abs_diff_col = abs_diff_cols[0]

        # Extract condition names from the column name. Format is typically 'rank_diff_conditionB_vs_conditionA'
        parts = diff_col.split('_')
        if len(parts) >= 4 and parts[-2] == 'vs':
            result['condition_a'] = parts[-1]
            result['condition_b'] = parts[-3]
            result['diff_col'] = diff_col
            result['abs_diff_col'] = abs_diff_col

    # Check for time series information
    if 'time_column' in diff_df.columns and not diff_df['time_column'].isna().all():
        time_col = diff_df['time_column'].iloc[0]
        result['time_column'] = time_col

    if 'time_order' in diff_df.columns and not diff_df['time_order'].isna().all():
        # Convert comma-separated string to list
        time_order_str = diff_df['time_order'].iloc[0]
        if isinstance(time_order_str, str):
            result['time_order'] = time_order_str.split(',')

    return result


@beartype
def _format_control_conditions(diff_df: pd.DataFrame) -> str:
    """Extract and format control conditions from a differences DataFrame.

    Processes control columns (prefixed with 'control_') from a receptor-ligand
    differences DataFrame and formats them into a string for
    display in plot main title.

    Parameters
    ----------
    diff_df : pd.DataFrame
        Differences DataFrame from calculate_condition_differences containing
        columns prefixed with 'control_' that specify the values of control
        conditions used during the comparison. Expected columns include:
        - control_timepoint: timepoint identifier (if timepoint was a control condition)
        - Additional control_* columns for other controlled conditions

    Returns
    -------
    str
        Formatted string containing control conditions in the format:
        " | condition1: value1, condition2: value2"
        Returns empty string if no control columns are found.
    """
    control_cols = [col for col in diff_df.columns
                    if col.startswith('control_')]

    if not control_cols:
        return ""

    conditions = []
    for col in control_cols:
        value = diff_df[col].iloc[0]
        name = col.replace('control_', '')
        conditions.append(f"{name}: {value}")

    return f" | {', '.join(conditions)}"


@beartype
def condition_differences_network(
    adata: sc.AnnData,
    n_top: int = 100,
    figsize: Tuple[int | float, int | float] = (22, 16),
    dpi: int = 300,
    save: Optional[str] = None,
    split_by_direction: bool = True,
    hub_threshold: int = 4,
    color_palette: str = 'tab20',
    vmin: float = -1.0,
    vmax: float = 1.0,
    n_cols: int = 4,
    n_rows: Optional[int] = None,
    non_hub_cols: Optional[int] = None,
    close_figs: bool = True
) -> List[matplotlib.figure.Figure]:
    """
    Visualize differences between conditions as a receptor-ligand network with hubs separated.

    Creates a multi-grid visualization where network hubs are displayed separately.
    Works with both standard condition differences and time series analyses.

    Parameters
    ----------
    adata : sc.AnnData
        AnnData object containing results from calculate_condition_differences
    n_top : int, default 100
        Number of top differential interactions to display
    figsize : Tuple[int | float, int | float], default (22, 16)
        Size of the figure
    dpi : int, default 300
        The resolution of the figure
    save : Optional[str], default None
        Output filename base. Uses the internal 'sctoolbox.settings.figure_dir'
    split_by_direction : bool, default True
        Whether to create separate networks for positive and negative differences
    hub_threshold : int, default 4
        Minimum number of connections for a node to be considered a hub
    color_palette : str, default 'tab20'
        Color palette to use for cell types
    vmin : float, default -1.0
        Minimum value for colormap normalization
    vmax : float, default 1.0
        Maximum value for colormap normalization
    n_cols : int, default 4
        Number of columns in the grid layout
    n_rows : Optional[int], default None
        Number of rows in the grid layout, calculated automatically if None
    non_hub_cols : Optional[int], default None
        Number of columns for the non-hub network. If None, then uses all available columns (n_cols - 1)
    close_figs : bool, default True
        Whether to close figures after saving to free up memory

    Returns
    -------
    List[matplotlib.figure.Figure]
        List of generated figures. If split_by_direction=True, returns up to two figures per comparison
        (one for positive and one for negative differences). If split_by_direction=False, returns one
        figure per comparison with all differences combined. Note: if close_figs=True, these figures
        will be closed after saving.

    Raises
    ------
    ValueError
        If no valid differences are found in the provided AnnData object.

    Examples
    --------
    .. plot::
        :context: close-figs

        # Create differential interaction network plot
        figs = rl.condition_differences_network(
            adata=adata_diff,
            n_top=30,
            figsize=(16, 12),
            hub_threshold=3,
            close_figs=False
        )
    """
    # Get condition differences from adata
    diff_results = adata.uns.get('sctoolbox', {}).get('receptor-ligand', {}).get("condition-differences", {})

    # Check if data is available
    if not diff_results:
        raise ValueError("No valid condition differences found in the AnnData object.")

    # List to store all generated figures
    figures = []

    # Collect all cell types across all comparisons
    # This ensures consistent colors and shapes across all visualizations
    all_cell_types = set()
    for dimension_results in diff_results.values():
        for comparison_data in dimension_results.values():
            # Skip non-dictionary entries or entries without differences
            if not isinstance(comparison_data, dict) or 'differences' not in comparison_data:
                continue

            diff_df = comparison_data['differences']

            # Skip empty DataFrames
            if len(diff_df) == 0:
                continue

            # Add cell types to the set
            all_cell_types.update(diff_df['receptor_cluster'].unique())
            all_cell_types.update(diff_df['ligand_cluster'].unique())

    # If no cell types were found, raise an error
    if not all_cell_types:
        raise ValueError("No valid cell types found in the differences data.")

    # Get colormap for cell types
    cmap = plt.colormaps.get_cmap(color_palette)

    # Define node shapes
    cluster_shapes = ['o', 's', 'p', '^', 'D', 'v', '<', '>', '8', 'h', 'H', 'd', 'P', 'X']

    # Create a mapping of cell type to (color, shape) pairs
    cell_colors = {}
    cell_shapes = {}

    # Create pairs of (color, shape) combinations efficiently
    sorted_cell_types = sorted(all_cell_types)
    for i, ct in enumerate(sorted_cell_types):
        color_idx = i % cmap.N
        shape_idx = i // cmap.N % len(cluster_shapes)

        cell_colors[ct] = cmap(color_idx)
        cell_shapes[ct] = cluster_shapes[shape_idx]

    # Define colormap settings based on direction
    # These settings determine how the edge colors are displayed:
    #  - positive differences: red scale (higher in condition B)
    #  - negative differences: blue scale (higher in condition A)
    #  - all differences: blue-to-red diverging scale
    colormap_settings = {
        'positive': {'vmin': 0, 'vmax': vmax, 'cmap': 'Reds'},
        'negative': {'vmin': vmin, 'vmax': 0, 'cmap': 'Blues_r'},
        'all': {'vmin': vmin, 'vmax': vmax, 'cmap': 'RdBu_r'}
    }

    # Process each condition dimension
    for dimension_key, dimension_results in diff_results.items():

        # Process each comparison in this dimension
        for comparison_key, comparison_data in dimension_results.items():
            # Skip non-dictionary entries or entries without differences
            if not isinstance(comparison_data, dict) or 'differences' not in comparison_data:
                continue

            diff_df = comparison_data['differences']

            # Skip if empty
            if len(diff_df) == 0:
                continue

            # Extract key column information
            col_info = _extract_diff_key_columns(diff_df)
            if not col_info or 'diff_col' not in col_info:
                logger.warning(f"Could not identify difference columns for {comparison_key}")
                continue

            # Use extracted column names
            diff_col = col_info.get('diff_col')
            abs_diff_col = col_info.get('abs_diff_col')
            condition_a = col_info.get('condition_a', 'Condition A')
            condition_b = col_info.get('condition_b', 'Condition B')

            # Determine directions to plot
            # This section handles whether to create separate plots for:
            #  - positive differences (higher in condition B)
            #  - negative differences (higher in condition A)
            #  - or a single plot with all differences
            directions = []
            if split_by_direction:
                # Get top positive differences (higher in condition B)
                pos_mask = diff_df[diff_col] > 0
                if pos_mask.any():
                    pos_diff = diff_df[pos_mask].sort_values(diff_col, ascending=False).head(n_top)
                    directions.append(('positive', pos_diff, f'Higher in {condition_b}'))

                # Get top negative differences (higher in condition A)
                neg_mask = diff_df[diff_col] < 0
                if neg_mask.any():
                    neg_diff = diff_df[neg_mask].sort_values(diff_col, ascending=True).head(n_top)
                    directions.append(('negative', neg_diff, f'Higher in {condition_a}'))
            else:
                # Get top absolute differences
                top_diff = diff_df.sort_values(abs_diff_col, ascending=False).head(n_top)
                if len(top_diff) > 0:
                    directions.append(('all', top_diff, 'All differences'))

            # Skip if no directions to plot
            if not directions:
                continue

            # Create visualizations for each direction
            for direction_name, top_diff, direction_label in directions:
                # Create a graph
                G = nx.DiGraph()

                # Prepare node and edge data for efficient graph creation
                receptor_nodes = {}
                ligand_nodes = {}
                edges = []

                # Use correct column names based on extracted info
                for _, row in top_diff.iterrows():
                    # Node identifiers
                    r_node = f"{row['receptor_gene']}_{row['receptor_cluster']}"
                    l_node = f"{row['ligand_gene']}_{row['ligand_cluster']}"

                    # Collect node data
                    receptor_nodes[r_node] = {
                        'cell_type': row['receptor_cluster'],
                        'gene': row['receptor_gene'],
                        'is_receptor': True
                    }

                    ligand_nodes[l_node] = {
                        'cell_type': row['ligand_cluster'],
                        'gene': row['ligand_gene'],
                        'is_receptor': False
                    }

                    # Derive interaction score columns based on condition names
                    interaction_a_col = next((col for col in row.index if col.startswith('interaction_score_')
                                             and col.endswith(f"_{condition_a}")), None)
                    interaction_b_col = next((col for col in row.index if col.startswith('interaction_score_')
                                             and col.endswith(f"_{condition_b}")), None)

                    interaction_a = row[interaction_a_col] if interaction_a_col else None
                    interaction_b = row[interaction_b_col] if interaction_b_col else None

                    # The edge represents the ligand-receptor interaction with its difference score
                    # Direction is from ligand to receptor (l_node → r_node)
                    edges.append((l_node, r_node, {
                        'weight': abs(row[diff_col]),
                        'diff': row[diff_col],
                        'interaction_a': interaction_a,
                        'interaction_b': interaction_b
                    }))

                # Skip if no edges
                if not edges:
                    continue

                # Add all nodes and edges at once
                G.add_nodes_from(receptor_nodes.items())
                G.add_nodes_from(ligand_nodes.items())
                G.add_edges_from(edges)

                # Skip if graph is empty
                if len(G.nodes()) == 0:
                    continue

                # Identify hub nodes and their networks which are genes with high number of connections
                hub_networks, non_hub_edges = _identify_hub_networks(G, hub_threshold)

                # Create non-hub subgraph if needed
                non_hub_subgraph = None
                if non_hub_edges:
                    non_hub_subgraph = G.edge_subgraph(non_hub_edges).copy()

                # Determine layout for the multi-grid visualization
                num_hubs = len(hub_networks)
                has_non_hub = non_hub_subgraph is not None and len(non_hub_subgraph.edges) > 0

                # Calculate grid layout parameters
                # The layout accommodates:
                #  1. Non-hub network (if exists) - in the first row (stretching over defined or all cols)
                #  2. Hub networks - each in its own subplot
                #  3. Cluster Legend - in the last column
                #  4. At the bottom of the plots is
                #     4.1. The colorbar for the quantile differences
                #     4.2. A legend that describes that the graphs are directed from ligand to receptor

                # Calculate number of networks for layout
                # If non-hub exists, it uses space equivalent to non_hub_cols
                # Default non_hub_cols to 3 if None (equivalent to all content columns in a 4-column grid)
                non_hub_grid = (non_hub_cols if non_hub_cols is not None else 3) if has_non_hub else 0
                number_of_networks = num_hubs + non_hub_grid

                # Calculate columns (including legend column)
                # For 0-2 networks: use number of networks + 1 columns (for legend)
                # For 3+ networks: use 4 columns total
                cols = min(number_of_networks + 1, 4)

                # Calculate rows
                if number_of_networks <= 2:
                    # For 0-2 networks: always 1 row
                    rows = 1
                elif number_of_networks == 3:
                    # For 3 networks: use 2 rows, 3 columns (2×2 + 1 legend column)
                    rows, cols = 2, 3
                else:
                    # For 4+ networks: use (cols-1) for calculating required rows
                    rows = math.ceil(number_of_networks / (cols - 1))

                # Apply user overrides
                if n_rows is not None:
                    rows = n_rows
                if n_cols is not None:
                    cols = n_cols

                # Close any existing figures to free memory if requested
                if close_figs:
                    plt.close('all')

                # Create figure with GridSpec for multi-grid layout
                fig = plt.figure(figsize=figsize, dpi=dpi)

                # Create grid with the last column for legend and make it half size
                # This allocates more space for network visualizations and less for the legend
                width_ratios = [1] * (cols - 1) + [0.5]

                # Create the grid with correct spacing
                gs = gridspec.GridSpec(
                    rows, cols,
                    figure=fig,
                    width_ratios=width_ratios,
                    wspace=0.3, hspace=0.35
                )

                # Set colormap parameters based on direction
                cm_settings = colormap_settings[direction_name]
                norm = mcolors.Normalize(vmin=cm_settings['vmin'], vmax=cm_settings['vmax'])
                colormap = plt.colormaps.get_cmap(cm_settings['cmap'])

                # Prepare the list of subgraphs to plot
                plots_to_display = []

                # Add non-hub subgraph
                if non_hub_subgraph:
                    plots_to_display.append(('non_hub', non_hub_subgraph, "Non-Hub Network"))

                # Add hub subgraphs
                for hub, subgraph in hub_networks.items():
                    plots_to_display.append((hub, subgraph, f"Hub: {hub}"))

                # Tracking grid positions for dynamic allocation
                current_row, current_col = 0, 0

                # Draw each plot in its position
                # This loop places each network in the respective grid cell
                for i, (plot_id, graph, title) in enumerate(plots_to_display):
                    # 2x1 grid for non-hub
                    if plot_id == 'non_hub':
                        # Check if there's enough space to use a colsx1 block for non-hub
                        if current_col + 1 >= (cols - 1):
                            current_col = 0
                            current_row += 1

                        # Non-hub gets non_hub_cols columns according to the non hub grid
                        ax = fig.add_subplot(gs[current_row, current_col:current_col + (non_hub_grid)])

                        # Move to next position
                        current_col += non_hub_grid

                        # If this row is filled with subplots, move to next row
                        if current_col >= (cols - 1):
                            current_col = 0
                            current_row += 1

                    else:
                        # If the end of a row is reached, move to the next row
                        if current_col >= (cols - 1):
                            current_col = 0
                            current_row += 1

                        ax = fig.add_subplot(gs[current_row, current_col])
                        current_col += 1

                    # Draw the network in the current subplot
                    _draw_network(
                        graph, ax,
                        title=title,
                        cell_colors=cell_colors,
                        cell_shapes=cell_shapes,
                        colormap=colormap,
                        norm=norm,
                        all_cell_types=all_cell_types
                    )

                # Add legend to the final column (cluster legend)
                ax_legend = fig.add_subplot(gs[:, -1])
                ax_legend.axis('off')

                # Create proxy handles for legend if which each represents a cell type
                legend_elements = []
                for ct in sorted_cell_types:
                    shape = cell_shapes[ct]
                    color = cell_colors[ct]
                    legend_elements.append(
                        matplotlib.lines.Line2D(
                            [], [], marker=shape, color='w', label=ct,
                            markerfacecolor=color, markersize=10,
                            markeredgecolor='lightgrey', linestyle='None'
                        )
                    )

                # Draw the legend
                ax_legend.legend(
                    handles=legend_elements,
                    loc='center left',
                    title="Cell Types",
                    fontsize=10,
                    title_fontsize=12,
                    handlelength=1.5,
                    handletextpad=0.6,
                    labelspacing=1.0,
                    borderpad=1,
                    ncol=1
                )

                # Extract control conditions
                control_info = _format_control_conditions(diff_df)

                # Build title components
                hub_info = ""
                if hub_networks:
                    hub_info = f" | {len(hub_networks)} Hubs (≥{hub_threshold} connections)"

                # Assemble final title
                main_title = (
                    f"{condition_b} - {condition_a}"
                    f"{control_info} | {direction_label}{hub_info}"
                )

                fig.suptitle(main_title, fontsize=16, y=0.98)
                plt.subplots_adjust(bottom=0.15)

                # Set colorbar title based on direction
                if direction_name == 'positive':
                    colorbar_title = f'Quantile rank differences: Higher in {condition_b}'
                elif direction_name == 'negative':
                    colorbar_title = f'Quantile rank differences: Higher in {condition_a}'
                else:
                    colorbar_title = 'Quantile rank differences'

                # Add colorbar for edge colors at the bottom of the figure
                sm = matplotlib.cm.ScalarMappable(cmap=colormap, norm=norm)
                sm.set_array([])
                cbar_ax = fig.add_axes([0.35, 0.06, 0.3, 0.02])
                cbar = plt.colorbar(sm, cax=cbar_ax, orientation="horizontal", shrink=0.6, pad=0.15)
                cbar.set_label(colorbar_title, fontsize=12)
                cbar.ax.tick_params(labelsize=10)

                # Add arrow legend to explain edge direction
                arrow_ax = fig.add_axes([0.15, 0.06, 0.25, 0.02])
                arrow_ax.axis('off')

                # Draw arrow example
                arrow_ax.add_artist(lines.Line2D(
                    [0.2, 0.25], [0.5, 0.5],
                    color='black',
                    linewidth=2,
                    transform=arrow_ax.transAxes
                ))

                arrow_ax.add_artist(lines.Line2D(
                    [0.25], [0.5],
                    marker='>',
                    markersize=10,
                    color='black',
                    transform=arrow_ax.transAxes
                ))

                arrow_ax.text(
                    0.30, 0.5,
                    "Edge Direction:\nLigand → Receptor",
                    fontsize=12,
                    ha='left',
                    va='center',
                    transform=arrow_ax.transAxes
                )

                # Save if requested
                if save:
                    output_filename = f"{save}_{dimension_key}_{comparison_key}_{direction_name}.png"
                    output_path = f"{settings.figure_dir}/{output_filename}"
                    plt.savefig(output_path, bbox_inches='tight')

                # Store the figure for return
                figures.append(fig)

    # Close all figures if requested to free memory
    if close_figs:
        for fig in figures:
            plt.close(fig)

    # Return the list of figures
    return figures


@beartype
def plot_all_condition_differences(
    adata: sc.AnnData,
    n_top: int = 100,
    figsize: Tuple[int | float, int | float] = (22, 16),
    dpi: int = 300,
    save_prefix: Optional[str] = None,
    split_by_direction: bool = True,
    hub_threshold: int = 4,
    color_palette: str = 'tab20',
    vmin: float = -1.0,
    vmax: float = 1.0,
    n_cols: int = 4,
    n_rows: Optional[int] = None,
    show: bool = True,
    return_figures: bool = False,
    close_figs: bool = True
) -> Optional[Dict[str, List[matplotlib.figure.Figure]]]:
    """Generate network plots for all condition difference comparisons.

    Process all dimensions in the condition differences data
    and generate visualizations for each comparison.

    Parameters
    ----------
    adata : sc.AnnData
        AnnData object containing condition differences data.
    n_top : int, default 100
        Number of top differential interactions to display.
    figsize : Tuple[int | float, int | float], default (22, 16)
        Size of the figure.
    dpi : int, default 300
        Resolution of the figure.
    save_prefix : Optional[str], default None
        Prefix for saved image filenames.
    split_by_direction : bool, default True
        Create separate plots for positive and negative differences.
    hub_threshold : int, default 4
        Minimum connections for a node to be considered a hub.
    color_palette : str, default 'tab20'
        Matplotlib colormap to use for cell types.
    vmin : float, default -1.0
        Minimum value for color scale limits.
    vmax : float, default 1.0
        Maximum value for color scale limits.
    n_cols : int, default 4
        Number of columns in the grid layout.
    n_rows : Optional[int], default None
        Number of rows in the grid layout (calculated if None).
    show : bool, default True
        Display the figures after generating.
    return_figures : bool, default False
        Return the generated figures.
    close_figs : bool, default True
        Close figures after processing to free memory.

    Returns
    -------
    Optional[Dict[str, List[matplotlib.figure.Figure]]]
        Dictionary of figures by dimension key if return_figures=True. For each comparison:
        - If split_by_direction=True: Up to two figures (positive and negative differences)
        - If split_by_direction=False: One figure with all differences combined
        Returns None if return_figures=False.

    Raises
    ------
    ValueError
        If no condition differences are found in the AnnData object.

    Examples
    --------
    .. plot::
        :context: close-figs

        # Generate all network plots at once
        all_figures = rl.plot_all_condition_differences(
            adata=time_diff,
            n_top=25,
            figsize=(18, 14),
            split_by_direction=True,
            hub_threshold=3,
            close_figs=False
        )
    """
    # Get condition differences from the AnnData object
    diff_results = adata.uns.get('sctoolbox', {}).get('receptor-ligand', {}).get("condition-differences", {})
    if not diff_results:
        raise ValueError("No condition differences found in the AnnData object.")

    # Initialize dictionary to store figures if requested
    all_figures = {} if return_figures else None

    # Process each dimension separately
    for dimension_key, dimension_results in diff_results.items():
        if not dimension_results:
            continue

        # Create a temporary AnnData with just this dimension's results
        temp_adata = sc.AnnData()
        temp_adata.uns['sctoolbox'] = {
            'receptor-ligand': {'condition-differences': {dimension_key: dimension_results}}
        }

        # Generate filename with dimension if saving
        save_name = f"{save_prefix}_{dimension_key}" if save_prefix else None

        # Generate figures for this dimension
        figures = condition_differences_network(
            adata=temp_adata,
            n_top=n_top,
            figsize=figsize,
            dpi=dpi,
            save=save_name,
            split_by_direction=split_by_direction,
            hub_threshold=hub_threshold,
            color_palette=color_palette,
            vmin=vmin,
            vmax=vmax,
            n_cols=n_cols,
            n_rows=n_rows,
            close_figs=close_figs and not show
        )

        # Store figures if requested
        if return_figures:
            all_figures[dimension_key] = figures

        # Show figures if requested
        if show:
            for fig in figures:
                plt.figure(fig.number)
                plt.show()

    return all_figures if return_figures else None


@beartype
def _get_gene_expression(
    adata: sc.AnnData,
    gene: str,
    cluster: str,
    timepoint: str,
    timepoint_col: str,
    cluster_col: str,
    layer: Optional[str] = None
) -> float:
    """
    Get mean expression of a gene in a specific cluster at a specific timepoint.

    Parameters
    ----------
    adata : sc.AnnData
        AnnData object containing gene expression data.
    gene : str
        Gene name or identifier to retrieve expression for.
    cluster : str
        Cluster identifier to filter cells by.
    timepoint : str
        Timepoint identifier to filter cells by.
    timepoint_col : str
        Column name in adata.obs that contains timepoint information.
    cluster_col : str
        Column name in adata.obs that contains cluster information.
    layer : Optional[str], default None
        The layer used for score computation. None to use `adata.X`. It is recommended to use raw or normalized data for statistical analysis.

    Returns
    -------
    float
        Mean expression value of the gene in the specified cluster at the specified timepoint.
        Returns 0.0 if no cells match the criteria or if the gene is not found.

    Notes
    -----
    - If no cells are found that match the timepoint and cluster, returns 0.0.
    - If the gene is not found in the dataset, returns 0.0.
    - A warning is issued when 0.0 is returned, specifying the reason.
    """
    # Find cells that match the timepoint and cluster
    mask = (adata.obs[timepoint_col] == timepoint) & (adata.obs[cluster_col] == cluster)
    if not mask.any() or gene not in adata.var_names:
        warnings.warn(f"No cells found in cluster '{cluster}' at timepoint '{timepoint}'. Returning 0.0.")
        return 0.0

    # Get gene index and cell indices
    gene_idx = adata.var_names.get_loc(gene)
    cell_indices = np.where(mask)[0]

    if len(cell_indices) == 0:
        warnings.warn(f"No cells found in cluster '{cluster}' at timepoint '{timepoint}'. Returning 0.0.")
        return 0.0

    # Get expression values
    if layer:
        expr_values = adata.layers[layer][cell_indices, gene_idx]
    else:
        expr_values = adata.X[cell_indices, gene_idx]

    if hasattr(expr_values, "toarray"):
        expr_values = expr_values.toarray().flatten()

    return float(np.mean(expr_values))


@beartype
def plot_interaction_timeline(
    adata: sc.AnnData,
    interactions: List[Tuple[str, str, str, str]],
    timepoint_column: str,
    cluster_column: str,
    time_order: List[str] | npt.ArrayLike,
    figsize: Optional[Tuple[int | float, int | float]] = None,
    dpi: int = 100,
    save: Optional[str] = None,
    title: Optional[str] = None,
    n_cols: int = 2,
    receptor_color: Optional[str] = None,
    ligand_color: Optional[str] = None,
    use_global_ylim: bool = False,
    layer: Optional[str] = None
) -> matplotlib.figure.Figure:
    """
    Plot receptor-ligand interaction expression levels over time as barplots.

    Parameters
    ----------
    adata : sc.AnnData
        AnnData object containing the interaction table.
    interactions : List[Tuple[str, str, str, str]]
        List of (receptor_gene, receptor_cluster, ligand_gene, ligand_cluster) tuples.
    timepoint_column : str
        Column in adata.obs containing timepoints.
    cluster_column : str
        Column in adata.obs containing cluster names.
    time_order : List[str] | npt.ArrayLike
        Order of timepoints to use in analysis.
        Provide the unique timepoints in the correct order as a list.
        All timepoints must exist in the data.
    figsize : Optional[Tuple[int | float, int | float]], default None
        Figure dimensions in inches.
    dpi : int, default 100
        Figure resolution.
    save : Optional[str], default None
        Output filename.
    title : Optional[str], default None
        Overall figure title.
    n_cols : int, default 2
        Number of columns in the grid layout.
    receptor_color : Optional[str], default None
        Color for receptor bars. If None, uses the first color from seaborn's default palette.
    ligand_color : Optional[str], default None
        Color for ligand bars. If None, uses the second color from seaborn's default palette.
    use_global_ylim : bool, default False
        Whether to use the same y-limit for all subplots based on the global maximum.
    layer : Optional[str], default None
        The layer used. None to use `adata.X`. It is recommended to use raw or normalized data for statistical analysis.

    Returns
    -------
    matplotlib.figure.Figure
        The figure object.

    Raises
    ------
    ValueError
        If the specified timepoint or cluster columns don't exist in adata.obs.
        If no receptor-ligand interaction data is found in adata.
        If none of the specified interactions are found in the data.
        If time_order is not provided.
        If any timepoint in time_order doesn't exist in the data.

    Examples
    --------
    .. plot::
        :context: close-figs

        # Plot interactions over time
        fig = rl.plot_interaction_timeline(
            adata=adata,
            interactions=interaction_pairs,
            timepoint_column='timepoint',
            cluster_column='louvain',
            time_order=['Day0', 'Day3', 'Day7'],
            figsize=(16, 6),
            title="Top Interactions Over Time"
        )
    """
    if timepoint_column not in adata.obs.columns:
        raise ValueError(f"Timepoint column '{timepoint_column}' not found in adata.obs")

    if cluster_column not in adata.obs.columns:
        raise ValueError(f"Cluster column '{cluster_column}' not found in adata.obs")

    if time_order is None:
        raise ValueError("time_order parameter is required. Please provide a list of timepoints in the desired order.")

    # Check if all timepoints exist in the data
    available_timepoints = set(adata.obs[timepoint_column].unique())
    missing_timepoints = [tp for tp in time_order if tp not in available_timepoints]

    if missing_timepoints:
        raise ValueError(
            f"The following timepoints specified in time_order do not exist in the data: {missing_timepoints}. "
            f"Available timepoints are: {sorted(available_timepoints)}"
        )

    # Check interaction database exists
    if not in_uns(adata, ["receptor-ligand", "database"]):
        raise ValueError("No receptor-ligand database found in adata")

    # Filter interactions that exist in the database
    interaction_df = get_uns(adata, ["receptor-ligand", "database"])
    receptor_col = get_uns(adata, ["receptor-ligand", "receptor_column"])
    ligand_col = get_uns(adata, ["receptor-ligand", "ligand_column"])

    valid_interactions = []

    # check if the r-l combination exists in the database
    for r_gene, r_cluster, l_gene, l_cluster in interactions:
        mask = (
            (interaction_df[receptor_col] == r_gene)
            & (interaction_df[ligand_col] == l_gene)
        )
        if mask.any():
            valid_interactions.append((r_gene, r_cluster, l_gene, l_cluster))
        else:
            logger.warning(f"Warning: Interaction {l_gene}->{r_gene} not found")

    if not valid_interactions:
        raise ValueError("None of the specified interactions were found in the data")

    # Use the provided timepoints order
    timepoints = time_order

    # Set up figure dimensions
    n_interactions = len(valid_interactions)
    n_rows = math.ceil(n_interactions / n_cols)

    # Get colors from seaborn
    sns_colors = sns.color_palette()
    if receptor_color is None:
        receptor_color = sns_colors[0]
    if ligand_color is None:
        ligand_color = sns_colors[1]

    # Set figsize with more space to prevent overlapping
    if n_interactions == 1:
        if figsize is None:
            figsize = (10, 7)
        n_cols, n_rows = 1, 1
    elif figsize is None:
        figsize = (8 * n_cols, 6 * n_rows)

    # Create figure and axes
    fig, axes = plt.subplots(n_rows, n_cols, figsize=figsize, dpi=dpi, squeeze=False)

    # Calculate all expression values first
    expr_data = []
    all_expr_values = [] if use_global_ylim else None

    for idx, (r_gene, r_cluster, l_gene, l_cluster) in enumerate(valid_interactions):
        # Get expression data for each timepoint
        r_expr = [
            _get_gene_expression(adata, r_gene, r_cluster, tp, timepoint_column, cluster_column, layer=layer)
            for tp in timepoints
        ]
        l_expr = [
            _get_gene_expression(adata, l_gene, l_cluster, tp, timepoint_column, cluster_column, layer=layer)
            for tp in timepoints
        ]

        expr_data.append((r_expr, l_expr))

        # Only collect all values if using global ylim
        if use_global_ylim:
            all_expr_values.extend(r_expr + l_expr)

    # Calculate the global maximum for consistent y-axis scaling if requested
    global_max = max(all_expr_values) if use_global_ylim and all_expr_values else None

    # Plot each interaction with the global maximum y-limit
    for idx, ((r_gene, r_cluster, l_gene, l_cluster), ax) in enumerate(zip(valid_interactions, axes.flatten())):

        # Get the pre-calculated expression data
        r_expr, l_expr = expr_data[idx]

        # Plot bars with more spacing
        x = np.arange(len(timepoints))
        width = 0.3

        # Draw bars
        r_bars = ax.bar(
            # More space between bar groups
            x - width / 2 - 0.05,
            r_expr,
            width,
            facecolor=receptor_color,
            edgecolor='black',
            linewidth=0.5,
            label=f"{r_gene} in {r_cluster}"
        )

        l_bars = ax.bar(
            # More space between bar groups
            x + width / 2 + 0.05,
            l_expr,
            width,
            facecolor=ligand_color,
            edgecolor='black',
            linewidth=0.5,
            label=f"{l_gene} in {l_cluster}"
        )

        # Add value labels with offset to prevent overlap
        for bars in [r_bars, l_bars]:
            for bar in bars:
                height = bar.get_height()
                if height > 0:
                    # Determine reference value for scaling offset
                    reference_max = global_max if use_global_ylim else max(r_expr + l_expr)
                    # Scale offset based on appropriate max value
                    y_offset = 0.02 * reference_max
                    ax.annotate(
                        f"{height:.2f}",
                        xy=(bar.get_x() + bar.get_width() / 2, height),
                        # Add extra vertical offset
                        xytext=(0, 3 + y_offset),
                        textcoords="offset points",
                        ha='center',
                        va='bottom',
                        fontsize=12,
                        bbox=dict(boxstyle="round,pad=0.2", fc="white", alpha=0.7)
                    )

        # Format axes
        ax.set_xticks(x)
        ax.set_xticklabels(timepoints, rotation=45, ha="right", fontsize=12)
        ax.set_title(f"{r_gene} ({r_cluster}) - {l_gene} ({l_cluster})", fontsize=14)
        ax.set_xlabel(timepoint_column, fontsize=12)
        ax.set_ylabel("Expression level", fontsize=12)

        # Set tick font size
        ax.tick_params(axis='both', which='major', labelsize=12)

        # Set y-limit based on configuration
        if use_global_ylim:
            # Use consistent y-limit based on global maximum
            # Add 25% extra space for labels
            y_max = global_max * 1.25
        else:
            # Use local maximum for this subplot
            local_max = max(r_expr + l_expr) if r_expr + l_expr else 1.0
            # Add 25% extra space for labels
            y_max = local_max * 1.25

        ax.set_ylim(0, y_max)

        # Add individual legend below plot with additional space
        ax.legend(
            fontsize=12,
            loc='upper center',
            bbox_to_anchor=(0.5, -0.25),
            ncol=2,
            frameon=True
        )

    # Hide empty subplots
    for empty_idx in range(n_interactions, n_rows * n_cols):
        empty_row, empty_col = empty_idx // n_cols, empty_idx % n_cols
        axes[empty_row, empty_col].set_visible(False)

    # Add global legend for colors
    legend_elements = [
        plt.Rectangle((0, 0), 1, 1, facecolor=receptor_color, edgecolor='black', linewidth=0.5, label='Receptor'),
        plt.Rectangle((0, 0), 1, 1, facecolor=ligand_color, edgecolor='black', linewidth=0.5, label='Ligand')
    ]
    fig.legend(
        handles=legend_elements,
        loc='lower center',
        ncol=2,
        bbox_to_anchor=(0.5, 0.01),
        fontsize=12,
        frameon=True
    )

    # Set title
    if title is None:
        title = "Receptor-Ligand Interaction" if n_interactions == 1 else "Receptor-Ligand Interactions"
    fig.suptitle(title, fontsize=18, y=0.98)

    # Adjust layout with more space
    plt.subplots_adjust(
        left=0.1,
        right=0.9,
        bottom=0.15,
        top=0.9,
        wspace=0.4,
        hspace=0.6
    )

    # Save figure
    if save:
        fig.savefig(f"{settings.figure_dir}/{save}")

    return fig<|MERGE_RESOLUTION|>--- conflicted
+++ resolved
@@ -30,12 +30,8 @@
 import sctoolbox.utils.decorator as deco
 from sctoolbox._settings import settings
 
-<<<<<<< HEAD
-from sctoolbox.utils.adata import add_uns_info, in_uns
+from sctoolbox.utils.adata import add_uns_info, in_uns, get_uns
 from sctoolbox.utils.bioutils import pseudobulk_table
-=======
-from sctoolbox.utils.adata import add_uns_info, in_uns, get_uns
->>>>>>> dcc9dd01
 
 
 logger = settings.logger
