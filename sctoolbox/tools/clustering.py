"""Module for cell clustering."""
import scanpy as sc
import numpy as np
import warnings
import matplotlib.pyplot as plt
import sctoolbox.utils as utils
import sctoolbox.utils.decorator as deco

from beartype.typing import Literal, Optional, Tuple
from beartype import beartype
import numpy.typing as npt


@deco.log_anndata
@beartype
def recluster(adata: sc.AnnData,
              column: str,
              clusters: str | list[str],
              task: Literal["join", "split"] = "join",
              method: Literal["leiden", "louvain"] = "leiden",
              resolution: float | int = 1,
              key_added: Optional[str] = None,
              plot: bool = True,
              embedding: str = "X_umap") -> None:
    """
    Recluster an anndata object based on an existing clustering column in .obs.

    Parameters
    ----------
    adata : sc.AnnData
        Annotated data matrix.
    column : str | list[str]
        Column in adata.obs to use for re-clustering.
    clusters : str | list[str]
        Clusters in `column` to re-cluster.
    task : Literal["join", "split"], default "join"
        Task to perform. Options are:
        - "join": Join clusters in `clusters` into one cluster.
        - "split": Split clusters in `clusters` are merged and then reclustered using `method` and `resolution`.
    method : Literal["leiden", "louvain"], default "leiden"
        Clustering method to use. Must be one of "leiden" or "louvain".
    resolution : float, default 1
        Resolution parameter for clustering.
    key_added : Optional[str], default None
        Name of the new column in adata.obs. If None, the column name is set to `<column>_recluster`.
    plot : bool, default True
        If a plot should be generated of the re-clustering.
    embedding : str, default 'X_umap'
        Select which embeding should be used.

    Raises
    ------
    KeyError:
        If the given embeding is not in the data.
        1. If the given embedding is not in the data.
        2. If given column is not found in adata.obs
    ValueError:
        If a given cluster is not found in the adata.

    Example
    ------
    .. plot::
        :context: close-figs

        import scanpy as sc
        import sctoolbox

        adata = sc.datasets.pbmc68k_reduced()
<<<<<<< HEAD
        sctoolbox.tools.recluster(adata, column="louvain", clusters=["1", "5"], task="join", method="leiden", resolution=1.5, plot=True)
=======
        sctoolbox.tools.clustering.recluster(adata, column="louvain", clusters=["1", "5"], task="join", method="leiden", resolution=1.5, plot=True)
>>>>>>> addc2448

    .. plot::
        :context: close-figs

        import scanpy as sc
        import sctoolbox

        adata = sc.datasets.pbmc68k_reduced()
<<<<<<< HEAD
        sctoolbox.tools.recluster(adata, column="louvain", clusters=["2", "6"], task="split", method="leiden", resolution=1.5, plot=True)
=======
        sctoolbox.tools.clustering.recluster(adata, column="louvain", clusters=["2", "6"], task="split", method="leiden", resolution=1.5, plot=True)
>>>>>>> addc2448
    """

    adata_copy = adata.copy()

    # --- Get ready --- #
    # check if column is in adata.obs
    if column not in adata.obs.columns:
        raise KeyError(f"Column {column} not found in adata.obs")

    # Decide key_added
    if key_added is None:
        key_added = f"{column}_recluster"

    # Check that clusters is a list
    if isinstance(clusters, str):
        clusters = [clusters]

    # Check that method is valid
    if method == "leiden":
        cl_function = sc.tl.leiden
    elif method == "louvain":
        cl_function = sc.tl.louvain

    # Check if clusters are found in column
    if not set(clusters).issubset(adata_copy.obs[column]):
        invalid_clusters = set(clusters) - set(adata_copy.obs[column])
        raise ValueError(f"Cluster(s) not found in adata.obs['{column}']: {invalid_clusters}")

    # --- Start reclustering --- #
    if task == "join":
        translate = {cluster: clusters[0] for cluster in clusters}
        adata.obs[key_added] = adata.obs[column].replace(translate)
    elif task == "split":
        cl_function(adata, restrict_to=(column, clusters), resolution=resolution, key_added=key_added)

    adata.obs[key_added] = utils.tables.rename_categories(adata.obs[key_added])  # rename to start at 1

    # --- Plot reclustering before/after --- #
    if plot is True:

        # Check that coordinates for embedding is available in .obsm
        if embedding not in adata.obsm:
            embedding = f"X_{embedding}"
            if embedding not in adata.obsm:
                raise KeyError(f"The embedding '{embedding}' was not found in adata.obsm. Please adjust this parameter.")

        with warnings.catch_warnings():
            warnings.filterwarnings("ignore", category=UserWarning, message="No data for colormapping provided via 'c'*")

            fig, ax = plt.subplots(1, 2, figsize=(8, 4))
            sc.pl.embedding(adata_copy, basis=embedding, color=column, ax=ax[0], show=False, legend_loc="on data")
            ax[0].set_title(f"Before re-clustering\n(column name: '{column}')")

            sc.pl.umap(adata, color=key_added, ax=ax[1], show=False, legend_loc="on data")
            ax[1].set_title(f"After re-clustering\n (column name: '{key_added}')")


def gini(x: npt.ArrayLike) -> float:
    """
    Calculate the Gini coefficient of a numpy array.

    Parameters
    ----------
    x : npt.ArrayLike
        Array to calculate Gini coefficient for.

    Returns
    -------
    float
        Gini coefficient.
    """
    total = 0
    for i, xi in enumerate(x[:-1], 1):
        total += np.sum(np.abs(xi - x[i:]))

    return total / (len(x)**2 * np.mean(x))


@deco.log_anndata
def calc_ragi(adata: sc.AnnData, condition_column: str = 'clustering', binary_layer: Optional[str] = None) -> Tuple[sc.AnnData, np.float64]:
    """
    Calculate the RAGI score over all clusters in the adata.

    The RAGI score is a measure of how well a cluster is defined by a set of genes.
    The score is the mean of the Gini coefficients of the gene enrichments across the clusters.
    The functions uses binary sparse matrices ONLY. If the data is not binary, use `sctoolbox.utils.binarize`.
    Binary layers can be selected using the `binary_layer` parameter.
    The adata.var table also needs the total counts for each gene.

    Parameters
    ----------
    adata : sc.AnnData
        Annotated data matrix.
    condition_column : str
        Column in `adata.obs` to use for clustering.
    binary_layer : Optional[str], default None
        Layer in `adata.layers` to use for calculating gene enrichment. If None, the raw layer is used.

    Returns
    -------
    Tuple[sc.AnnData, np.float64]
        Annotated data matrix with the Gini coefficients score in `adata.var` and RAGI score.
    """

    # copy adata
    adata_copy = adata.copy()

    # check if total_counts is in adata.var
    if 'total_counts' not in adata_copy.var:
        adata_copy.var["total_counts"] = adata_copy.X.sum(axis=1)

    # get conditions
    conditions = adata_copy.obs[condition_column].unique()
    enrichment_columns = []

    # loop over conditions
    for cond in conditions:

        # slice by condition
        adata_slice = adata_copy.obs_names[adata_copy.obs[condition_column] == cond]  # Check if string works
        subdata = adata_copy[adata_slice, :].copy()
        # select all peaks available in the cluster
        # check if binary layer is set
        if binary_layer:
            # check if binary layer is available
            if binary_layer in subdata.layers.keys():
                # count gene occurence
                genes = subdata.var[subdata.layers[binary_layer].sum(axis=0).A1 > 1].copy()

                # count total genes
                gene_counts = subdata.layers[binary_layer].sum(axis=0).A1[
                    subdata.layers[binary_layer].sum(axis=0).A1 > 1].copy()
            else:
                print('binary layer not available!')
        else:
            # count gene occurence
            genes = subdata.var[subdata.X.sum(axis=0).A1 > 1].copy()
            # count total genes
            gene_counts = subdata.X.sum(axis=0).A1[subdata.X.sum(axis=0).A1 > 1].copy()

        # add counts/cluster to genes
        genes.loc[:, 'cluster_counts_' + str(cond)] = gene_counts
        # calc enrichment
        genes.loc[:, 'enrichment_' + str(cond)] = genes['cluster_counts_' + str(cond)] / genes['total_counts']

        # remove old tables
        # join results
        adata_copy.var = adata_copy.var.join(genes['cluster_counts_' + str(cond)])
        adata_copy.var = adata_copy.var.join(genes['enrichment_' + str(cond)])
        # add column names to list
        enrichment_columns.append('enrichment_' + str(cond))

    # get enrichment values
    enrichments = adata_copy.var[enrichment_columns].values
    enrichments[np.isnan(enrichments)] = 0

    # calculate gini coefficients
    gini_coefficients = []
    for enrichment in enrichments:
        gini_coefficients.append(gini(enrichment))

    adata_copy.var[condition_column + '_' + 'gini'] = gini_coefficients

    # calculate ragi score
    ragi_score = np.mean(gini_coefficients)

    return adata_copy, ragi_score<|MERGE_RESOLUTION|>--- conflicted
+++ resolved
@@ -66,11 +66,7 @@
         import sctoolbox
 
         adata = sc.datasets.pbmc68k_reduced()
-<<<<<<< HEAD
-        sctoolbox.tools.recluster(adata, column="louvain", clusters=["1", "5"], task="join", method="leiden", resolution=1.5, plot=True)
-=======
         sctoolbox.tools.clustering.recluster(adata, column="louvain", clusters=["1", "5"], task="join", method="leiden", resolution=1.5, plot=True)
->>>>>>> addc2448
 
     .. plot::
         :context: close-figs
@@ -79,11 +75,7 @@
         import sctoolbox
 
         adata = sc.datasets.pbmc68k_reduced()
-<<<<<<< HEAD
-        sctoolbox.tools.recluster(adata, column="louvain", clusters=["2", "6"], task="split", method="leiden", resolution=1.5, plot=True)
-=======
         sctoolbox.tools.clustering.recluster(adata, column="louvain", clusters=["2", "6"], task="split", method="leiden", resolution=1.5, plot=True)
->>>>>>> addc2448
     """
 
     adata_copy = adata.copy()
