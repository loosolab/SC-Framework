import numpy as np
import pandas as pd
import scanpy as sc
import multiprocessing as mp
import warnings
import anndata
import pkg_resources
import glob
from pathlib import Path
from sklearn.mixture import GaussianMixture
from kneed import KneeLocator
import matplotlib.pyplot as plt
# import scrublet as scr

# toolbox functions
import sctoolbox
import sctoolbox.utils as utils
from sctoolbox.plotting import _save_figure
import sctoolbox.utils.decorator as deco
from sctoolbox._settings import settings
logger = settings.logger


###############################################################################
#                        PRE-CALCULATION OF QC METRICS                        #
###############################################################################

@deco.log_anndata
def calculate_qc_metrics(adata, percent_top=None, inplace=False, **kwargs):
    """
    Calculating the qc metrics using `scanpy.pp.calculate_qc_metrics`.

    Parameters
    ----------
    adata : anndata.AnnData
        Anndata object the quality metrics are added to.
    percent_top : [int], default None
        Which proportions of top genes to cover. For more information see `scanpy.pp.calculate_qc_metrics(percent_top)`.
    inplace : bool, default False
        If the anndata object should be modified in place.
    **kwargs : arguments
        Additional parameters forwarded to scanpy.pp.calculate_qc_metrics. See https://scanpy.readthedocs.io/en/stable/generated/scanpy.pp.calculate_qc_metrics.html.

    Returns
    -------
    anndata.AnnData or None:
        Returns anndata object with added quality metrics to .obs and .var. Returns None if `inplace=True`.
    """
    # add metrics to copy of anndata
    if not inplace:
        adata = adata.copy()

    # remove n_genes from metrics before recalculation
    to_remove = [col for col in adata.obs.columns if col in ["n_genes", "log1p_n_genes", "n_features", "log1p_n_features"]]
    adata.obs.drop(columns=to_remove, inplace=True)

    # compute metrics
    sc.pp.calculate_qc_metrics(adata=adata, percent_top=percent_top, inplace=True, **kwargs)

    # Rename metrics
    adata.obs.rename(columns={"n_genes_by_counts": "n_genes", "log1p_n_genes_by_counts": "log1p_n_genes",
                              "n_features_by_counts": "n_features", "log1p_n_features_by_counts": "log1p_n_features"}, inplace=True)

    # return modified anndata
    if not inplace:
        return adata


@deco.log_anndata
def predict_cell_cycle(adata, species, s_genes=None, g2m_genes=None, inplace=True):
    """
    Assign a score and a phase to each cell depending on the expression of cell cycle genes.

    Parameters
    ----------
    adata : anndata.AnnData
        Anndata object to predict cell cycle on.
    species : str
        The species of data. Available species are: human, mouse, rat and zebrafish.
        If both s_genes and g2m_genes are given, set species=None,
        otherwise species is ignored.
    s_genes : str or list, default None
        If no species is given or desired species is not supported, you can provide
        a list of genes for the S-phase or a txt file containing one gene in each row.
        If only s_genes is provided and species is a supported input, the default
        g2m_genes list will be used, otherwise the function will not run.
    g2m_genes : str or list, default None
        If no species is given or desired species is not supported, you can provide
        a list of genes for the G2M-phase or a txt file containing one gene per row.
        If only g2m_genes is provided and species is a supported input, the default
        s_genes list will be used, otherwise the function will not run.
    inplace : bool, default True
        if True, add new columns to the original anndata object.

    Returns
    -------
    scanpy.AnnData or None :
        If inplace is False, return a copy of anndata object with the new column in the obs table.
    """

    if not inplace:
        adata = adata.copy()

    # Check if the given s_genes/g2m_genes are lists/paths/None
    genes_dict = {"s_genes": s_genes, "g2m_genes": g2m_genes}
    for key, genes in genes_dict.items():
        if genes is not None:
            # check if s_genes is a file or list
            if isinstance(genes, str):
                if Path(genes).is_file():  # check if file exists
                    genes = utils.read_list_file(genes)
                else:
                    raise FileNotFoundError(f'The file {genes} was not found!')
            elif isinstance(s_genes, np.ndarray):
                genes = list(genes)
            elif not isinstance(genes, list):
                raise ValueError("Please provide a list of genes or a path to a list of genes to s_genes/g2m_genes! Type of {key} is {type(genes)}")

        # Save genes
        if key == "s_genes":
            s_genes = genes
        elif key == "g2m_genes":
            g2m_genes = genes

    # if two lists are given, use both and ignore species
    if s_genes is not None and g2m_genes is not None:
        species = None

    # get gene list for species
    elif species is not None:
        species = species.lower()

        # get path of directory where cell cycles gene lists are saved
        genelist_dir = pkg_resources.resource_filename("sctoolbox", "data/gene_lists/")

        # check if given species is available
        available_files = glob.glob(genelist_dir + "*_cellcycle_genes.txt")
        available_species = utils.clean_flanking_strings(available_files)
        if species not in available_species:
            print(genelist_dir)
            print(available_files)
            print(glob.glob(genelist_dir + "*"))
            raise ValueError(f"No cellcycle genes available for species '{species}'. Available species are: {available_species}")

        # get cellcylce genes lists
        path_cellcycle_genes = genelist_dir + f"{species}_cellcycle_genes.txt"
        cell_cycle_genes = pd.read_csv(path_cellcycle_genes, header=None,
                                       sep="\t", names=['gene', 'phase']).set_index('gene')

        # if one list is given as input, get the other list from gene lists dir
        if s_genes is not None:
            logger.info("g2m_genes list is missing! Using default list instead")
            g2m_genes = cell_cycle_genes[cell_cycle_genes['phase'].isin(['g2m_genes'])].index.tolist()
        elif g2m_genes is not None:
            logger.info("s_genes list is missing! Using default list instead")
            s_genes = cell_cycle_genes[cell_cycle_genes['phase'].isin(['s_genes'])].index.tolist()
        else:
            s_genes = cell_cycle_genes[cell_cycle_genes['phase'].isin(['s_genes'])].index.tolist()
            g2m_genes = cell_cycle_genes[cell_cycle_genes['phase'].isin(['g2m_genes'])].index.tolist()

    else:
        raise ValueError("Please provide either a supported species or lists of genes!")

    # Scale the data before scoring
    sdata = sc.pp.scale(adata, copy=True)

    # Score the cells by s phase or g2m phase
    sc.tl.score_genes_cell_cycle(sdata, s_genes=s_genes, g2m_genes=g2m_genes)

    # add results to adata
    adata.obs['S_score'] = sdata.obs['S_score']
    adata.obs['G2M_score'] = sdata.obs['G2M_score']
    adata.obs['phase'] = sdata.obs['phase']

    if not inplace:
        return adata


@deco.log_anndata
def estimate_doublets(adata, threshold=0.25, inplace=True, plot=True, groupby=None, threads=4, **kwargs):
    """
    Estimate doublet cells using scrublet. Adds additional columns "doublet_score" and "predicted_doublet" in adata.obs,
    as well as a "scrublet" key in adata.uns.

    Note: Groupby should be set if the adata consists of multiple samples, as this improves the doublet estimation.

    Parameters
    ----------
    adata : anndata.AnnData
        Anndata object to estimate doublets for.
    threshold : float, default 0.25
        Threshold for doublet detection.
    inplace : bool, default True
        Whether to estimate doublets inplace or not.
    plot : bool, default True
        Whether to plot the doublet score distribution.
    groupby : str, default None
        Key in adata.obs to use for batching during doublet estimation. If threads > 1, the adata is split into separate runs across threads. Otherwise each batch is run separately.
    **kwargs :
        Additional arguments are passed to scanpy.external.pp.scrublet.

    Returns
    -------
    anndata.Anndata or None :
        If inplace is False, the function returns a copy of the adata object.
        If inplace is True, the function returns None.
    """

    if inplace is False:
        adata = adata.copy()

    # Estimate doublets
    if groupby is not None:

        all_groups = adata.obs[groupby].astype("category").cat.categories.tolist()
        if threads > 1:
            pool = mp.Pool(threads, maxtasksperchild=1)  # maxtasksperchild to avoid memory leaks

            # Run scrublet for each sub data
            logger.info("Sending {0} batches to {1} threads".format(len(all_groups), threads))
            jobs = []
            for i, sub in enumerate([adata[adata.obs[groupby] == group] for group in all_groups]):

                # Clean up adata before sending to thread
                sub.uns = {}
                sub.layers = None

                job = pool.apply_async(_run_scrublet, (sub,), {"threshold": threshold, "verbose": False, **kwargs})
                jobs.append(job)
            pool.close()

            sctoolbox.utilities.monitor_jobs(jobs, "Scrublet per group")
            results = [job.get() for job in jobs]

        else:
            results = []
            for i, sub in enumerate([adata[adata.obs[groupby] == group] for group in all_groups]):
                logger.info("Scrublet per group: {}/{}".format(i + 1, len(all_groups)))
                res = _run_scrublet(sub, threshold=threshold, verbose=False, **kwargs)
                results.append(res)

        # Collect results for each element in tuples
        all_obs = [res[0] for res in results]
        all_uns = [res[1] for res in results]

        # Merge all simulated scores
        uns_dict = {"threshold": threshold, "doublet_scores_sim": np.array([])}
        for uns in all_uns:
            uns_dict["doublet_scores_sim"] = np.concatenate((uns_dict["doublet_scores_sim"], uns["doublet_scores_sim"]))

        # Merge all obs tables
        obs_table = pd.concat(all_obs)
        obs_table = obs_table.loc[adata.obs_names.tolist(), :]  # Sort obs to match original order

    else:
        # Run scrublet on adata
        obs_table, uns_dict = _run_scrublet(adata, threshold=threshold, **kwargs)

    # Save scores to object
    # ImplicitModificationWarning
    adata.obs["doublet_score"] = obs_table["doublet_score"]
    adata.obs["predicted_doublet"] = obs_table["predicted_doublet"]
    adata.uns["scrublet"] = uns_dict

    # Plot the distribution of scrublet scores
    if plot is True:
        sc.external.pl.scrublet_score_distribution(adata)

    # Return adata (or None if inplace)
    if inplace is False:
        return adata


def _run_scrublet(adata, **kwargs):
    """
    Thread-safe wrapper for running scrublet, which also takes care of catching any warnings.

    Parameters
    ----------
    adata : anndata.AnnData
        Anndata object to estimate doublets for.
    **kwargs : arguments
        Additional arguments are passed to scanpy.external.pp.scrublet.

    Returns
    -------
    tuple : (obs, uns)
        Tuple containing .obs and .uns["scrublet"] of the adata object after scrublet.
    """

    with warnings.catch_warnings():
        warnings.filterwarnings("ignore", category=UserWarning, message="Received a view of an AnnData*")
        warnings.filterwarnings("ignore", category=anndata.ImplicitModificationWarning, message="Trying to modify attribute `.obs`*")  # because adata is a view

        # X = adata.X
        # scrub = scr.Scrublet(X)
        # doublet_scores, predicted_doublets = scrub.scrub_doublets()

        # adata.obs["doublet_score"] = doublet_scores
        # adata.obs["predicted_doublet"] = predicted_doublets

        sc.external.pp.scrublet(adata, copy=False, **kwargs)

    return (adata.obs, adata.uns["scrublet"])


@deco.log_anndata
def predict_sex(adata, groupby, gene="Xist", gene_column=None, threshold=0.3, plot=True, save=None):
    """
    Function for predicting sex based on expression of Xist (or another gene).

    Parameters
    -----------
    adata : anndata.AnnData
        An anndata object to predict sex for.
    groupby : str
        Column in adata.obs to group by.
    gene : str, default "Xist"
        Name of a female-specific gene to use for estimating Male/Female split.
    gene_column : str, optional
        Name of the column in adata.var that contains the gene names. If not provided, adata.var.index is used.
    threshold : float, default 0.3
        Threshold for the minimum fraction of cells expressing the gene for the group to be considered "Female".
    plot : bool, default True
        Whether to plot the distribution of gene expression per group.
    save : str, default None
        If provided, the plot will be saved to this path.

    Returns
    -------
    None :
        adata is updated inplace. Adds a column "predicted_sex" to adata.obs.
    """

    # Normalize data before estimating expression
    logger.info("Normalizing adata")
    adata_copy = adata.copy()  # ensure that adata is not changed during normalization
    sc.pp.normalize_total(adata_copy, target_sum=None)
    sc.pp.log1p(adata_copy)

    # Get expression of gene per cell
    if gene_column is None:
        gene_names_lower = [s.lower() for s in adata_copy.var.index]
    else:
        gene_names_lower = [s.lower() for s in adata_copy.var[gene_column]]
    gene_index = [i for i, gene_name in enumerate(gene_names_lower) if gene_name == gene.lower()]
    if len(gene_index) == 0:
        logger.info("Selected gene is not present in the data. Prediction is skipped.")
        return
    adata_copy.obs["gene_expr"] = adata_copy.X[:, gene_index].todense().A1

    # Estimate which samples are male/female
    logger.info("Estimating male/female per group")
    assignment = {}
    for group, table in adata_copy.obs.groupby(groupby):
        n_cells = len(table)
        n_expr = sum(table["gene_expr"] > 0)
        frac = n_expr / n_cells
        if frac >= threshold:
            assignment[group] = "Female"
        else:
            assignment[group] = "Male"

    # Add assignment to adata.obs
    df = pd.DataFrame().from_dict(assignment, orient="index")
    df.columns = ["predicted_sex"]
    if "predicted_sex" in adata.obs.columns:
        adata.obs.drop(columns=["predicted_sex"], inplace=True)
    adata.obs = adata.obs.merge(df, left_on=groupby, right_index=True, how="left")

    # Plot overview if chosen
    if plot:
        logger.info("Plotting violins")
        groups = adata.obs[groupby].unique()
        n_groups = len(groups)
        fig, axarr = plt.subplots(1, 2, sharey=True,
                                  figsize=[5 + len(groups) / 5, 4],
                                  gridspec_kw={'width_ratios': [min(4, n_groups), n_groups]})

        # Plot histogram of all values
        axarr[0].hist(adata_copy.obs["gene_expr"], bins=30, orientation="horizontal", density=True, color="grey")
        axarr[0].invert_xaxis()
        axarr[0].set_ylabel(f"Normalized {gene} expression")

        # Plot violins per group + color for female cells
        sc.pl.violin(adata_copy, keys="gene_expr", groupby=groupby, jitter=False, ax=axarr[1], show=False, order=groups)
        axarr[1].set_xticklabels(groups, rotation=45, ha="right")
        axarr[1].set_ylabel("")
        xlim = axarr[1].get_xlim()

        for i, group in enumerate(groups):
            if assignment[group] == "Female":
                color = "red"
                alpha = 0.3
            else:
                color = None
                alpha = 0
            axarr[1].axvspan(i - 0.5, i + 0.5, color=color, zorder=0, alpha=alpha, linewidth=0)
        axarr[1].set_xlim(xlim)
        axarr[1].set_title("Prediction of female groups")

        _save_figure(save)


###############################################################################
#                      STEP 1: FINDING AUTOMATIC CUTOFFS                      #
###############################################################################

def _get_thresholds(data,
                    max_mixtures=5,
                    n_std=3,
                    plot=True):
    """
    Get automatic min/max thresholds for input data array. The function will fit a gaussian mixture model, and find the threshold
    based on the mean and standard deviation of the largest mixture in the model.

    Parameters
    ----------
    data : numpy.ndarray
        Array of data to find thresholds for.
    max_mixtures : int, default 5
        Maximum number of gaussian mixtures to fit.
    n_std : int or float, default 3
        Number of standard deviations from distribution mean to set as min/max thresholds.
    plot : bool, default True
        If True, will plot the distribution of BIC and the fit of the gaussian mixtures to the data.

    Returns
    --------
    thresholds : dict
        Dictionary with min and max thresholds.
    """

    # Get numpy array if input was pandas series or list
    data_type = type(data).__name__
    if data_type == "Series":
        data = data.values
    elif data_type == "list":
        data = np.array(data)

    # Attempt to reshape values
    data = data.reshape(-1, 1)

    # Fit data with gaussian mixture
    n_list = list(range(1, max_mixtures + 1))  # 1->max mixtures per model
    models = [None] * len(n_list)
    for i, n in enumerate(n_list):
        models[i] = GaussianMixture(n).fit(data)

    # Evaluate quality of models
    # AIC = [m.aic(data) for m in models]
    BIC = [m.bic(data) for m in models]

    # Choose best number of mixtures
    try:
        kn = KneeLocator(n_list, BIC, curve='convex', direction='decreasing')
        M_best = models[kn.knee - 1]  # -1 to get index

    except Exception:
        # Knee could not be found; use the normal distribution estimated using one gaussian
        M_best = models[0]

    # Which is the largest component? And what are the mean/variance of this distribution?
    weights = M_best.weights_
    i = np.argmax(weights)
    dist_mean = M_best.means_[i][0]
    dist_std = np.sqrt(M_best.covariances_[i][0][0])

    # Threshold estimation
    thresholds = {"min": dist_mean - dist_std * n_std,
                  "max": dist_mean + dist_std * n_std}

    # ------ Plot if chosen -------#
    if plot:

        fig, axarr = plt.subplots(1, 2, figsize=(7, 3), constrained_layout=True)
        axarr = axarr.ravel()

        # Plot distribution of BIC
        # plt.plot(n_list, AIC, color="red", label="AIC")
        axarr[0].plot(n_list, BIC, color="blue")
        axarr[0].set_xlabel("Number of mixtures")
        axarr[0].set_ylabel("BIC")

        # Plot distribution of gaussian mixtures
        min_x = min(data)
        max_x = max(data)
        x = np.linspace(min_x, max_x, 1000).reshape(-1, 1)
        logprob = M_best.score_samples(x)
        responsibilities = M_best.predict_proba(x)
        pdf = np.exp(logprob)
        pdf_individual = responsibilities * pdf[:, np.newaxis]

        axarr[1].hist(data, density=True)
        axarr[1].set_xlabel("Value")
        axarr[1].set_ylabel("Density")
        for i in range(M_best.n_components):
            w = weights[i] * 100
            axarr[1].plot(x, pdf_individual[:, i], label=f"Component {i+1} ({w:.0f}%)")

        axarr[1].axvline(thresholds["min"], color="red", linestyle="--")
        axarr[1].axvline(thresholds["max"], color="red", linestyle="--")
        axarr[1].legend(bbox_to_anchor=(1.05, 1), loc=2)  # locate legend outside of plot

    return thresholds


def automatic_thresholds(adata, which="obs", groupby=None, columns=None):
    """
    Get automatic thresholds for multiple data columns in adata.obs or adata.var.

    Parameters
    ----------
    adata : anndata.AnnData
        Anndata object to find thresholds for.
    which : str, default "obs"
        Which data to find thresholds for. Either "obs" or "var".
    groupby : str, default None
        Group rows by the column given in 'groupby' to find thresholds independently per group
    columns : list, default None
        Columns to calculate automatic thresholds for. If None, will take all numeric columns.

    Returns
    --------
    dict
        A dict containing thresholds for each data column, either grouped by groupby or directly containing "min" and "max" per column.
    """

    # Find out which data to find thresholds for
    if which == "obs":
        table = adata.obs
    elif which == "var":
        table = adata.var
    else:
        raise ValueError("'which' must be either 'obs' or 'var'.")

    # Establish which columns to find thresholds for
    if columns is None:
        columns = list(table.select_dtypes(np.number).columns)

    # Check groupby
    if groupby is not None:
        if groupby not in table.columns:
            raise ValueError()

    # Get threshold per data column (and groupby if chosen)
    thresholds = {}
    for col in columns:

        if groupby is None:
            data = table[col].values
            data[np.isnan(data)] = 0
            d = _get_thresholds(data, plot=False)
            thresholds[col] = d

        else:
            thresholds[col] = {}  # initialize to fill in per group
            for group, subtable in table.groupby(groupby):
                data = subtable[col].values
                data[np.isnan(data)] = 0
                d = _get_thresholds(data, plot=False)
                thresholds[col][group] = d

    return thresholds


def thresholds_as_table(threshold_dict):
    """ Show the threshold dictionary as a table.

    Parameters
    ----------
    threshold_dict : dict
        Dictionary with thresholds.

    Returns
    -------
    pandas.DataFrame
    """

    rows = []
    for column in threshold_dict:

        if "min" in threshold_dict[column] or "max" in threshold_dict[column]:
            row = [column, np.nan, threshold_dict[column].get("min", np.nan), threshold_dict[column].get("max", np.nan)]
            rows.append(row)
        else:
            for group in threshold_dict[column]:
                row = [column, group, threshold_dict[column][group].get("min", np.nan), threshold_dict[column][group].get("max", np.nan)]
                rows.append(row)

    # Assemble table
    df = pd.DataFrame(rows)
    if len(df) > 0:  # df can be empty if no valid thresholds were input

        df.columns = ["Parameter", "Group", "Minimum", "Maximum"]

        # Remove group column if no thresholds had groups
        if df["Group"].isnull().sum() == df.shape[0]:
            df.drop(columns="Group", inplace=True)

        # Remove duplicate rows
        df.drop_duplicates(inplace=True)

    return df


######################################################################################
#                     STEP 2:     DEFINE CUSTOM CUTOFFS                              #
######################################################################################

def _validate_minmax(d):
    """
    Validate that the dict 'd' contains the keys 'min' and 'max'.
    """
    allowed = set(["min", "max"])
    keys = set(d.keys())

    not_allowed = len(keys - allowed)
    if not_allowed > 0:
        raise ValueError("Keys {0} not allowed".format(not_allowed))


def validate_threshold_dict(table, thresholds, groupby=None):
    """
    Validate threshold dictionary. Thresholds can be in the format:

    .. code-block:: python

        thresholds = {"chrM_percent": {"min": 0, "max": 10},
                      "total_reads": {"min": 1000}}

    Or per group in 'groupy':

    .. code-block:: python

        thresholds = {"chrM_percent": {
                                "Sample1": {"min": 0, "max": 10},
                                "Sample2": {"max": 5}
                                },
                      "total_reads": {"min": 1000}}

    Parameters
    ----------
    table : pandas.DataFrame
        Table to validate thresholds for.
    thresholds : dict
        Dictionary of thresholds to validate.
    groupby : str, optional
        Column for grouping thresholds. Default: None (no grouping)

    Raises
    ------
    ValueError
        If the threshold dict is not valid.
    """

    if groupby is not None:
        groups = table[groupby]

    # Check if all columns in thresholds are available
    threshold_columns = thresholds.keys()
    not_found = [col for col in threshold_columns if col not in table.columns]
    if len(not_found) > 0:
        raise ValueError("Column(s) '{0}' given in thresholds are not found in table".format(not_found))

    # Check the format of individual column thresholds
    for col in thresholds:

        if groupby is None:  # expecting one threshold for all cells
            _validate_minmax(thresholds[col])

        else:  # Expecting either one threshold or a threshold for each sample

            for key in thresholds[col]:
                if key in groups:
                    minmax_dict = thresholds[col][key]
                    _validate_minmax(minmax_dict)
                else:  # this is a minmax threshold
                    _validate_minmax(thresholds[col])


@deco.log_anndata
def get_thresholds_wrapper(adata, manual_thresholds, only_automatic_thresholds=True, groupby=None):
    """
    return the thresholds for the filtering
    :param adata: anndata.AnnData
    :param manual_thresholds:
    :param automatic_thresholds:
    :return:
    """
    manual_thresholds = get_keys(adata, manual_thresholds)

    if only_automatic_thresholds:
        keys = list(manual_thresholds.keys())
        thresholds = automatic_thresholds(adata, which="obs", columns=keys, groupby=groupby)
        return thresholds
    else:
        if groupby:
            samples = []
            current_sample = None
            for sample in adata.obs[groupby]:
                if current_sample != sample:
                    samples.append(sample)
                    current_sample = sample
        # thresholds which are not set by the user are set automatically
        for key, value in manual_thresholds.items():
            if value['min'] is None or value['max'] is None:
                auto_thr = automatic_thresholds(adata, which="obs", columns=[key], groupby=groupby)
                manual_thresholds[key] = auto_thr[key]
            else:
                if groupby:
                    thresholds = {}
                    for sample in samples:
                        thresholds[sample] = value
                else:
                    thresholds = {key: value}

                manual_thresholds[key] = thresholds

        return manual_thresholds


def get_keys(adata, manual_thresholds):
    """
    get the keys of the obs columns
    :param adata:
    :return:
    """
    m_thresholds = {}
    legend = adata.obs.columns
    for key, value in manual_thresholds.items():
        if key in legend:
            m_thresholds[key] = value
        else:
            logger.info('column: ' + key + ' not found in adata.obs')

    return m_thresholds


###############################################################################
#                           STEP 3: APPLYING CUTOFFS                          #
###############################################################################


@deco.log_anndata
def apply_qc_thresholds(adata, thresholds, which="obs", groupby=None, inplace=True):
    """
    Apply QC thresholds to anndata object.

    Parameters
    -------------
    adata : AnnData
        Anndata object to filter.
    thresholds : dict
        Dictionary of thresholds to apply.
    which : str
       Which table to filter on. Must be one of "obs" / "var". Default: "obs".
    groupby : str
        Column in table to group by. Default: None.

    Returns
    ---------
    adata : AnnData
        Anndata object with QC thresholds applied.
    """

    table = adata.obs if which == "obs" else adata.var

    # Cells or genes? For naming in log prints
    if which == "obs":
        name = "cells"
    else:
        name = ".var features"

    # Check if all columns are found in adata
    not_found = list(set(thresholds) - set(table.columns))
    if len(not_found) > 0:
        logger.info("{0} threshold columns were not found in adata and could therefore not be applied. These columns are: {1}".format(len(not_found), not_found))
    thresholds = {k: thresholds[k] for k in thresholds if k not in not_found}

    if len(thresholds) == 0:
        raise ValueError(f"The thresholds given do not match the columns given in adata.{which}. Please adjust the 'which' parameter if needed.")

    if groupby is not None:
        groups = table[groupby].cat.categories

    # Check that thresholds contain min/max
    for column, d in thresholds.items():
        if 'min' not in d and 'max' not in d:
            if groupby is not None:
                keys = d.keys()
                not_found = list(set(keys) - set(groups))
                if len(not_found) > 0:
                    raise ValueError(f"{len(not_found)} groups from thresholds were not found in adata.obs[{groupby}]. These groups are: {not_found}")

            else:
                raise ValueError("Error in threshold format: Thresholds must contain min or max per column, or a threshold per group in groupby")

    # Apply thresholds
    for column, d in thresholds.items():

        # Update size of table
        table = adata.obs if which == "obs" else adata.var

        # Collect boolean array of rows to select of table
        global_threshold = False  # can be overwritten if thresholds are global
        excluded = np.array([False] * len(table))
        if groupby is not None:
            if "min" in d or "max" in d:
                global_threshold = True

            else:
                for group in d:
                    minmax_dict = d[group]

                    group_bool = table[groupby] == group

                    if "min" in minmax_dict:
                        excluded = excluded | (group_bool & (table[column] < minmax_dict["min"]))

                    if "max" in minmax_dict:
                        excluded = excluded | (group_bool & (table[column] > minmax_dict["max"]))
        else:
            global_threshold = True

        # Select using a global threshold
        if global_threshold is True:
            minmax_dict = d

            if "min" in minmax_dict:
                excluded = excluded | (table[column] < minmax_dict["min"])  # if already excluded, or if excluded by min

            if "max" in minmax_dict:
                excluded = excluded | (table[column] > minmax_dict["max"])

        # Apply filtering
        included = ~excluded

        if inplace:
            # NOTE: these are privat anndata functions so they might change without warning!
            if which == "obs":
                adata._inplace_subset_obs(included)
            else:
                adata._inplace_subset_var(included)
        else:
            if which == "obs":
                adata = adata[included]
            else:
                adata = adata[:, included]  # filter on var

<<<<<<< HEAD
        print(f"Filtering based on '{column}' from {len(table)} -> {sum(included)} {name}")
=======
        logger.info(f"Filtering based on '{column}' from {len(table)} -> {sum(included)} {name}")
>>>>>>> 7e292311

    if inplace is False:
        return adata


###############################################################################
#                         STEP 4: ADDITIONAL FILTERING                        #
###############################################################################

def _filter_object(adata, filter, which="obs", remove_bool=True, inplace=True):
    """
    Filter an adata object based on a filter on either obs (cells) or var (genes). Is called by filter_cells and filter_genes.
    """

    # Decide which element type (genes/cells) we are dealing with
    if which == "obs":
        table = adata.obs
        table_name = "adata.obs"
        element_name = "cells"
    else:
        table = adata.var
        table_name = "adata.var"
        element_name = "genes"

    n_before = len(table)

    # genes is either a string (column in .var table) or a list of genes to remove
    if isinstance(filter, str):
        if filter not in table.columns:
            raise ValueError(f"Column {filter} not found in {table_name}.columns")

        boolean = table[filter].values
        if remove_bool is True:
            boolean = ~boolean

    else:
        # Check if all genes/cells are found in adata
        not_found = list(set(filter) - set(table.index))
        if len(not_found) > 0:
            logger.info(f"{len(not_found)} {element_name} were not found in adata and could therefore not be removed. These genes are: {not_found}")

        boolean = ~table.index.isin(filter).values

    # Remove genes from adata
    if inplace:
        if which == "obs":
            adata._inplace_subset_obs(boolean)
        elif which == "var":
            adata._inplace_subset_var(boolean)  # boolean is the included genes
    else:
        if which == "obs":
            adata = adata[boolean]
        elif which == "var":
            adata = adata[:, boolean]

    n_after = adata.shape[0] if which == "obs" else adata.shape[1]
    filtered = n_before - n_after
    logger.info(f"Filtered out {filtered} {element_name} from adata. New number of {element_name} is: {n_after}")

    if inplace is False:
        return adata


@deco.log_anndata
def filter_cells(adata, cells, remove_bool=True, inplace=True):
    """
    Remove cells from anndata object.

    Parameters
    -----------
    adata : AnnData
        Anndata object to filter.
    cells : str or list of str
        A column in .obs containing boolean indicators or a list of cells to remove from object .obs table.
    remove_bool : bool, default True
        Is used if genes is a column in .obs table. If True, remove cells that are True. If False, remove cells that are False.
    inplace : bool, default True
        If True, filter inplace. If False, return filtered adata object.

    Returns
    -------
    anndata.AnnData or None
        If inplace is False, returns the filtered Anndata object. If inplace is True, returns None.
    """

    ret = _filter_object(adata, cells, which="obs", remove_bool=remove_bool, inplace=inplace)

    return ret  # adata objec or None


@deco.log_anndata
def filter_genes(adata, genes, remove_bool=True, inplace=True):
    """
    Remove genes from adata object.

    Parameters
    ----------
    adata : anndata.AnnData
        Annotated data matrix object to filter
    genes : str or list of str
        A column containing boolean indicators or a list of genes to remove from object .var table.
    remove_bool : bool, default True
        Is used if genes is a column in .var table. If True, remove genes that are True. If False, remove genes that are False.
    inplace : bool, default True
        If True, filter inplace. If False, return filtered adata object.

    Returns
    -------
    anndata.AnnData or None
        If inplace is False, returns the filtered Anndata object. If inplace is True, returns None.
    """

    ret = _filter_object(adata, genes, which="var", remove_bool=remove_bool, inplace=inplace)

    return ret  # adata objec or None<|MERGE_RESOLUTION|>--- conflicted
+++ resolved
@@ -848,11 +848,7 @@
             else:
                 adata = adata[:, included]  # filter on var
 
-<<<<<<< HEAD
-        print(f"Filtering based on '{column}' from {len(table)} -> {sum(included)} {name}")
-=======
         logger.info(f"Filtering based on '{column}' from {len(table)} -> {sum(included)} {name}")
->>>>>>> 7e292311
 
     if inplace is False:
         return adata
