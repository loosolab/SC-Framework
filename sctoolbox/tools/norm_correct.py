--- conflicted
+++ resolved
@@ -41,14 +41,9 @@
                     method: Literal["total", "tfidf"] | list[Literal["total", "tfidf"]],
                     exclude_highly_expressed: bool = True,
                     use_highly_variable: bool = False,
-<<<<<<< HEAD
-                    target_sum: Optional[int] = None,
+                    target_sum: Optional[float] = None,
                     keep_layer: Optional[str] = "raw",
                     n_comps: int = 50) -> Union[dict[str, sc.AnnData], sc.AnnData]:
-=======
-                    target_sum: Optional[float] = None,
-                    keep_layer: Optional[str] = "raw") -> Union[dict[str, sc.AnnData], sc.AnnData]:
->>>>>>> c2a0ac88
     """
     Normalize the count matrix and calculate dimension reduction using different methods.
 
