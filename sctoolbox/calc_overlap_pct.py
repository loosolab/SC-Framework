"""
    Module to calculate percentage of reads from a BAM or fragments file that overlap promoter regions specified 
    in a GTF file using 'pct_reads_in_promoters' function. The function 'pct_reads_overlap' calculates percentage of
    reads that overlap with regions specified in any BED file. The BED file must have three columns ['chr','start','end']
    as first columns.
"""


import sctoolbox
import sctoolbox.utilities as utils
import os
import sys
import pandas as pd
import anndata as ad
import pybedtools
from sinto.fragments import fragments


def check_pct_fragments_in_promoters(adata):

    """
    Check if percentage of reads in promoters is in adata.obs.
    :param adata: AnnData
        AnnData object
    :return boolean
        True if pct_reads_in_promoters column is in adata.obs, otherwise False.
    """

    if 'pct_fragments_in_promoters' in adata.obs.columns:
        return True
    else:
        return False


def create_fragment_file(bam, nproc=1, out=None):
    """
    Create fragments file out of a BAM file using the package sinto

    :param bam: str
        Path to .bam file.
    :param nproc: int
        Number of threads for parallelization.
    :param out: str
        Path to save fragments file. If none, the file will be saved in the same folder as tha BAM file.
    
    :return: str
        Path to fragments file.
    """

    if not out:
        path = os.path.splitext(bam)
        out = f"{path[0]}_fragments.bed"
        out_sorted = f"{path[0]}_fragments_sorted.bed"

    #sinto = os.path.join('/'.join(sys.executable.split('/')[:-1]),'sinto')
    #create_cmd = f'''{sinto} fragments -b {bam} -p {nproc} -f {out} --barcode_regex "[^:]*"'''

    fragments(bam, out, readname_barcode="[^:]*")
    
    # execute command
    #os.system(create_cmd)
    print('Finished creating fragments file. Now sorting...')

    # sort
    sort_cmd = f'sort -k1,1 -k2,2n {out} > {out_sorted}'
    os.system(sort_cmd)
    print('Finished sorting fragments')
    
    # remove unsorted
    os.remove(out)
    
    # return path to sorted fragments file
    return out_sorted


def _convert_gtf_to_bed(gtf, out=None):
    """
    Extract 'chr', 'start' and 'stop' from .gtf file and convert it to sorted BED file.
    BED file will be sorted by chromosome name and start position.

    :param gtf: str
        Path to .gtf file.
    :param out: str
        Path to save new BED file. If none, the file will be saved in the same folder as tha BAM file.
    :return: out_sorted: str
        Path to .bed file.
    """
    
    import csv
    
    if not out:
        path = os.path.splitext(gtf)
        out_unsorted = f"{path[0]}_tmp.bed"
        out_sorted = f"{path[0]}.gtf_sorted.bed"
    else:
        name = os.path.basename(gtf)
        out_unsorted = os.path.join(out, f'{name}_tmp.bed')
        out_sorted = os.path.join(out, f'{name}_sorted.bed')
        
    with open(gtf, 'rb') as file:
        with open(out_unsorted, "w") as out_file:
            for row in file:
                row = row.decode("utf-8")  # convert binary to string
                row = row.split('\t')
                line = row[0] + '\t' + row[3] + '\t' + row[4] + '\n'
                out_file.write(line)
    # sort gtf
    sort_cmd = f'sort -k1,1 -k2,2n {out_unsorted} > {out_sorted}'
    os.system(sort_cmd)
    
    # remove unsorted
    os.remove(out_unsorted)
    
    # return the path to sorted bed
    return out_sorted


def _overlap_two_beds(bed1, bed2, out=None):
    """
    Overlap two BED files using Bedtools Intersect. 
    The result is a BED file containing regions in bed1 that overlaps with at least one region in bed2.

    :param bed1: str
        Path to first BED file.
    :param bed2: str
        Path to second BED file.
    :param out: str
        Path to save overlapped file. If none, the file will be saved in the same folder as tha BAM file.
    :return: out_overlap: str
        Path to new .bed file.
    """
    
    from pathlib import Path
    
    # get names of the bed files
    name_1 = Path(bed1).stem
    name_2 = Path(bed2).stem
    
    if not out:
        path = os.path.splitext(bed1)
        out_overlap = f"{path[0]}_{name_2}_overlap.bed"
    else:
        out_overlap = os.path.join(out, f'{name_1}_{name_2}.bed')

    a = pybedtools.BedTool(bed1)
    b = pybedtools.BedTool(bed2)
    
    overlap = a.intersect(b, u=True, sorted=True, output=out_overlap)

    #bedtools = os.path.join('/'.join(sys.executable.split('/')[:-1]),'bedtools')
    #intersect_cmd = f'{bedtools} intersect -a {bed1} -b {bed2} -u -sorted > {out_overlap}'
    
    # run command
    #os.system(intersect_cmd)
    
    # return path to overlapped file
    return out_overlap

def pct_fragments_in_promoters(adata, gtf_file, bam_file=None, fragments_file=None, cb_col=None, nproc=1):
    """
    This function calculates for each cell, the percentage of fragments in a BAM alignment file
    that overlap with a promoter region specified in a GTF file. The results are added to the anndata object
    as a new column 'pct_reads_in_promoters'. 
    
    :param adata: AnnData
        The anndata object containig cell barcodes in adata.obs.
    :param gtf_file: str
        Path to GTF file for promoters regions.
    :param bam_file: str
        Path to BAM file. If None, a fragments file must be provided in the parameter 'fragments_file'.
    :param fragments_file: str
        Path to fragments file. If None, a BAM file must be provided in the parameter 'bam_file'. The
        BAM file will be converted into fragments file.
    :param cb_col: str
        The column in adata.obs containing cell barcodes. If None, adata.obs.index will be used.
    :param nproc: int
        Number of threads for parallelization. Will be used to convert BAM to fragments file.
    """
    
    if not bam_file and not fragments_file:
        print("Either BAM file or fragments file has to be given!")
        return
    
    # check for column in adata.obs where barcodes are
    if cb_col:
        try:
            barcodes = list(adata.obs[cb_col])
        except KeyError:
            print(f"{cb_col} is not in adata.obs!")
            return 
    else:
        barcodes = list(adata.obs.index)
        
    # if only bam file is available -> convert to fragments
    if bam_file and not fragments_file:
        print('Converting BAM to fragments file! This may take a while...')
        fragments_file = create_fragment_file(bam_file, nproc=nproc, out=None)
        
    # convert gtf to bed and get the path string
    print('Converting GTF to sorted BED...')
    promoters_bed_file = _convert_gtf_to_bed(gtf_file, out=None)

    # overlap reads in fragments with promoter regions, return path to overlapped file
    print('Finding overlaps...')
    overlap_file = _overlap_two_beds(fragments_file, promoters_bed_file, out=None)
    
    # get unique barcodes from adata.obs
    barcodes = set(barcodes)
    
    print('Calculating percentage...')
    # read overlap file as dataframe
    df_overlap = pd.read_csv(overlap_file, sep='\t', header=None)
    df_overlap.columns=['chr','start','end','barcode','n_fragments_in_promoters']
    # remove barcodes not found in adata.obs
    df_overlap = df_overlap.loc[df_overlap['barcode'].isin(barcodes)]
    # drop chr start end columns
    df_overlap.drop(['chr','start','end'], axis=1, inplace=True)
    # get the sum of reads counts in each cell barcode
    df_overlap = df_overlap.groupby('barcode').sum()
    # convert dataframe to dictionary

    promoters_count = df_overlap['n_fragments_in_promoters'].to_dict()
    
    
    # read fragments file as dataframe
    fragments_df = pd.read_csv(fragments_file, sep='\t', header=None)
    # rename columns, remove barcodes not in adata.obs, drop unwanted columns and sum read counts for each cell

    fragments_df.columns=['chr','start','end','barcode','n_total_fragments']

    fragments_df = fragments_df.loc[fragments_df['barcode'].isin(barcodes)]
    fragments_df.drop(['chr','start','end'], axis=1, inplace=True)
    fragments_df = fragments_df.groupby('barcode').sum()
    # add column for reads in promoters from promoters_count dict

    fragments_df['n_fragments_in_promoters'] = fragments_df.index.map(promoters_count).fillna(0)
    # calculate percentage
    fragments_df['pct_fragments_in_promoters'] = fragments_df['n_fragments_in_promoters'] / fragments_df['n_total_fragments']
    
    print('Adding results to adata object...')
    # add results to adata.obs
    if cb_col:
        adata.obs = adata.obs.merge(fragments_df, left_on=cb_col, right_index=True, how='inner')
    else:
        adata.obs = adata.obs.index.merge(fragments_df, how='inner', left_index=True, right_index=True)
        
    print('Done')


def pct_fragments_overlap(adata, bed_file, bam_file=None, fragments_file=None, cb_col=None, nproc=1, 
                      col_added='pct_reads_overlap'):
    """
    This function calculates for each cell, the percentage of fragments in a BAM alignment file
    that overlap with regions specified in a BED file. The results are added to the anndata object
    as a new column. 
    
    :param adata: AnnData
        The anndata object containig cell barcodes in adata.obs.
    :param bed_file: str
        Path to BED file containing regions of interest.
    :param bam_file: str
        Path to BAM file. If None, a fragments file must be provided in the parameter 'fragments_file'.
    :param fragments_file: str
        Path to fragments file. If None, a BAM file must be provided in the parameter 'bam_file'. The
        BAM file will be converted into fragments file.
    :param cb_col: str
        The column in adata.obs containing cell barcodes. If None, adata.obs.index will be used.
    :param nproc: int
        Number of threads for parallelization. Will be used to convert BAM to fragments file.
    :param col_added: int
        The name of the column to be added to the anndata object. Defaults to 'pct_reads_overlap'
    """
    
    if not bam_file and not fragments_file:
        print("Either BAM file or fragments file has to be given!")
        return
    
    # check for column in adata.obs where barcodes are
    if cb_col:
        try:
            barcodes = list(adata.obs[cb_col])
        except KeyError:
            print(f"{cb_col} is not in adata.obs!")
            return 
    else:
        barcodes = list(adata.obs.index)
        
    # if only bam file is available -> convert to fragments
    if bam_file and not fragments_file:
        print('Converting BAM to fragments file! This may take a while...')
        fragments_file = create_fragment_file(bam_file, nproc=nproc, out=None)

    # overlap reads in fragments with promoter regions, return path to overlapped file
    print('Finding overlaps...')
    overlap_file = _overlap_two_beds(fragments_file, bed_file, out=None)
    
    # get unique barcodes from adata.obs
    barcodes = set(barcodes)
   
    print('Calculating percentage...')
    # read overlap file as dataframe
    df_overlap = pd.read_csv(overlap_file, sep='\t', header=None)
    df_overlap.columns=['chr','start','end','barcode','n_fragments_in_promoters']
    # remove barcodes not found in adata.obs
    df_overlap = df_overlap.loc[df_overlap['barcode'].isin(barcodes)]
    # drop chr start end columns
    df_overlap.drop(['chr','start','end'], axis=1, inplace=True)
    # get the sum of reads counts in each cell barcode
    df_overlap = df_overlap.groupby('barcode').sum()
    # convert dataframe to dictionary

    promoters_count = df_overlap['n_fragments_in_promoters'].to_dict()


    # read fragments file as dataframe
    fragments_df = pd.read_csv(fragments_file, sep='\t', header=None)
    # rename columns, remove barcodes not in adata.obs, drop unwanted columns and sum read counts for each cell
    fragments_df.columns=['chr','start','end','barcode','n_total_fragments']
    fragments_df = fragments_df.loc[fragments_df['barcode'].isin(barcodes)]
    fragments_df.drop(['chr','start','end'], axis=1, inplace=True)
    fragments_df = fragments_df.groupby('barcode').sum()
    # add column for reads in promoters from promoters_count dict

    fragments_df['n_fragments_in_promoters'] = fragments_df.index.map(promoters_count).fillna(0)
    # calculate percentage
    fragments_df['pct_fragments_in_promoters'] = fragments_df['n_fragments_in_promoters'] / fragments_df['n_total_fragments']

    print('Adding results to adata object...')
    # add results to adata.obs
    if cb_col:
        adata.obs = adata.obs.merge(fragments_df, left_on=cb_col, right_index=True, how='inner')
    else:
<<<<<<< HEAD
        adata.obs = adata.obs.index.merge(fragments_df, how='inner', left_index=True, right_index=True)

    print('Done')
=======
        adata.obs['pct_reads_in_promoters'] = adata.obs.index.map(fragments_df['pct_reads_in_promoters'].to_dict())
    
    print('Done')

if __name__ == '__main__':
    # test
    import scanpy as sc

    fragments_file = '/home/jan/python-workspace/sc-atac/preprocessing/data/bamfiles/fragments_cropped_146.bed'
    promoters_gtf = '/home/jan/python-workspace/sc-atac/preprocessing/data/homo_sapiens.104.promoters2000.gtf'

    adata = sc.read_h5ad('/home/jan/python-workspace/sc-atac/preprocessing/data/anndata/cropped_146.h5ad')
    adata.obs = adata.obs.set_index('barcode')
    pct_reads_overlap(adata, promoters_gtf,fragments_file=fragments_file, nproc=1)
>>>>>>> e3ee9ab7
<|MERGE_RESOLUTION|>--- conflicted
+++ resolved
@@ -330,13 +330,8 @@
     if cb_col:
         adata.obs = adata.obs.merge(fragments_df, left_on=cb_col, right_index=True, how='inner')
     else:
-<<<<<<< HEAD
         adata.obs = adata.obs.index.merge(fragments_df, how='inner', left_index=True, right_index=True)
 
-    print('Done')
-=======
-        adata.obs['pct_reads_in_promoters'] = adata.obs.index.map(fragments_df['pct_reads_in_promoters'].to_dict())
-    
     print('Done')
 
 if __name__ == '__main__':
@@ -348,5 +343,4 @@
 
     adata = sc.read_h5ad('/home/jan/python-workspace/sc-atac/preprocessing/data/anndata/cropped_146.h5ad')
     adata.obs = adata.obs.set_index('barcode')
-    pct_reads_overlap(adata, promoters_gtf,fragments_file=fragments_file, nproc=1)
->>>>>>> e3ee9ab7
+    pct_reads_overlap(adata, promoters_gtf,fragments_file=fragments_file, nproc=1)