<<<<<<< HEAD
import os


class SctoolboxConfig(object):
    """
    Config manager for sctoolbox
    """

    __frozen = False

    def __init__(self,
                 figure_path: str = "",          # Path to write figures to
                 figure_prefix: str = "",        # Prefix for all figures to write (within figure_path)
                 adata_input_path: str = "",     # Path to read adata objects from
                 adata_input_prefix: str = "",   # Prefix for all adata objects to read (within adata_input_path)
                 adata_output_path: str = "",    # Path to write adata objects to
                 adata_output_prefix: str = "",  # Prefix for all adata objects to write (within adata_output_path)
                 threads: int = 4,  # default number of threads to use when multiprocessing is available
                 create_dirs: bool = True  # create output directories if they do not exist
                 ):

        self.create_dirs = create_dirs  # must be set first to avoid error when creating directories

        # Save all parameters
        for key, value in locals().items():
            if key != "self":
                setattr(self, key, value)
        self._freeze()  # Freeze the class; no new attributes can be added

    def _freeze(self):
        """ Set __frozen to True, disallowing new attributes to be added """
        self.__frozen = True

    def __setattr__(self, key, value):
        """ Set attribute if it exists in __init__ and is of the correct type """

        if self.__frozen and not hasattr(self, key):
            valid_parameters = [key for key in self.__dict__ if not key.startswith("_")]
            raise TypeError(f"'{key}' is not a valid setting for sctoolbox. Parameter options are: {valid_parameters}")

        # Validate and set parameter
        if "__frozen" in key:  # allow __frozen to be set without checking
            pass
        elif key in ["figure_path", "adata_input_path", "adata_output_path"]:
            value = os.path.join(value, '')  # add trailing slash if not present
            self._validate_string(value)
            self._create_dir(value)
        elif self.__init__.__annotations__[key] == int:
            self._validate_int(value)
        elif self.__init__.__annotations__[key] == bool:
            self._validate_bool(value)
        elif self.__init__.__annotations__[key] == str:
            self._validate_string(value)

        object.__setattr__(self, key, value)

    def _validate_string(self, string: str):
        if not isinstance(string, str):
            raise TypeError("Parameter must be of type str.")

    def _validate_int(self, integer: int):
        if not isinstance(integer, int):
            raise TypeError("Parameter must be of type int.")

    def _validate_bool(self, boolean: bool):
        if not isinstance(boolean, bool):
            raise TypeError("Parameter must be of type bool.")

    def _create_dir(self, dirname: str):
        """ Create a directory if it does not exist yet """

        if dirname == "":  # do not create directory if path is empty
            return

        if self.create_dirs is True:
            if not os.path.exists(dirname):
                os.makedirs(dirname)  # creates directory and all parent directories
                print("Created directory: " + dirname)


settings = SctoolboxConfig()
=======
import os


class SctoolboxConfig(object):
    """
    Config manager for sctoolbox
    """

    __frozen = False

    def __init__(self,
                 figure_path: str = "",          # Path to write figures to
                 figure_prefix: str = "",        # Prefix for all figures to write (within figure_path)
                 adata_input_path: str = "",     # Path to read adata objects from
                 adata_input_prefix: str = "",   # Prefix for all adata objects to read (within adata_input_path)
                 adata_output_path: str = "",    # Path to write adata objects to
                 adata_output_prefix: str = "",  # Prefix for all adata objects to write (within adata_output_path)
                 threads: int = 4,  # default number of threads to use when multiprocessing is available
                 create_dirs: bool = True  # create output directories if they do not exist
                 ):

        self.create_dirs = create_dirs  # must be set first to avoid error when creating directories

        # Save all parameters
        for key, value in locals().items():
            if key != "self":
                setattr(self, key, value)
        self._freeze()  # Freeze the class; no new attributes can be added

    def _freeze(self):
        """ Set __frozen to True, disallowing new attributes to be added """
        self.__frozen = True

    def __setattr__(self, key, value):
        if self.__frozen and not hasattr(self, key):
            valid_parameters = [key for key in self.__dict__ if not key.startswith("_")]
            raise TypeError(f"'{key}' is not a valid setting for sctoolbox. Parameter options are: {valid_parameters}")

        # Validate and set parameter
        if key == "__frozen":  # allow __frozen to be set without checking
            pass
        elif key in ["figure_path", "adata_input_path", "adata_output_path"]:
            value = os.path.join(value, '')  # add trailing slash if not present
            self._validate_string(value)
            self._create_dir(value)
        elif self.__init__.__annotations__[key] == int:
            self._validate_int(value)
        elif self.__init__.__annotations__[key] == bool:
            self._validate_bool(value)
        elif self.__init__.__annotations__[key] == str:
            self._validate_string(value)

        object.__setattr__(self, key, value)

    def _validate_string(self, string: str):
        if not isinstance(string, str):
            raise TypeError("Parameter must be of type str.")

    def _validate_int(self, integer: int):
        if not isinstance(integer, int):
            raise TypeError("Parameter must be of type int.")

    def _validate_bool(self, boolean: bool):
        if not isinstance(boolean, bool):
            raise TypeError("Parameter must be of type bool.")

    def _create_dir(self, dirname: str):
        """ Create a directory if it does not exist yet """

        if dirname == "":  # do not create directory if path is empty
            return

        if self.create_dirs:
            if not os.path.exists(dirname):
                os.makedirs(dirname)  # creates directory and all parent directories
                print("Created directory: " + dirname)


settings = SctoolboxConfig()
>>>>>>> d1b061ed
<|MERGE_RESOLUTION|>--- conflicted
+++ resolved
@@ -1,4 +1,3 @@
-<<<<<<< HEAD
 import os
 
 
@@ -73,91 +72,10 @@
         if dirname == "":  # do not create directory if path is empty
             return
 
-        if self.create_dirs is True:
-            if not os.path.exists(dirname):
-                os.makedirs(dirname)  # creates directory and all parent directories
-                print("Created directory: " + dirname)
-
-
-settings = SctoolboxConfig()
-=======
-import os
-
-
-class SctoolboxConfig(object):
-    """
-    Config manager for sctoolbox
-    """
-
-    __frozen = False
-
-    def __init__(self,
-                 figure_path: str = "",          # Path to write figures to
-                 figure_prefix: str = "",        # Prefix for all figures to write (within figure_path)
-                 adata_input_path: str = "",     # Path to read adata objects from
-                 adata_input_prefix: str = "",   # Prefix for all adata objects to read (within adata_input_path)
-                 adata_output_path: str = "",    # Path to write adata objects to
-                 adata_output_prefix: str = "",  # Prefix for all adata objects to write (within adata_output_path)
-                 threads: int = 4,  # default number of threads to use when multiprocessing is available
-                 create_dirs: bool = True  # create output directories if they do not exist
-                 ):
-
-        self.create_dirs = create_dirs  # must be set first to avoid error when creating directories
-
-        # Save all parameters
-        for key, value in locals().items():
-            if key != "self":
-                setattr(self, key, value)
-        self._freeze()  # Freeze the class; no new attributes can be added
-
-    def _freeze(self):
-        """ Set __frozen to True, disallowing new attributes to be added """
-        self.__frozen = True
-
-    def __setattr__(self, key, value):
-        if self.__frozen and not hasattr(self, key):
-            valid_parameters = [key for key in self.__dict__ if not key.startswith("_")]
-            raise TypeError(f"'{key}' is not a valid setting for sctoolbox. Parameter options are: {valid_parameters}")
-
-        # Validate and set parameter
-        if key == "__frozen":  # allow __frozen to be set without checking
-            pass
-        elif key in ["figure_path", "adata_input_path", "adata_output_path"]:
-            value = os.path.join(value, '')  # add trailing slash if not present
-            self._validate_string(value)
-            self._create_dir(value)
-        elif self.__init__.__annotations__[key] == int:
-            self._validate_int(value)
-        elif self.__init__.__annotations__[key] == bool:
-            self._validate_bool(value)
-        elif self.__init__.__annotations__[key] == str:
-            self._validate_string(value)
-
-        object.__setattr__(self, key, value)
-
-    def _validate_string(self, string: str):
-        if not isinstance(string, str):
-            raise TypeError("Parameter must be of type str.")
-
-    def _validate_int(self, integer: int):
-        if not isinstance(integer, int):
-            raise TypeError("Parameter must be of type int.")
-
-    def _validate_bool(self, boolean: bool):
-        if not isinstance(boolean, bool):
-            raise TypeError("Parameter must be of type bool.")
-
-    def _create_dir(self, dirname: str):
-        """ Create a directory if it does not exist yet """
-
-        if dirname == "":  # do not create directory if path is empty
-            return
-
         if self.create_dirs:
             if not os.path.exists(dirname):
                 os.makedirs(dirname)  # creates directory and all parent directories
                 print("Created directory: " + dirname)
 
 
-settings = SctoolboxConfig()
->>>>>>> d1b061ed
+settings = SctoolboxConfig()