--- conflicted
+++ resolved
@@ -161,11 +161,7 @@
     return(res)
 
 
-<<<<<<< HEAD
 def split_bam_clusters(adata, bams, groupby, barcode_col=None, read_tag="CB", output_prefix="split_", reader_threads=1, writer_threads=1, parallel=False):
-=======
-def split_bam_clusters(adata, bams, groupby, barcode_col=None, read_tag="CB", output_prefix="split_"):
->>>>>>> 8a89b7f6
     """
     Split BAM files into clusters based on 'groupby' from the anndata.obs table.
 
@@ -183,15 +179,12 @@
         Tag to use to identify the reads to split. Must match the barcodes of the barcode_col. Default: "CB".
     output_prefix : str, optional
         Prefix to use for the output files. Default: "split_".
-<<<<<<< HEAD
     reader_threads : int, default 1
         Number of threads to use for reading.
     writer_threads : int, default 1,
         Number of threads to use for writing.
     parallel : boolean, default False
-        Number of threads to use for read processing.
-=======
->>>>>>> 8a89b7f6
+        Whether to enable parallel processsing.
     """
     # check then load modules
     check_module("pysam")
@@ -224,7 +217,6 @@
 
     # create template used for bam header
     template = pysam.AlignmentFile(bams[0], "rb")
-<<<<<<< HEAD
 
     if parallel:
         # create path for output files
@@ -281,34 +273,6 @@
         #Loop over bamfile(s)
         for i, bam in enumerate(bams):
             print(f"Looping over reads from {bam} ({i+1}/{len(bams)})")
-=======
-    
-    handles = {}
-    for cluster in clusters:
-        # replace special characters in filename with "_" https://stackoverflow.com/a/27647173
-        f_out = output_prefix + re.sub(r'[\\/*?:"<>|]', "_", cluster) + ".bam"
-        handles[cluster] = pysam.AlignmentFile(f_out, "wb", template=template)
-        
-    #Loop over bamfile(s)
-    for i, bam in enumerate(bams):
-        print(f"Looping over reads from {bam} ({i+1}/{len(bams)})")
-        
-        bam_obj = pysam.AlignmentFile(bam, "rb")
-        
-        #Update progress based on total number of reads
-        # fall back to "samtools view -c file" if bam_obj.mapped is not available
-        try:
-            total = bam_obj.mapped
-        except ValueError:
-            total = int(pysam.view("-c", bam))
-        pbar = tqdm(total=total)
-        step = int(total / 10000) #10000 total updates
-        
-        i = 0
-        written = 0
-        for read in bam_obj:
-            i += 1
->>>>>>> 8a89b7f6
             
             bam_obj = pysam.AlignmentFile(bam, "rb")
             
