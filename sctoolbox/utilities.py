--- conflicted
+++ resolved
@@ -1,5 +1,3 @@
-from csv import writer
-from logging.handlers import HTTPHandler
 import pandas as pd
 import sys
 import os
@@ -7,7 +5,6 @@
 import importlib
 import re
 import multiprocessing
-import time
 import pysam
 
 import sctoolbox.checker as ch
@@ -15,8 +12,6 @@
 
 import matplotlib.pyplot as plt
 
-
-<<<<<<< HEAD
 def _is_notebook():
     """ Utility to check if function is being run from a notebook or a script """
     try:
@@ -25,22 +20,20 @@
     except NameError:
         return(False)
 
-
 def create_dir(path):
     """ Create a directory if it is not existing yet.
-    
+
     Parameters
     -----------
     path : str
         Path to the directory to be created.
     """
-    
-    dirname = os.path.dirname(path) #the last dir of the path
-    os.makedirs(dirname, exist_ok=True)
-
-
-=======
->>>>>>> 4b8d3793
+
+    dirname = os.path.dirname(path)  # the last dir of the path
+    if dirname != "":  # if dirname is "", file is in current dir
+        os.makedirs(dirname, exist_ok=True)
+
+
 def is_str_numeric(ans):
     try:
         float(ans)
@@ -49,23 +42,6 @@
         return False
 
 
-<<<<<<< HEAD
-=======
-def create_dir(path):
-    """ Create a directory if it is not existing yet.
-
-    Parameters
-    -----------
-    path : str
-        Path to the directory to be created.
-    """
-
-    dirname = os.path.dirname(path)  # the last dir of the path
-    if dirname != "":  # if dirname is "", file is in current dir
-        os.makedirs(dirname, exist_ok=True)
-
-
->>>>>>> 4b8d3793
 def save_figure(path):
     """
     Save the current figure to a file.
@@ -232,10 +208,9 @@
         if how == "mean":
             res.loc[clust] = adata[adata.obs[groupby].isin([clust]), :].X.mean(0)
         elif how == "sum":
-<<<<<<< HEAD
-            res.loc[clust] = adata[adata.obs[groupby].isin([clust]),:].X.sum(0)
-    
-    res = res.T #transform to genes x clusters
+            res.loc[clust] = adata[adata.obs[groupby].isin([clust]), :].X.sum(0)
+
+    res = res.T  # transform to genes x clusters
     return(res)
 
 def split_list(l, n):
@@ -741,10 +716,4 @@
     # Tell monitoring queue that this writing job is done
     progress_queue.put(("done", cluster_names[0], None))  # cluster is not used here, but is needed for the progress queue
 
-    return 0  # success
-=======
-            res.loc[clust] = adata[adata.obs[groupby].isin([clust]), :].X.sum(0)
-
-    res = res.T  # transform to genes x clusters
-    return(res)
->>>>>>> 4b8d3793
+    return 0  # success