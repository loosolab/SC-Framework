from logging.handlers import HTTPHandler
import pandas as pd
import sys
import os
import scanpy as sc
import importlib
import re
import multiprocessing
import time

import sctoolbox.checker as ch
import sctoolbox.creators as cr

import matplotlib.pyplot as plt

<<<<<<< HEAD

def _is_notebook():
    """ Utility to check if function is being run from a notebook or a script """
    try:
        _ = get_ipython()
        return(True)
    except NameError:
        return(False)

def create_dir(path):
    """ Create a directory if it is not existing yet.
    
    Parameters
    -----------
    path : str
        Path to the directory to be created.
    """
    
    dirname = os.path.dirname(path) #the last dir of the path
    os.makedirs(dirname, exist_ok=True)
=======
def is_str_numeric(ans):
    try:
        float(ans)
        return True
    except ValueError:
        return False
>>>>>>> d85628cc

def save_figure(path):
    """ Save the current figure to a file.
    
    Parameters
    ----------
    path : str
        Path to the file to be saved.
        Add the extension (e.g. .tiff) you wanna save your figure in the end of path, e.g., /mnt/*/note2_violin.tiff
        The lack of extension indicates the figure will be saved as .png
    """

    if path is not None:

        create_dir(path) #recursively create parent dir if needed
        plt.savefig(path, dpi=600, bbox_inches="tight")


def vprint(verbose=True):
    """ Print the verbose message.
    
    Parameters
    -----------
    verbose : Boolean, optional
        Set to False to disable the verbose message. Default: True
    """

    f = lambda message: print(message) if verbose == True else None

    return f

#Requirement for installed tools
def check_module(module):
    """ Check if <module> can be imported without error.
    
    Parameters
    -----------
    module : str
        Name of the module to check.

    Raises
    ------
    ImportError
        If the module is not available for import.
    """

    error = 0
    try:
        importlib.import_module(module)
    except ModuleNotFoundError:
        error = 1
    except:
        raise #unexpected error loading module
    
    #Write out error if module was not found
    if error == 1:
        s = f"ERROR: Could not find the '{module}' module on path, but the module is needed for this functionality. Please install this package to proceed."
        raise ImportError(s)


#Loading adata file and adding the information to be evaluated and color list
def load_anndata(is_from_previous_note=True, which_notebook=None, data_to_evaluate=None):
    '''
    Load anndata object
    ==========
    Parameters
    ==========
    is_from_previous_note : Boolean
        Set to False if you wanna load an anndata object from other source rather than scRNAseq autom workflow.
    which_notebook : Int.
        The number of the notebook that generated the anndata object you want to load
        If is_from_previous_note=False, this parameter will be ignored
    data_to_evaluate : String
        This is the anndata.obs[STRING] to be used for analysis, e.g. "condition"
    '''
    #Author : Guilherme Valente
    def loading_adata(NUM):
        pathway=ch.fetch_info_txt()
        files=os.listdir(''.join(pathway))
        loading="anndata_" + str(NUM)
        if any(loading in items for items in files):
            for file in files:
               if loading in file:
                    anndata_file=file
        else: #In case the user provided an inexistent anndata number
            sys.exit(loading + " was not found in " + pathway)
        return(''.join(pathway) + "/" + anndata_file)
    #Messages and others
    m1="You choose is_from_previous_note=True. Then, set an which_notebook=[INT], which INT is the number of the notebook that generated the anndata object you want to load."
    m2="Set the data_to_evaluate=[STRING], which STRING is anndata.obs[STRING] to be used for analysis, e.g. condition."
    m3="Paste the pathway and filename where your anndata object deposited."
    m4="Correct the pathway or filename or type q to quit."
    opt1=["q", "quit"]

    if isinstance(data_to_evaluate, str) == False: #Close if the anndata.obs is not correct
            sys.exit(m2)
    if is_from_previous_note == True: #Load anndata object from previous notebook
        try:
            ch.check_notebook(which_notebook)
        except TypeError:
            sys.exit(m1)
        file_path=loading_adata(which_notebook)
        data=sc.read_h5ad(filename=file_path) #Loading the anndata
        cr.build_infor(data, "data_to_evaluate", data_to_evaluate) #Annotating the anndata data to evaluate
        return(data)
    elif is_from_previous_note == False: #Load anndata object from other source
        answer=input(m3)
        while path.isfile(answer) == False: #False if pathway is wrong
            if answer.lower() in opt1:
                sys.exit("You quit and lost all modifications :(")
            print(m4)
            answer=input(m4)
        data=sc.read_h5ad(filename=answer) #Loading the anndata
        cr.build_infor(data, "data_to_evaluate", data_to_evaluate) #Annotating the anndata data to evaluate
        cr.build_infor(data, "Anndata_path", answer.rsplit('/', 1)[0]) #Annotating the anndata path
        return(data)

def saving_anndata(ANNDATA, current_notebook=None):
    '''
    Save your anndata object
    Parameters
    ===========
    ANNDATA : anndata object
        adata object
    current_notebook : int
        The number of the current notebook.
    '''
    #Author : Guilherme Valente
    #Messages and others
    m1="Set an current_notebook=[INT], which INT is the number of current notebook."
    m2="Your new anndata object is saved here: "

    try:
        ch.check_notebook(current_notebook)
    except TypeError:
        sys.exit(m1) #Close if the notebook number is not an integer
    adata_output=ANNDATA.uns["infoprocess"]["Anndata_path"] + "anndata_" + str(current_notebook) + "_" + ANNDATA.uns["infoprocess"]["Test_number"] + ".h5ad"
    ANNDATA.write(filename=adata_output)
    print(m2 + adata_output)

def pseudobulk_table(adata, groupby, how="mean"):
    """ Get a pseudobulk table of values per cluster. 
    
    Parameters
    -----------
    adata : anndata.AnnData
        An annotated data matrix containing counts in .X.
    groupby : str
        Name of a column in adata.obs to cluster the pseudobulks by.
    how : str, optional
        How to calculate the value per cluster. Can be one of "mean" or "sum". Default: "mean"
    """
    
    adata = adata.copy()
    adata.obs[groupby] = adata.obs[groupby].astype('category')
    
    #Fetch the mean/sum counts across each category in cluster_by
    res = pd.DataFrame(columns=adata.var_names, index=adata.obs[groupby].cat.categories)                                                      
    for clust in adata.obs[groupby].cat.categories: 
        
        if how == "mean":
            res.loc[clust] = adata[adata.obs[groupby].isin([clust]),:].X.mean(0)
        elif how == "sum":
            res.loc[clust] = adata[adata.obs[groupby].isin([clust]),:].X.sum(0)
    
    res = res.T #transform to genes x clusters
    return(res)

def split_list(l, n):
    """ Split list into n chunks.
    
    Parameters
    -----------
    l : list
        List to be chunked
    n : int
        Number of chunks.

    """
    chunks = []
    for i in range(0, n):
        chunks.append(l[i::n])

    return chunks


def split_bam_clusters(adata,
                       bams,
                       groupby,
                       barcode_col=None,
                       read_tag="CB",
                       output_prefix="split_",
                       reader_threads=1,
                       writer_threads=1,
                       parallel=False,
                       pysam_threads=4,
                       buffer_size=10000,
                       max_queue_size=1000):
    """
    Split BAM files into clusters based on 'groupby' from the anndata.obs table.

    Parameters
    ----------
    adata : anndata.Anndata
        Annotated data matrix containing clustered cells in .obs.
    bams : str or list of str
        One or more BAM files to split into clusters
    groupby : str
        Name of a column in adata.obs to cluster the pseudobulks by.
    barcode_col : str, optional
        Name of a column in adata.obs to use as barcodes. If None, use the index of .obs.
    read_tag : str, optional
        Tag to use to identify the reads to split. Must match the barcodes of the barcode_col. Default: "CB".
    output_prefix : str, optional
        Prefix to use for the output files. Default: "split_".
    reader_threads : int, default 1
        Number of threads to use for reading.
    writer_threads : int, default 1,
        Number of threads to use for writing.
    parallel : boolean, default False
        Whether to enable parallel processsing.
    buffer_size : int, optional
        The size of the buffer between readers and writers. Default is 10.000 reads.
    max_queue_size : int, optional
        The maximum size of the queue between readers and writers. Default is 1000.
    """

    # check then load modules
    check_module("pysam")
    import pysam

    check_module("tqdm")
    from tqdm import tqdm

    # check whether groupby and barcode_col are in adata.obs
    if groupby not in adata.obs.columns:
        raise ValueError(f"Column '{groupby}' not found in adata.obs!")

    if barcode_col is not None and barcode_col not in adata.obs.columns:
        raise ValueError(f"Column '{barcode_col}' not found in adata.obs!")

    if isinstance(bams, str):
        bams = [bams]

    # create output folder if needed
    create_dir(output_prefix)

    # Establish clusters from obs
    clusters = list(set(adata.obs[groupby]))
    print(f"Found {len(clusters)} groups in .obs.{groupby}: {clusters}")

    if writer_threads > len(clusters):
        print(f"The number of writers ({writer_threads}) is larger than the number of output clusters ({len(clusters)}). Limiting writer_threads to the number of clusters.")
        writer_threads = len(clusters)

    # setup barcode <-> cluster dict
    if barcode_col is None:
        barcode2cluster = dict(zip(adata.obs.index.tolist(), adata.obs[groupby]))
    else:
        barcode2cluster = dict(zip(adata.obs[barcode_col], adata.obs[groupby]))

    # create template used for bam header
    template = pysam.AlignmentFile(bams[0], "rb")

    if parallel:

        # create path for output files
        out_paths = {}
        for cluster in clusters:
            # replace special characters in filename with "_" https://stackoverflow.com/a/27647173
            save_cluster_name = re.sub(r'[\\/*?:"<>|]', '_', cluster)
            out_paths[cluster] = f"{output_prefix}{save_cluster_name}.bam"

        # ---- Setup pools and queues ---- #
        # setup pools
        reader_pool = multiprocessing.Pool(reader_threads)
        writer_pool = multiprocessing.Pool(writer_threads)

        # setup queues to forward data between processes
        manager = multiprocessing.Manager()

        # Make chunks of writer_threads
        cluster_chunks = split_list(clusters, writer_threads)
        cluster_queues = {}
        for chunk in cluster_chunks:
            # print("Making queues for clusters:", chunk)
            m = manager.Queue(maxsize=max_queue_size)  # setup queue to get reads from readers
            for cluster in chunk:
                cluster_queues[cluster] = m  # manager is shared between different clusters if writer_threads < number of clusters

        print(' ', end='', flush=True)  # hack for making progress bars work in notebooks

        # ---- Start process ---- #
        # start reading bams and add reads into respective cluster queue
        reader_results = []
        for i, bam in enumerate(bams):
            pbar_text = "Reading " + os.path.basename(bam)
            reader_results.append(reader_pool.apply_async(_buffered_reader, (bam, cluster_queues, barcode2cluster, read_tag, i, pbar_text, buffer_size), callback=lambda x: print(x)))

        # write reads to files; one process per file
        writer_results = []
        for j, chunk in enumerate(cluster_chunks):
            queue = cluster_queues[chunk[0]]  # same queue for the whole chunk
            position = len(bams) + j
            path_dict = {cluster: out_paths[cluster] for cluster in chunk}  # subset of out_paths specific for this writer
            writer_results.append(writer_pool.apply_async(_writer, (queue, path_dict, str(template.header), pysam_threads, position), callback=lambda x: print(x)))

        # ---- End process + cleanup ----#
        # wait for readers to finish
        reader_pool.close()
        _ = [result.get() for result in reader_results]  # get any errors from threads
        reader_pool.join()

        # put None into queues as a sentinel to stop writers
        for q in cluster_queues.values():
            q.put((None, None))

        # wait for writers to finish
        writer_pool.close()
        _ = [result.get() for result in writer_results]  # get any errors from threads
        writer_pool.join()

    else:
        # open output bam files
        handles = {}
        for cluster in clusters:
            # replace special characters in filename with "_" https://stackoverflow.com/a/27647173
            save_cluster_name = re.sub(r'[\\/*?:"<>|]', '_', cluster)
            f_out = f"{output_prefix}{save_cluster_name}.bam"
            handles[cluster] = pysam.AlignmentFile(f_out, "wb", template=template, threads=pysam_threads)

        # Loop over bamfile(s)
        for i, bam in enumerate(bams):
            print(f"Looping over reads from {bam} ({i+1}/{len(bams)})")

            bam_obj = pysam.AlignmentFile(bam, "rb")

            # Update progress based on total number of reads
            # fall back to "samtools view -c file" if bam_obj.mapped is not available
            try:
                total = bam_obj.mapped
            except ValueError:
                total = int(pysam.view("-c", bam))
            pbar = tqdm(total=total)
            step = int(total / 10000)  # 10000 total updates

            i = 0
            written = 0
            for read in bam_obj:
                i += 1

                bc = read.get_tag(read_tag)

                # Update step manually - there is an overhead to update per read with hundreds of million reads
                if i == step:
                    pbar.update(step)
                    i = 0

                if bc in barcode2cluster:
                    cluster = barcode2cluster[bc]
                    handles[cluster].write(read)
                    written += 1

            # close progressbar
            pbar.close()

            print(f"Wrote {written} reads to cluster files")

        # Close all files
        for handle in handles.values():
            handle.close()


def _buffered_reader(path, out_queues, bc2cluster, tag, pbar_position, pbar_text, buffer_size=10000):
    """
    Open bam file and add reads to respective output queue.

    Parameters
    ----------
    path : str
        Path to bam file.
    read_num : int
        Number of reads per chunk.
    out_queue : dict
        Dict of multiprocesssing.Queues with cluster as key
    bc2cluster : dict
        Dict of clusters with barcode as key.
    tag : str
        Read tag that should be used for queue assignment.
    pbar_position : int
        The position of the pbar for this job.
    pbar_text : str
        The text of the pbar for this job.
    buffer_size : int, optional
        Size of buffer (number of reads) for each queue to collect before writing. Default: 10000.
    """

    import pysam

    if _is_notebook() is True:
        from tqdm import tqdm_notebook as tqdm
    else:
        from tqdm import tqdm

    print(' ', end='', flush=True)  # hack for making progress bars work in notebooks; https://github.com/tqdm/tqdm/issues/485#issuecomment-473338308

    # open bam
    bam = pysam.AlignmentFile(path, "rb")

    # Get number of reads in bam
    try:
        total = bam.mapped
    except ValueError:
        print("Getting number of reads using pysam")
        total = int(pysam.view("-c", path))
    
    # setup progressbar
    pbar = tqdm(total=total, position=pbar_position, desc=pbar_text, unit="reads")
    step = int(total / 10000)  # 10000 total updates

    # Setup read buffer per cluster
    read_buffer = {cluster: [] for cluster in set(bc2cluster.values())}

    # put each read into correct queue
    written = 0
    i = 0  # count to update pbar
    for read in bam:
        bc = read.get_tag(tag)

        # put read into matching cluster queue
        if bc in bc2cluster:
            cluster = bc2cluster[bc]
            read_buffer[cluster].append(read.to_string())

            # Send reads to buffer when buffer size is reached
            if len(read_buffer[cluster]) == buffer_size:
                out_queues[cluster].put((cluster, read_buffer[cluster]))  # send the tuple of (clustername, read_buffer) to queue
                written += len(read_buffer[cluster])
                read_buffer[cluster] = []

        # update progress bar
        i += 1
        if i == step:
            pbar.update(step)
            i = 0

    # all reads have been read
    pbar.n = total
    pbar.refresh()
    bam.close()

    # Send remaining reads to buffer
    for cluster in read_buffer:
        if len(read_buffer[cluster]) > 0:
            out_queues[cluster].put((cluster, read_buffer[cluster]))
            written += len(read_buffer[cluster])

    return f"Done reading '{path}' - sent {written} reads to writer queues"


def _writer(read_queue, out_paths, bam_header, pysam_threads=4, position=0):
    """
    Write reads to given file.

    Parameters
    ----------
    read_queue : multiprocessing.Queue
        Queue of reads to be written into file.
    out_paths : dict
        Path to output files for this writer. In the format {cluster1: <path>, cluster2: <path>}
    pysam_threads : int, optional
        Number of threads for pysam to use for writing. This is different from the threads used for the individual writers. Default: 4.
    bam_header : str(pysam.AlignmentHeader)
        Used as template for output bam.
    """
    import pysam

    if _is_notebook() is True:
        from tqdm import tqdm_notebook as tqdm
    else:
        from tqdm import tqdm

    print(' ', end='', flush=True)  # hack for making progress bars work in notebooks
    pbar = tqdm(position=position, unit=" items", desc="Size of writer queue for clusters: {0}".format(list(out_paths.keys())))

    # open bam files for writing cluster reads
    try:
        handles = {}
        for cluster in out_paths:
            handles[cluster] = pysam.AlignmentFile(out_paths[cluster], "wb", text=bam_header, threads=pysam_threads)
    except Exception as e:
        print(e.message)
        raise e

    # fetch reads from queue and write to bam
    n_written = {cluster: 0 for cluster in out_paths}
    while True:
        cluster, read_lst = read_queue.get()

        # stop writing
        if cluster is None:
            break

        # write reads to file
        handle = handles[cluster]  # the handle for this cluster
        for read in read_lst:

            # create read object and write to handle
            read = pysam.AlignedSegment.fromstring(read, handle.header)
            handle.write(read)
            n_written[cluster] += 1

        # Get size of writer queue
        pbar.n = read_queue.qsize()
        pbar.refresh()

    # Close files after use
    for handle in handles.values():
        handle.close()

    return "Done writing reads to .bam-files."<|MERGE_RESOLUTION|>--- conflicted
+++ resolved
@@ -13,7 +13,6 @@
 
 import matplotlib.pyplot as plt
 
-<<<<<<< HEAD
 
 def _is_notebook():
     """ Utility to check if function is being run from a notebook or a script """
@@ -23,6 +22,7 @@
     except NameError:
         return(False)
 
+
 def create_dir(path):
     """ Create a directory if it is not existing yet.
     
@@ -34,14 +34,15 @@
     
     dirname = os.path.dirname(path) #the last dir of the path
     os.makedirs(dirname, exist_ok=True)
-=======
+
+
 def is_str_numeric(ans):
     try:
         float(ans)
         return True
     except ValueError:
         return False
->>>>>>> d85628cc
+
 
 def save_figure(path):
     """ Save the current figure to a file.
