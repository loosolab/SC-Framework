import pandas as pd
import sys
import os
import scanpy as sc
import importlib

import sctoolbox.checker as ch
import sctoolbox.creators as cr

import matplotlib.pyplot as plt


def is_str_numeric(ans):
    try:
        float(ans)
        return True
    except ValueError:
        return False


def create_dir(path):
    """ Create a directory if it is not existing yet.

    Parameters
    -----------
    path : str
        Path to the directory to be created.
    """

    dirname = os.path.dirname(path)  # the last dir of the path
    if dirname != "":  # if dirname is "", file is in current dir
        os.makedirs(dirname, exist_ok=True)


def save_figure(path):
<<<<<<< HEAD
    """ Save the current figure to a file.

=======
    """ 
    Save the current figure to a file.
    
>>>>>>> 42eb2a0e
    Parameters
    ----------
    path : str
        Path to the file to be saved.
        Add the extension (e.g. .tiff) you wanna save your figure in the end of path, e.g., /mnt/*/note2_violin.tiff
        The lack of extension indicates the figure will be saved as .png
    """

    if path is not None:

        create_dir(path)  # recursively create parent dir if needed
        plt.savefig(path, dpi=600, bbox_inches="tight")


def vprint(verbose=True):
    """ Print the verbose message.

    Parameters
    -----------
    verbose : Boolean, optional
        Set to False to disable the verbose message. Default: True
    """
    return lambda message: print(message) if verbose is True else None


# Requirement for installed tools
def check_module(module):
    """ Check if <module> can be imported without error.

    Parameters
    -----------
    module : str
        Name of the module to check.

    Raises
    ------
    ImportError
        If the module is not available for import.
    """

    error = 0
    try:
        importlib.import_module(module)
    except ModuleNotFoundError:
        error = 1
    except Exception:
        raise  # unexpected error loading module

    # Write out error if module was not found
    if error == 1:
        s = f"ERROR: Could not find the '{module}' module on path, but the module is needed for this functionality. Please install this package to proceed."
        raise ImportError(s)


# Loading adata file and adding the information to be evaluated and color list
def load_anndata(is_from_previous_note=True, which_notebook=None, data_to_evaluate=None):
    '''
    Load anndata object
    ==========
    Parameters
    ==========
    is_from_previous_note : Boolean
        Set to False if you wanna load an anndata object from other source rather than scRNAseq autom workflow.
    which_notebook : Int.
        The number of the notebook that generated the anndata object you want to load
        If is_from_previous_note=False, this parameter will be ignored
    data_to_evaluate : String
        This is the anndata.obs[STRING] to be used for analysis, e.g. "condition"
    '''
    # Author : Guilherme Valente
    def loading_adata(NUM):
        pathway = ch.fetch_info_txt()
        files = os.listdir(''.join(pathway))
        loading = "anndata_" + str(NUM)
        if any(loading in items for items in files):
            for file in files:
                if loading in file:
                    anndata_file = file
        else:  # In case the user provided an inexistent anndata number
            sys.exit(loading + " was not found in " + pathway)

        return(''.join(pathway) + "/" + anndata_file)

    # Messages and others
    m1 = "You choose is_from_previous_note=True. Then, set an which_notebook=[INT], which INT is the number of the notebook that generated the anndata object you want to load."
    m2 = "Set the data_to_evaluate=[STRING], which STRING is anndata.obs[STRING] to be used for analysis, e.g. condition."
    m3 = "Paste the pathway and filename where your anndata object deposited."
    m4 = "Correct the pathway or filename or type q to quit."
    opt1 = ["q", "quit"]

    if isinstance(data_to_evaluate, str) is False:  # Close if the anndata.obs is not correct
        sys.exit(m2)
    if is_from_previous_note is True:  # Load anndata object from previous notebook
        try:
            ch.check_notebook(which_notebook)
        except TypeError:
            sys.exit(m1)
        file_path = loading_adata(which_notebook)
        data = sc.read_h5ad(filename=file_path)  # Loading the anndata
        cr.build_infor(data, "data_to_evaluate", data_to_evaluate)  # Annotating the anndata data to evaluate
        return(data)

    elif is_from_previous_note is False:  # Load anndata object from other source
        answer = input(m3)
        while os.path.isfile(answer) is False:  # False if pathway is wrong
            if answer.lower() in opt1:
                sys.exit("You quit and lost all modifications :(")
            print(m4)
            answer = input(m4)
        data = sc.read_h5ad(filename=answer)  # Loading the anndata
        cr.build_infor(data, "data_to_evaluate", data_to_evaluate)  # Annotating the anndata data to evaluate
        cr.build_infor(data, "Anndata_path", answer.rsplit('/', 1)[0])  # Annotating the anndata path
        return(data)


def saving_anndata(ANNDATA, current_notebook=None):
    '''
    Save your anndata object

    Parameters
    ===========
    ANNDATA : anndata object
        adata object
    current_notebook : int
        The number of the current notebook.
    '''
    # Author : Guilherme Valente
    # Messages and others
    m1 = "Set an current_notebook=[INT], which INT is the number of current notebook."
    m2 = "Your new anndata object is saved here: "

    try:
        ch.check_notebook(current_notebook)
    except TypeError:
        sys.exit(m1)  # Close if the notebook number is not an integer
    adata_output = ANNDATA.uns["infoprocess"]["Anndata_path"] + "anndata_" + str(current_notebook) + "_" + ANNDATA.uns["infoprocess"]["Test_number"] + ".h5ad"
    ANNDATA.write(filename=adata_output)
    print(m2 + adata_output)


def pseudobulk_table(adata, groupby, how="mean"):
    """ Get a pseudobulk table of values per cluster.

    Parameters
    -----------
    adata : anndata.AnnData
        An annotated data matrix containing counts in .X.
    groupby : str
        Name of a column in adata.obs to cluster the pseudobulks by.
    how : str, optional
        How to calculate the value per cluster. Can be one of "mean" or "sum". Default: "mean"
    """

    adata = adata.copy()
    adata.obs[groupby] = adata.obs[groupby].astype('category')

    # Fetch the mean/sum counts across each category in cluster_by
    res = pd.DataFrame(columns=adata.var_names, index=adata.obs[groupby].cat.categories)
    for clust in adata.obs[groupby].cat.categories:

        if how == "mean":
            res.loc[clust] = adata[adata.obs[groupby].isin([clust]), :].X.mean(0)
        elif how == "sum":
            res.loc[clust] = adata[adata.obs[groupby].isin([clust]), :].X.sum(0)

    res = res.T  # transform to genes x clusters
    return(res)<|MERGE_RESOLUTION|>--- conflicted
+++ resolved
@@ -33,14 +33,9 @@
 
 
 def save_figure(path):
-<<<<<<< HEAD
-    """ Save the current figure to a file.
-
-=======
     """ 
     Save the current figure to a file.
     
->>>>>>> 42eb2a0e
     Parameters
     ----------
     path : str
