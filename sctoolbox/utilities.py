import pandas as pd
import numpy as np
import sys
import os
import re
import scanpy as sc
import importlib
import sctoolbox.checker as ch
import sctoolbox.creators as cr
import matplotlib.pyplot as plt
import matplotlib
import time
<<<<<<< HEAD
import shutil
import tempfile
import warnings
=======
import warnings
from scipy.sparse import issparse
>>>>>>> cd3b542b

from os.path import join, dirname, exists
from pathlib import Path
from IPython.core.magic import register_line_magic
from IPython.display import HTML, display


# ------------------ Packages and tools ----------------- #

def get_package_versions():
    """
    Utility to get a dictionary of currently installed python packages and versions.

    Returns
    --------
    A dict in the form:
    {"package1": "1.2.1", "package2":"4.0.1", (...)}

    """

    # Import freeze
    try:
        from pip._internal.operations import freeze
    except ImportError:  # pip < 10.0
        from pip.operations import freeze

    # Get list of packages and versions with freeze
    package_list = freeze.freeze()
    package_dict = {}  # dict for collecting versions
    for s in package_list:
        try:
            name, version = re.split("==| @ ", s)
            package_dict[name] = version
        except Exception:
            print(f"Error reading version for package: {s}")

    return package_dict


def get_binary_path(tool):
    """ Get path to a binary commandline tool. Looks either in the local dir, on path or in the dir of the executing python binary.

    Parameters
    ----------
    tool : str
        Name of the commandline tool to be found.

    Returns
    -------
    str :
        Full path to the tool.
    """

    python_dir = os.path.dirname(sys.executable)
    if os.path.exists(tool):
        tool_path = f"./{tool}"

    else:

        # Check if tool is available on path
        tool_path = shutil.which(tool)
        if tool_path is None:

            # Search for tool within same folder as python (e.g. in an environment)
            python_dir = os.path.dirname(sys.executable)
            tool_path = shutil.which(tool, path=python_dir)

    # Check that tool is executable
    if tool_path is None or shutil.which(tool_path) is None:
        raise ValueError(f"Could not find an executable for {tool} on path.")

    return tool_path


# ------------------- Multiprocessing ------------------- #

def get_pbar(total, description):
    """
    Get a progress bar depending on whether the user is using a notebook or not.

    Parameters
    ----------
    total : int
        Total number elements to be shown in the progress bar.
    description : str
        Description to be shown in the progress bar.

    Returns
    -------
    tqdm
        A progress bar object.
    """

    if _is_notebook() is True:
        from tqdm import tqdm_notebook as tqdm
    else:
        from tqdm import tqdm

    pbar = tqdm(total=total, desc=description)
    return pbar


def monitor_jobs(jobs, description="Progress"):
    """
    Monitor the status of jobs submitted to a pool.

    Parameters
    ----------
    jobs : list of job objects
        List of job objects, e.g. as returned by pool.map_async().
    description : str, default "Progress"
        Description to be shown in the progress bar.
    """

    if isinstance(jobs, dict):
        jobs = list(jobs.values())

    # Wait for all jobs to finish
    n_ready = sum([job.ready() for job in jobs])
    pbar = get_pbar(len(jobs), description)
    while n_ready != len(jobs):
        if n_ready != pbar.n:
            pbar.n = n_ready
            pbar.refresh()
        time.sleep(1)
        n_ready = sum([job.ready() for job in jobs])

    pbar.n = n_ready  # update progress bar to 100%
    pbar.refresh()
    pbar.close()


# ------------------ Type checking ------------------ #

def is_integer_array(arr):
    """
    Check if all values of arr are integers.

    Parameters
    ----------
    x : numpy.array
        Array of values to be checked.

    Returns
    -------
    boolean :
        True if all values are integers, False otherwise.
    """

    # https://stackoverflow.com/a/7236784
    boolean = np.equal(np.mod(arr, 1), 0)

    return np.all(boolean)


def check_columns(df, columns, name="dataframe"):
    """
    Utility to check whether columns are found within a pandas dataframe.

    Parameters
    ------------
    df : pandas.DataFrame
        A pandas dataframe to check.
    columns : list
        A list of column names to check for within 'df'.

    Raises
    --------
    KeyError
        If any of the columns are not in 'df'.
    """

    df_columns = df.columns

    not_found = []
    for column in columns:  # for each column to be checked
        if column is not None:
            if column not in df_columns:
                not_found.append(column)

    if len(not_found) > 0:
        error_str = f"Columns '{not_found}' are not found in {name}. Available columns are: {list(df_columns)}"
        raise KeyError(error_str)


def check_file_ending(file, pattern="gtf"):
    """
    Check if a file has a certain file ending.

    Parameters
    ----------
    file : str
        Path to the file.
    pattern : str or regex
        File ending to be checked for. If regex, the regex must match the entire string.

    Raises
    ------
    ValueError
        If file does not have the expected file ending.
    """

    valid = False
    if is_regex:
        if re.match(pattern, file):
            valid = True

    else:
        if file.endswith(pattern):
            valid = True

    if not valid:
        raise ValueError(f"File '{file}' does not have the expected file ending '{pattern}'")


def is_regex(regex):
    """
    Check if a string is a valid regex.

    Parameters
    ----------
    regex : str
        String to be checked.

    Returns
    -------
    boolean :
        True if string is a valid regex, False otherwise.
    """

    try:
        re.compile(regex)
        return True

    except re.error:
        return False


# ----------------- String functions ---------------- #

def clean_flanking_strings(list_of_strings):
    """
    Remove common suffix and prefix from a list of strings, e.g. running the function on
    ['path/a.txt', 'path/b.txt', 'path/c.txt'] would yield ['a', 'b', 'c'].

    Parameters
    -----------
    list_of_strings : list of str
        List of strings.

    Returns
    --------
    List of strings without common suffix and prefix
    """

    suffix = longest_common_suffix(list_of_strings)
    prefix = os.path.commonprefix(list_of_strings)

    list_of_strings_clean = [remove_prefix(s, prefix) for s in list_of_strings]
    list_of_strings_clean = [remove_suffix(s, suffix) for s in list_of_strings_clean]

    return list_of_strings_clean


def longest_common_suffix(list_of_strings):
    """
    Find the longest common suffix of a list of strings.

    Parameters
    ----------
    list_of_strings : list of str
        List of strings.

    Returns
    -------
    str :
        Longest common suffix of the list of strings.
    """
    reversed_strings = [s[::-1] for s in list_of_strings]
    reversed_lcs = os.path.commonprefix(reversed_strings)
    lcs = reversed_lcs[::-1]

    return lcs


def remove_prefix(s, prefix):
    """
    Remove prefix from a string.

    Parameters
    ----------
    s : str
        String to be processed.
    prefix : str
        Prefix to be removed.

    Returns
    -------
    str :
        String without prefix.
    """
    return s[len(prefix):] if s.startswith(prefix) else s


def remove_suffix(s, suffix):
    """
    Remove suffix from a string.

    Parameters
    ----------
    s : str
        String to be processed.
    suffix : str
        Suffix to be removed.

    Returns
    -------
    str :
        String without suffix.
    """
    return s[:-len(suffix)] if s.endswith(suffix) else s


def _is_interactive():
    """
    Check if matplotlib backend is interactive.

    Returns
    -------
    boolean :
        True if interactive, False otherwise.
    """

    backend = matplotlib.get_backend()

    if backend == 'module://ipympl.backend_nbagg':
        return True
    else:
        return False


def sanitize_string(s, char_list, replace="_"):
    """
    Replace every occurrence of given substrings.

    Parameters
    ----------
    s : str
        String to sanitize
    char_list : list of str
        Strings that should be replaced.
    replace : str, default "_"
        Replacement of substrings.

    Returns
    -------
    str :
        Sanitized string.
    """

    for char in char_list:
        s = s.replace(char, replace)

    return s


def sanitize_sheetname(s, replace="_"):
    """
    Alters given string to produce a valid excel sheetname.
    https://www.excelcodex.com/2012/06/worksheets-naming-conventions/

    Parameters
    ----------
    s : str
        String to sanitize
    replace : str, default "_"
        Replacement of substrings.

    Returns
    -------
    str :
        Valid excel sheetname
    """

    return sanitize_string(s, char_list=["\\", "/", "*", "?", ":", "[", "]"], replace=replace)[0:31]


# ---------------- jupyter functions --------------- #

def _is_notebook():
    """
    Utility to check if function is being run from a notebook or a script.

    Returns
    -------
    boolean :
        True if running from a notebook, False otherwise.
    """
    try:
        _ = get_ipython()
        return True
    except NameError:
        return False


if _is_notebook():
    @register_line_magic
    def bgcolor(color, cell=None):
        """
        Set background color of current jupyter cell. Adapted from https://stackoverflow.com/a/53746904.
        Note: Jupyter notebook v6+ needed

        Change color of the cell by either calling the function
        `bgcolor("yellow")`
        or with magic (has to be first line in cell!)
        `%bgcolor yellow`

        Parameters
        ----------
        color : str
            Background color of the cell. A valid CSS color e.g.:
                - red
                - rgb(255,0,0)
                - #FF0000
            See https://www.rapidtables.com/web/css/css-color.html
        cell : str, default None
            Code of the cell that will be evaluated.
        """
        script = f"""
                var cell = this.closest('.code_cell');
                var editor = cell.querySelector('.CodeMirror-sizer');
                editor.style.background='{color}';
                this.parentNode.removeChild(this)
                """

        display(HTML(f'<img src onerror="{script}">'))


# ------------------ I/O functions ----------------- #

def create_dir(path):
    """
    Create a directory if it is not existing yet.
    'path' can be either a direct path of the directory, or a path to a file for which the upper directory should be created.

    Parameters
    ----------
    path : str
        Path to the directory to be created.
    """

    base = os.path.basename(path)
    if "." in base:  # path is expected to be a file
        dirname = os.path.dirname(path)  # the last dir of the path
        if dirname != "":  # if dirname is "", file is in current dir
            os.makedirs(dirname, exist_ok=True)

    else:
        if path != "":
            os.makedirs(path, exist_ok=True)


<<<<<<< HEAD
def get_temporary_filename(tempdir="."):
    """ Get a writeable temporary filename by creating a temporary file and closing it again. """

    filehandle = tempfile.NamedTemporaryFile(mode="w", dir=tempdir, delete=True)
    filename = filehandle.name
    filehandle.close()  # remove the file again

    return filename


def remove_files(file_list):
    """ Delete all files in a file list """
=======
def remove_files(file_list):
    """ Delete all files in a file list. Prints a warning if deletion was not possible """
>>>>>>> cd3b542b

    for f in file_list:
        try:
            os.remove(f)
        except Exception as e:
            warnings.warn(f"Could not remove file {f}. Exception was: {e}")


def is_str_numeric(ans):
    """ Check if string can be converted to number. """
    try:
        float(ans)
        return True
    except ValueError:
        return False


def save_figure(path, dpi=600):
    """
    Save the current figure to a file.

    Parameters
    ----------
    path : str
        Path to the file to be saved.
        Add the extension (e.g. .tiff) you want save your figure in to the end of the path, e.g., /some/path/plot.tiff
        The lack of extension indicates the figure will be saved as .png.
    dpi : int, default 600
        Dots per inch. Higher value increases resolution.
    """
    if path is not None:
        create_dir(path)  # recursively create parent dir if needed
        plt.savefig(path, dpi=dpi, bbox_inches="tight")


def vprint(verbose=True):
    """
    Generates a function with given verbosity. Either hides or prints all messages.

    Parameters
    ----------
    verbose : boolean, default True
        Set to False to disable the verbose message.

    Returns
    -------
        function :
            Function that expects a single str argument. Will print string depending on verbosity.
    """
    return lambda message: print(message) if verbose is True else None


def check_module(module):
    """
    Check if <module> can be imported without error.

    Parameters
    ----------
    module : str
        Name of the module to check.

    Raises
    ------
    ImportError
        If the module is not available for import.
    """
    error = 0
    try:
        importlib.import_module(module)
    except ModuleNotFoundError:
        error = 1
    except Exception:
        raise  # unexpected error loading module

    # Write out error if module was not found
    if error == 1:
        s = f"ERROR: Could not find the '{module}' module on path, but the module is needed for this functionality. Please install this package to proceed."
        raise ImportError(s)


def load_anndata(is_from_previous_note=True, which_notebook=None, data_to_evaluate=None):
    """
    Load anndata from a previous notebook.

    Parameters
    ----------
    is_from_previous_note : boolean, default True
        Set to False if you want to load an anndata object from other source rather than scRNAseq autom workflow.
    which_notebook : int, default None
        The number of the notebook that generated the anndata object you want to load
        If is_from_previous_note=False, this parameter will be ignored
    data_to_evaluate : str, default None
        This is the anndata.obs column (`anndata.obs[data_to_evaluate]`) to be used for analysis, e.g. "condition"

    Returns
    -------
    anndata.AnnData :
        Loaded anndata object.
    """
    def loading_adata(NUM):
        """
        Loading information of pathway where is stored the anndata object.

        Parameters
        ----------
        NUM = int
            The number of a particular notebook that created the latest anndata object.

        Returns
        -------
        Str : The name of the latest anndata object with its pathway.
        """
        pathway = ch.fetch_info_txt()
        files = os.listdir(''.join(pathway))
        loading = "anndata_" + str(NUM)
        if any(loading in items for items in files):
            for file in files:
                if loading in file:
                    anndata_file = file
        else:  # In case the user provided an inexistent anndata number
            sys.exit(loading + " was not found in " + pathway)

        return ''.join(pathway) + "/" + anndata_file

    # Messages and others
    m1 = "You choose is_from_previous_note=True. Then, set an which_notebook=[INT], which INT is the number of the notebook that generated the anndata object you want to load."
    m2 = "Set the data_to_evaluate=[STRING], which STRING is anndata.obs[STRING] to be used for analysis, e.g. condition."
    m3 = "Paste the pathway and filename where your anndata object deposited."
    m4 = "Correct the pathway or filename or type q to quit."
    opt1 = ["q", "quit"]

    if data_to_evaluate is not None:
        if isinstance(data_to_evaluate, str) is False:  # Close if the anndata.obs is not correct
            sys.exit(m2)

    if is_from_previous_note is True:  # Load anndata object from previous notebook
        try:
            ch.check_notebook(which_notebook)
        except TypeError:
            sys.exit(m1)

        file_path = loading_adata(which_notebook)
        data = sc.read_h5ad(filename=file_path)  # Loading the anndata

        print(f"Source: {file_path}")

        if data_to_evaluate is not None:
            cr.build_infor(data, "data_to_evaluate", data_to_evaluate)  # Annotating the anndata data to evaluate

        return data

    elif is_from_previous_note is False:  # Load anndata object from other source
        answer = input(m3)
        while os.path.isfile(answer) is False:  # False if pathway is wrong
            if answer.lower() in opt1:
                sys.exit("You quit and lost all modifications :(")
            print(m4)
            answer = input(m4)
        data = sc.read_h5ad(filename=answer)  # Loading the anndata

        print(f"Source: {file_path}")

        if data_to_evaluate is not None:
            cr.build_infor(data, "data_to_evaluate", data_to_evaluate)  # Annotating the anndata data to evaluate
        cr.build_infor(data, "Anndata_path", answer.rsplit('/', 1)[0])  # Annotating the anndata path

        return data


def saving_anndata(anndata, current_notebook):
    """
    Save your anndata object

    Parameters
    ----------
    anndata : anndata.AnnData
        Anndata object to save.
    current_notebook : int
        The number of the current notebook.
    """
    if not isinstance(current_notebook, int):
        raise TypeError(f"Invalid type! Current_notebook has to be int got {current_notebook} of type {type(current_notebook)}.")

    adata_output = os.path.join(anndata.uns["infoprocess"]["Anndata_path"], "anndata_" + str(current_notebook) + "_" + anndata.uns["infoprocess"]["Run_id"] + ".h5ad")
    anndata.write(filename=adata_output)

    print(f"Your new anndata object is saved here: {adata_output}")


def pseudobulk_table(adata, groupby, how="mean", layer=None,
                     percentile_range=(0, 100), chunk_size=1000):
    """
    Get a pseudobulk table of values per cluster.

    Parameters
    ----------
    adata : anndata.AnnData
        Anndata object with counts in .X.
    groupby : str
        Column name in adata.obs from which the pseudobulks are created.
    how : str, default "mean"
        How to calculate the value per group (psuedobulk). Can be one of "mean" or "sum".
    percentile_range : tuple of 2 values, default (0,100)
        The percentile of cells used to calculate the mean/sum for each feature.
        Is used to limit the effect of individual cell outliers, e.g. by setting (0,95) to exclude high values in the calculation.
    chunk_size : int, default 1000
        If percentile_range is not default, chunk_size controls the number of features to process at once. This is used to avoid memory issues.

    Returns
    -------
    pandas.DataFrame :
        DataFrame with aggregated counts (adata.X). With groups as columns and genes as rows.
    """

    groupby_categories = adata.obs[groupby].astype('category').cat.categories

    if isinstance(percentile_range, tuple) is False:
        raise TypeError("percentile_range has to be a tuple of two values.")

    if layer is not None:
        mat = adata.layers[layer]
    else:
        mat = adata.X

    # Fetch the mean/ sum counts across each category in cluster_by
    res = pd.DataFrame(index=adata.var_names, columns=groupby_categories)
    for column_i, clust in enumerate(groupby_categories):

        cluster_values = mat[adata.obs[groupby].isin([clust]), :]

        if percentile_range == (0, 100):  # uses all cells
            if how == "mean":
                vals = cluster_values.mean(0)
                res[clust] = vals.A1 if issparse(cluster_values) else vals
            elif how == "sum":
                vals = cluster_values.sum(0)
                res[clust] = vals.A1 if issparse(cluster_values) else vals
        else:

            n_features = cluster_values.shape[1]

            # Calculate mean individually per gene/feature
            for i in range(0, n_features, chunk_size):

                chunk_values = cluster_values[:, i:i + chunk_size]
                chunk_values = chunk_values.A if issparse(chunk_values) else chunk_values
                chunk_values = chunk_values.astype(float)

                # Calculate the lower and upper limits for each feature
                limits = np.percentile(chunk_values, percentile_range, axis=0, method="lower")
                lower_limits = limits[0]
                upper_limits = limits[1]

                # Set values outside the limits to nan and calculate mean/sum
                bool_filter = (chunk_values < lower_limits) | (chunk_values > upper_limits)
                chunk_values[bool_filter] = np.nan

                if how == "mean":
                    vals = np.nanmean(chunk_values, axis=0)
                elif how == "sum":
                    vals = np.nansum(chunk_values, axis=0)

                res.iloc[i:i + chunk_size, column_i] = vals

    return res


def split_list(lst, n):
    """
    Split list into n chunks.

    Parameters
    -----------
    lst : list
        List to be chunked
    n : int
        Number of chunks.

    Returns
    -------
    list :
        List of lists (chunks).
    """
    chunks = []
    for i in range(0, n):
        chunks.append(lst[i::n])

    return chunks


def split_list_size(lst, max_size):
    """
    Split list into chunks of max_size.

    Parameters
    -----------
    lst : list
        List to be chunked
    max_size : int
        Max size of chunks.

    Returns
    -------
    list :
        List of lists (chunks).
    """

    chunks = []
    for i in range(0, len(lst), max_size):
        chunks.append(lst[i:i + max_size])

    return chunks


def write_list_file(lst, path):
    """
    Write a list to a file with one element per line.

    Parameters
    -----------
    lst : list
        A list of values/strings to write to file
    path : str
        Path to output file.
    """

    lst = [str(s) for s in lst]
    s = "\n".join(lst)

    with open(path, "w") as f:
        f.write(s)


def read_list_file(path):
    """
    Read a list from a file with one element per line.

    Parameters
    ----------
    path : str
        Path to read file from.

    Returns
    -------
    list :
        List of strings read from file.
    """

    f = open(path)
    lst = f.read().splitlines()  # get lines without "\n"
    f.close()

    return lst


def clear():
    """
    Clear stout of console or jupyter notebook.
    https://stackoverflow.com/questions/37071230/clear-overwrite-standard-output-in-python
    """
    import platform

    if _is_notebook():
        check_module("IPython")
        from IPython.display import clear_output

        clear_output(wait=True)
    elif platform.system() == 'Windows':
        os.system('cls')
    else:
        os.system('clear')


def setup_R(r_home=None):
    """
    Setup R installation for rpy2 use.

    Parameters:
    -----------
    r_home : str, default None
        Path to the R home directory. If None will construct path based on location of python executable.
        E.g for ".conda/scanpy/bin/python" will look at ".conda/scanpy/lib/R"

    """
    # Set R installation path
    if not r_home:
        # https://stackoverflow.com/a/54845971
        r_home = join(dirname(dirname(Path(sys.executable).as_posix())), "lib", "R")

    if not exists(r_home):
        raise Exception(f'Path to R installation does not exist! Make sure R is installed. {r_home}')

    os.environ['R_HOME'] = r_home


def _none2null(none_obj):
    """ rpy2 converter that translates python 'None' to R 'NULL' """
    # See https://stackoverflow.com/questions/65783033/how-to-convert-none-to-r-null
    from rpy2.robjects import r

    return r("NULL")


def get_adata_subsets(adata, groupby):
    """
    Split an anndata object into a dict of sub-anndata objects based on a grouping column.

    Parameters
    ----------
    adata : anndata.AnnData
        Anndata object to split.
    groupby : str
        Column name in adata.obs to split by.

    Returns
    -------
    dict :
        Dictionary of anndata objects in the format {<group1>: anndata, <group2>: anndata, (...)}.
    """

    group_names = adata.obs[groupby].astype("category").cat.categories.tolist()
    adata_subsets = {name: adata[adata.obs[groupby] == name] for name in group_names}

    return adata_subsets


def write_excel(table_dict, filename, index=False):
    """
    Write a dictionary of tables to a single excel file with one table per sheet.

    Parameters
    ----------
    table_dict : dict
        Dictionary of tables in the format {<sheet_name1>: table, <sheet_name2>: table, (...)}.
    filename : str
        Path to output file.
    index : bool, default False
        Whether to include the index of the tables in file.
    """

    # Check if tables are pandas dataframes
    for name, table in table_dict.items():
        if not isinstance(table, pd.DataFrame):
            raise Exception(f"Table {name} is not a pandas DataFrame!")

    # Write to excel
    with pd.ExcelWriter(filename) as writer:
        for name, table in table_dict.items():
            table.to_excel(writer, sheet_name=sanitize_sheetname(f'{name}'), index=index)


def add_expr_to_obs(adata, gene):
    """
    Add expression of a gene from adata.X to adata.obs as a new column.

    Parameters
    ----------
    adata : anndata.AnnData
        Anndata object to add expression to.
    gene : str
        Gene name to add expression of.
    """

    boolean = adata.var.index == gene
    if sum(boolean) == 0:
        raise Exception(f"Gene {gene} not found in adata.var.index")

    else:
        idx = np.argwhere(boolean)[0][0]
        adata.obs[gene] = adata.X[:, idx].todense().A1<|MERGE_RESOLUTION|>--- conflicted
+++ resolved
@@ -10,14 +10,10 @@
 import matplotlib.pyplot as plt
 import matplotlib
 import time
-<<<<<<< HEAD
 import shutil
 import tempfile
 import warnings
-=======
-import warnings
 from scipy.sparse import issparse
->>>>>>> cd3b542b
 
 from os.path import join, dirname, exists
 from pathlib import Path
@@ -480,7 +476,6 @@
             os.makedirs(path, exist_ok=True)
 
 
-<<<<<<< HEAD
 def get_temporary_filename(tempdir="."):
     """ Get a writeable temporary filename by creating a temporary file and closing it again. """
 
@@ -492,11 +487,7 @@
 
 
 def remove_files(file_list):
-    """ Delete all files in a file list """
-=======
-def remove_files(file_list):
-    """ Delete all files in a file list. Prints a warning if deletion was not possible """
->>>>>>> cd3b542b
+    """ Delete all files in a file list. Prints a warning if deletion was not possible. """
 
     for f in file_list:
         try:
