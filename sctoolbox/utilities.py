import pandas as pd
import sys
import os
import scanpy as sc
import importlib

import sctoolbox.checker as ch
import sctoolbox.creators as cr

import matplotlib.pyplot as plt

<<<<<<< HEAD
def create_dir(path):
    """ Create a directory if it is not existing yet.
    
    Parameters
    -----------
    path : str
        Path to the directory to be created.
    """
    
    dirname = os.path.dirname(path) #the last dir of the path
    if dirname is not "":
        os.makedirs(dirname, exist_ok=True)
        
=======

>>>>>>> 4b8d3793
def is_str_numeric(ans):
    try:
        float(ans)
        return True
    except ValueError:
        return False


def create_dir(path):
    """ Create a directory if it is not existing yet.

    Parameters
    -----------
    path : str
        Path to the directory to be created.
    """

    dirname = os.path.dirname(path)  # the last dir of the path
    if dirname != "":  # if dirname is "", file is in current dir
        os.makedirs(dirname, exist_ok=True)


def save_figure(path):
    """
    Save the current figure to a file.

    Parameters
    ----------
    path : str
        Path to the file to be saved.
        Add the extension (e.g. .tiff) you wanna save your figure in the end of path, e.g., /mnt/*/note2_violin.tiff
        The lack of extension indicates the figure will be saved as .png
    """

    if path is not None:
        create_dir(path)  # recursively create parent dir if needed
        plt.savefig(path, dpi=600, bbox_inches="tight")


def vprint(verbose=True):
    """ Print the verbose message.

    Parameters
    -----------
    verbose : Boolean, optional
        Set to False to disable the verbose message. Default: True
    """
    return lambda message: print(message) if verbose is True else None


# Requirement for installed tools
def check_module(module):
    """ Check if <module> can be imported without error.

    Parameters
    -----------
    module : str
        Name of the module to check.

    Raises
    ------
    ImportError
        If the module is not available for import.
    """

    error = 0
    try:
        importlib.import_module(module)
    except ModuleNotFoundError:
        error = 1
    except Exception:
        raise  # unexpected error loading module

    # Write out error if module was not found
    if error == 1:
        s = f"ERROR: Could not find the '{module}' module on path, but the module is needed for this functionality. Please install this package to proceed."
        raise ImportError(s)


# Loading adata file and adding the information to be evaluated and color list
def load_anndata(is_from_previous_note=True, which_notebook=None, data_to_evaluate=None):
    '''
    Load anndata object
    ==========
    Parameters
    ==========
    is_from_previous_note : Boolean
        Set to False if you wanna load an anndata object from other source rather than scRNAseq autom workflow.
    which_notebook : Int.
        The number of the notebook that generated the anndata object you want to load
        If is_from_previous_note=False, this parameter will be ignored
    data_to_evaluate : String
        This is the anndata.obs[STRING] to be used for analysis, e.g. "condition"
    '''
    # Author : Guilherme Valente
    def loading_adata(NUM):
        pathway = ch.fetch_info_txt()
        files = os.listdir(''.join(pathway))
        loading = "anndata_" + str(NUM)
        if any(loading in items for items in files):
            for file in files:
                if loading in file:
                    anndata_file = file
        else:  # In case the user provided an inexistent anndata number
            sys.exit(loading + " was not found in " + pathway)

        return(''.join(pathway) + "/" + anndata_file)

    # Messages and others
    m1 = "You choose is_from_previous_note=True. Then, set an which_notebook=[INT], which INT is the number of the notebook that generated the anndata object you want to load."
    m2 = "Set the data_to_evaluate=[STRING], which STRING is anndata.obs[STRING] to be used for analysis, e.g. condition."
    m3 = "Paste the pathway and filename where your anndata object deposited."
    m4 = "Correct the pathway or filename or type q to quit."
    opt1 = ["q", "quit"]

    if isinstance(data_to_evaluate, str) is False:  # Close if the anndata.obs is not correct
        sys.exit(m2)
    if is_from_previous_note is True:  # Load anndata object from previous notebook
        try:
            ch.check_notebook(which_notebook)
        except TypeError:
            sys.exit(m1)
        file_path = loading_adata(which_notebook)
        data = sc.read_h5ad(filename=file_path)  # Loading the anndata
        cr.build_infor(data, "data_to_evaluate", data_to_evaluate)  # Annotating the anndata data to evaluate
        return(data)

    elif is_from_previous_note is False:  # Load anndata object from other source
        answer = input(m3)
        while os.path.isfile(answer) is False:  # False if pathway is wrong
            if answer.lower() in opt1:
                sys.exit("You quit and lost all modifications :(")
            print(m4)
            answer = input(m4)
        data = sc.read_h5ad(filename=answer)  # Loading the anndata
        cr.build_infor(data, "data_to_evaluate", data_to_evaluate)  # Annotating the anndata data to evaluate
        cr.build_infor(data, "Anndata_path", answer.rsplit('/', 1)[0])  # Annotating the anndata path
        return(data)


def saving_anndata(ANNDATA, current_notebook=None):
    '''
    Save your anndata object

    Parameters
    ===========
    ANNDATA : anndata object
        adata object
    current_notebook : int
        The number of the current notebook.
    '''
    # Author : Guilherme Valente
    # Messages and others
    m1 = "Set an current_notebook=[INT], which INT is the number of current notebook."
    m2 = "Your new anndata object is saved here: "

    try:
        ch.check_notebook(current_notebook)
    except TypeError:
        sys.exit(m1)  # Close if the notebook number is not an integer
    adata_output = ANNDATA.uns["infoprocess"]["Anndata_path"] + "anndata_" + str(current_notebook) + "_" + ANNDATA.uns["infoprocess"]["Test_number"] + ".h5ad"
    ANNDATA.write(filename=adata_output)
    print(m2 + adata_output)


def pseudobulk_table(adata, groupby, how="mean"):
    """ Get a pseudobulk table of values per cluster.

    Parameters
    -----------
    adata : anndata.AnnData
        An annotated data matrix containing counts in .X.
    groupby : str
        Name of a column in adata.obs to cluster the pseudobulks by.
    how : str, optional
        How to calculate the value per cluster. Can be one of "mean" or "sum". Default: "mean"
    """

    adata = adata.copy()
    adata.obs[groupby] = adata.obs[groupby].astype('category')

    # Fetch the mean/sum counts across each category in cluster_by
    res = pd.DataFrame(columns=adata.var_names, index=adata.obs[groupby].cat.categories)
    for clust in adata.obs[groupby].cat.categories:

        if how == "mean":
            res.loc[clust] = adata[adata.obs[groupby].isin([clust]), :].X.mean(0)
        elif how == "sum":
            res.loc[clust] = adata[adata.obs[groupby].isin([clust]), :].X.sum(0)

    res = res.T  # transform to genes x clusters
    return(res)<|MERGE_RESOLUTION|>--- conflicted
+++ resolved
@@ -3,29 +3,12 @@
 import os
 import scanpy as sc
 import importlib
+import matplotlib.pyplot as plt
 
 import sctoolbox.checker as ch
 import sctoolbox.creators as cr
 
-import matplotlib.pyplot as plt
-
-<<<<<<< HEAD
-def create_dir(path):
-    """ Create a directory if it is not existing yet.
-    
-    Parameters
-    -----------
-    path : str
-        Path to the directory to be created.
-    """
-    
-    dirname = os.path.dirname(path) #the last dir of the path
-    if dirname is not "":
-        os.makedirs(dirname, exist_ok=True)
-        
-=======
-
->>>>>>> 4b8d3793
+
 def is_str_numeric(ans):
     try:
         float(ans)
