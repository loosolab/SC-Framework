--- conflicted
+++ resolved
@@ -48,17 +48,8 @@
 
 
 def fetch_info_txt(file_path="./info.txt"):
-<<<<<<< HEAD
     """
     Get path stored in the info.txt file
-=======
-    '''
-    Get path stored in the info.txt file
-    Parameters:
-    ===========
-    file_path : String
-        full path of info.txt file
->>>>>>> 55d72273
 
     Parameters
     ----------
@@ -161,38 +152,12 @@
         sys.exit("You quit and lost all modifications :(")
 
 
-<<<<<<< HEAD
-def check_requirements(anndata, current_notebook=None):
-=======
 def check_requirements(anndata, current_notebook, check_previous=True):
->>>>>>> 55d72273
     """
     Check if the current anndata object has all requirements to be analysed by the current notebook.
 
     Parameters
     ----------
-<<<<<<< HEAD
-    anndata : anndata.AnnData
-        Anndata to check for requirements.
-    current_notebook : int, default None
-        The number of the current notebook. It is important to set the correct number because each notebook has its
-        own mandatory anndata requirements.
-
-    Requirements of each notebook
-    -----------------------------
-    Notebook 3 :
-        Requires filtered total_counts.
-    """
-    # Check if the current_notebook is int. Then, check if the anndata fits the requirements.
-    check_notebook(current_notebook)
-    if current_notebook == 3:
-        if "total_counts" not in str(anndata.uns["infoprocess"]["Cell filter"]):
-            raise ValueError("Notebook 3 demands total_counts filtered. Run notebook 2 before the 3rd notebook.")
-    # TODO : add other notebooks as elif
-    else:
-        raise ValueError("Set the current_notebook properly.")
-    print(anndata)
-=======
     anndata : anndata.Anndata
         Anndata object to check for requirements.
     current_notebook : int
@@ -203,7 +168,8 @@
 
     Requirements of each notebook
     -----------------------------
-        Notebook 3 demands total_counts filtered
+    Notebook 3 :
+        Requires filtered total_counts.
     """
     # Check if the current_notebook is int. Then, check if the anndata fits the requirements.
     check_notebook(current_notebook)
@@ -270,5 +236,4 @@
         print("Check 12 to be implemented")
 
     if not Checked.any_check:
-        raise ValueError(f"Invalid notebook number detected. Got current_notebook={current_notebook}.")
->>>>>>> 55d72273
+        raise ValueError(f"Invalid notebook number detected. Got current_notebook={current_notebook}.")