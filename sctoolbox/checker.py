--- conflicted
+++ resolved
@@ -9,7 +9,7 @@
 import sys
 import sctoolbox.creators as cr
 import warnings
-<<<<<<< HEAD
+
 import re
 
 ##################################
@@ -62,8 +62,6 @@
     path as string that was stored in the first line of info.txt
     '''
 
-=======
-
 ##################################
 
 def write_info_txt(path_value, file_path="./"):
@@ -100,7 +98,6 @@
     path as string that was stored in the first line of info.txt
     '''
 
->>>>>>> 2983dd08
     with open(file_path, "r") as file:
         return file.readline()
 
