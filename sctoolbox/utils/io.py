"""File input/output utilities."""

import os
import tempfile
import warnings
import glob
import deprecation

from beartype import beartype
from beartype.typing import Optional

import sctoolbox
from sctoolbox._settings import settings
logger = settings.logger


@beartype
def create_dir(path: str) -> None:
    """
    Create a directory if it is not existing yet.

    'path' can be either a direct path of the directory, or a path to a file for which the upper directory should be created.

    Parameters
    ----------
    path : str
        Path to the directory to be created.
    """

    base = os.path.basename(path)
    if "." in base:  # path is expected to be a file
        dirname = os.path.dirname(path)  # the last dir of the path
        if dirname != "":  # if dirname is "", file is in current dir
            os.makedirs(dirname, exist_ok=True)

    else:
        if path != "":
            os.makedirs(path, exist_ok=True)


@beartype
def get_temporary_filename(tempdir: str = ".") -> str:
    """
    Get a writeable temporary filename by creating a temporary file and closing it again.

    Parameters
    ----------
    tempdir : str, default "."
        The path where the temp file will be created.

    Returns
    -------
    str
        Name of the temporary file.
    """

    filehandle = tempfile.NamedTemporaryFile(mode="w", dir=tempdir, delete=True)
    filename = filehandle.name
    filehandle.close()  # remove the file again

    return filename


@deprecation.deprecated(deprecated_in="0.4b", removed_in="0.6",
                        current_version=sctoolbox.__version__,
                        details="Use rm_tmp() with rm_dir=False.")
@beartype
def remove_files(file_list: list[str]) -> None:
    """
    Delete all files in a file list. Prints a warning if deletion was not possible.

    Parameters
    ----------
    file_list : list[str]
        List of files to delete.
    """

    for f in file_list:
        try:
            os.remove(f)
        except Exception as e:
            warnings.warn(f"Could not remove file {f}. Exception was: {e}")


@beartype
def rm_tmp(temp_dir: Optional[str] = None,
           temp_files: Optional[list[str]] = None,
           rm_dir: bool = False,
           all: bool = False) -> None:
    """
    Delete given directory.

    First attempts to remove all given `tempfiles` from directory. If `tempfiles` is `None` and `all` is `True` all files are removed.


    Parameters
    ----------
    temp_dir : Optional[list[str]], default None
        Path to the temporary directory.
    temp_files : Optional[list[str]], default None
        Paths to files to be deleted before removing the temp directory.
    rm_dir : bool, default False
        If True, the temp directory is removed.
    all : bool, default False
        If True, all files in the temp directory are removed.
    """

    try:
<<<<<<< HEAD
        if temp_files is None and temp_dir:
            if all:
                temp_files = glob.glob(os.path.join(temp_dir, "*"))
            else:
                logger.info('tempfiles is None, not deleting any files')

        if temp_files is not None:
=======
        if temp_files is None and not force:
            logger.info('tempfiles is None, not deleting any files')
        else:
            temp_files = glob.glob(os.path.join(temp_dir, "*")) if force else temp_files  
>>>>>>> 75948cc8
            logger.info('removing tempfiles')
            for f in temp_files:
                try:
                    os.remove(f)
                except Exception as e:
                    warnings.warn(f"Could not remove file {f}. Exception was: {e}")

        if rm_dir:
            logger.info('removing temp_dir')
            try:
                os.rmdir(temp_dir)
            except Exception as e:
                warnings.warn(f"Could not remove directory {temp_dir}. Exception was: {e}")

    except OSError as error:
        print(error)<|MERGE_RESOLUTION|>--- conflicted
+++ resolved
@@ -90,7 +90,7 @@
     """
     Delete given directory.
 
-    First attempts to remove all given `tempfiles` from directory. If `tempfiles` is `None` and `all` is `True` all files are removed.
+    Removes all given `tempfiles` from directory. If `tempfiles` is `None` and `all` is `True` all files are removed.
 
 
     Parameters
@@ -106,20 +106,10 @@
     """
 
     try:
-<<<<<<< HEAD
-        if temp_files is None and temp_dir:
-            if all:
-                temp_files = glob.glob(os.path.join(temp_dir, "*"))
-            else:
-                logger.info('tempfiles is None, not deleting any files')
-
-        if temp_files is not None:
-=======
-        if temp_files is None and not force:
+        if temp_files is None and not all:
             logger.info('tempfiles is None, not deleting any files')
         else:
-            temp_files = glob.glob(os.path.join(temp_dir, "*")) if force else temp_files  
->>>>>>> 75948cc8
+            temp_files = glob.glob(os.path.join(temp_dir, "*")) if all else temp_files
             logger.info('removing tempfiles')
             for f in temp_files:
                 try:
