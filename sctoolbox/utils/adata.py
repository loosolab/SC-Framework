--- conflicted
+++ resolved
@@ -253,8 +253,9 @@
                 d[last_key] = list(reversed(OrderedDict.fromkeys(reversed(d[last_key]))))  # reverse list to keep last occurrence instead of first
 
 
-<<<<<<< HEAD
-def get_cell_values(adata, element) -> np.ndarray:
+@beartype
+def get_cell_values(adata: sc.AnnData, 
+                    element: str) -> np.ndarray:
     """Get the values of a given element in adata.obs or adata.var per cell in adata. Can for example be used to extract gene expression values.
 
     Parameters
@@ -287,15 +288,6 @@
     return values
 
 
-def prepare_for_cellxgene(adata,
-                          keep_obs=None,
-                          keep_var=None,
-                          rename_obs=None,
-                          rename_var=None,
-                          embedding_names=["pca", "umap", "tsne"],
-                          cmap="viridis",
-                          inplace=False) -> Optional[sc.AnnData]:
-=======
 @beartype
 def prepare_for_cellxgene(adata: sc.AnnData,
                           keep_obs: Optional[list[str]] = None,
@@ -305,7 +297,8 @@
                           embedding_names: Optional[list[str]] = ["pca", "umap", "tsne"],
                           cmap: Optional[str] = "viridis",
                           inplace: bool = False) -> Optional[sc.AnnData]:
->>>>>>> 9013010c
+
+
     """
     Prepare the given adata for cellxgene deployment.
 
