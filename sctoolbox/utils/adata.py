<<<<<<< HEAD
=======
"""anndata.AnnData related functions."""
>>>>>>> 6d8ef9b1

import numpy as np
import scanpy as sc
from collections.abc import Sequence  # check if object is iterable
from collections import OrderedDict
import scipy

import sctoolbox.utils.decorator as deco
from sctoolbox._settings import settings
logger = settings.logger


def get_adata_subsets(adata, groupby) -> dict[str, sc.AnnData]:
    """
    Split an anndata object into a dict of sub-anndata objects based on a grouping column.

    Parameters
    ----------
    adata : anndata.AnnData
        Anndata object to split.
    groupby : str
        Column name in adata.obs to split by.

    Returns
    -------
    dict[str, sc.AnnData]
        Dictionary of anndata objects in the format {<group1>: anndata, <group2>: anndata, (...)}.

    Raises
    ------
    ValueError
        If groupby is not found in `adata.obs.columns`.
    """

    if groupby not in adata.obs.columns:
        raise ValueError(f"Column '{groupby}' not found in adata.obs")

    group_names = adata.obs[groupby].astype("category").cat.categories.tolist()
    adata_subsets = {name: adata[adata.obs[groupby] == name] for name in group_names}

    logger.debug("Split adata into {} subsets based on column '{}'".format(len(adata_subsets), groupby))

    return adata_subsets


@deco.log_anndata
def add_expr_to_obs(adata, gene) -> None:
    """
    Add expression of a gene from adata.X to adata.obs as a new column.

    Parameters
    ----------
    adata : anndata.AnnData
        Anndata object to add expression to.
    gene : str
        Gene name to add expression of.

    Raises
    ------
    Exception
        If the gene is not found in the adata object.
    """

    boolean = adata.var.index == gene
    if sum(boolean) == 0:
        raise Exception(f"Gene {gene} not found in adata.var.index")

    else:
        idx = np.argwhere(boolean)[0][0]
        adata.obs[gene] = adata.X[:, idx].todense().A1


@deco.log_anndata
def shuffle_cells(adata, seed=42) -> sc.AnnData:
    """
    Shuffle cells in an adata object to improve plotting.

    Otherwise, cells might be hidden due plotting samples in order e.g. sample1, sample2, etc.

    Parameters
    ----------
    adata : anndata.AnnData
        Anndata object to shuffle cells in.
    seed : int, default 42
        Seed for random number generator.

    Returns
    -------
    sc.AnnData
        Anndata object with shuffled cells.
    """

    import random
    state = random.getstate()

    random.seed(seed)
    shuffled_barcodes = random.sample(adata.obs.index.tolist(), len(adata))
    adata = adata[shuffled_barcodes]

    random.setstate(state)  # reset random state

    return adata


def get_minimal_adata(adata) -> sc.AnnData:
    """
    Return a minimal copy of an anndata object e.g. for estimating UMAP in parallel.

    Parameters
    ----------
    adata : anndata.AnnData
        Annotated data matrix.

    Returns
    -------
    sc.AnnData
        Minimal copy of anndata object.
    """

    adata_minimal = adata.copy()
    adata_minimal.X = None
    adata_minimal.layers = None
    adata_minimal.raw = None

    return adata_minimal


def load_h5ad(path) -> sc.AnnData:
    """
    Load an anndata object from .h5ad file.

    Parameters
    ----------
    path : str
        Name of the file to load the anndata object. NOTE: Uses the internal 'sctoolbox.settings.adata_input_dir' + 'sctoolbox.settings.adata_input_prefix' as prefix.

    Returns
    -------
    sc.AnnData :
        Loaded anndata object.
    """

    adata_input = settings.full_adata_input_prefix + path
    adata = sc.read_h5ad(filename=adata_input)

    logger.info(f"The adata object was loaded from: {adata_input}")

    return adata


@deco.log_anndata
def save_h5ad(adata, path) -> None:
    """
    Save an anndata object to an .h5ad file.

    Parameters
    ----------
    adata : anndata.AnnData
        Anndata object to save.
    path : str
        Name of the file to save the anndata object. NOTE: Uses the internal 'sctoolbox.settings.adata_output_dir' + 'sctoolbox.settings.adata_output_prefix' as prefix.
    """

    # Save adata
    adata_output = settings.full_adata_output_prefix + path
    adata.write(filename=adata_output)

    logger.info(f"The adata object was saved to: {adata_output}")


def add_uns_info(adata, key, value, how="overwrite") -> None:
    """
    Add information to adata.uns['sctoolbox'].

    This is used for logging the parameters and options of different steps in the analysis.

    Parameters
    ----------
    adata : anndata.AnnData
        An AnnData object.
    key : str or list
        The key to add to adata.uns['sctoolbox']. If the key is a list, it represents a path within a nested dictionary.
    value : any
        The value to add to adata.uns['sctoolbox'].
    how : str, default overwrite
        When set to "overwrite" provided key will be overwriten. If "append" will add element to existing list or dict.

    Raises
    ------
    ValueError
        If value can not be appended.
    """

    if "sctoolbox" not in adata.uns:
        adata.uns["sctoolbox"] = {}

    if isinstance(key, str):
        key = [key]

    d = adata.uns["sctoolbox"]
    for k in key[:-1]:  # iterate over all keys except the last one
        if k not in d:
            d[k] = d.get(k, {})
        d = d[k]

    # Add value to last key
    last_key = key[-1]
    if how == "overwrite":
        d[last_key] = value  # last key contains value

    elif how == "append":
        if key[-1] not in d:
            d[last_key] = value  # initialize with a value if key does not exist

        else:  # append to existing key

            current_value = d[last_key]

            if isinstance(value, dict) and not isinstance(current_value, dict):
                nested = "adata.uns['sctoolbox'][" + "][".join(key) + "]"
                raise ValueError(f"Cannot append {value} to {nested} because it is not a dict.")
            elif type(current_value).__name__ == "ndarray":  # convert numpy array to list in order to use "append"/extend"
                d[last_key] = list(current_value)
            else:
                d[last_key] = [current_value]

            # Append/extend/update value
            if isinstance(value, list):
                d[last_key].extend(value)
            elif isinstance(value, dict):
                d[last_key].update(value)  # update dict
            else:
                d[last_key].append(value)  # value is a single value

            # If list; remove duplicates and keep the last occurrence
            if isinstance(d[last_key], Sequence):
                d[last_key] = list(reversed(OrderedDict.fromkeys(reversed(d[last_key]))))  # reverse list to keep last occurrence instead of first


def prepare_for_cellxgene(adata, keep_obs=None, keep_var=None, rename_obs=None, rename_var=None, inplace=False):
    """
    Prepares the given adata for cellxgene deployment.

    Parameters
    ----------
    adata : scanpy.Anndata
        Anndata object.
    keep_obs : list, default None
        adata.obs columns that should be kept. None to keep all.
    keep_var : list, default None
        adata.var columns that should be kept. None to keep all.
    rename_obs : dict or None, default None
        Dictionary of .obs columns to rename. Key is the old name, value the new one.
    rename_var : dict or None, default None
        Dictionary of .var columns to rename. Key is the old name, value the new one.
    inplace : bool, default False

    Returns
    -------
    scanpy.Anndata or None:
        Returns the deployment ready Anndata object.
    """
    out = adata if inplace else adata.copy()

    # TODO remove more adata internals not needed for cellxgene

    ##### .obs #####
    # remove obs columns
    if keep_obs:
        drop_obs = set(out.obs.columns) - set(keep_obs)

        out.obs.drop(columns=drop_obs, inplace=True)

    # rename obs columns
    if rename_obs:
        out.obs.rename(columns=rename_obs, inplace=True)

    for c in out.obs:
        if out.obs[c].dtype == 'Int32':
            out.obs[c] = out.obs[c].astype('float64')

    out.obs.index.names = ['index']

    ##### .var #####
    # remove var columns
    if keep_var:
        drop_var = set(out.var.columns) - set(keep_var)

        out.var.drop(columns=drop_var, inplace=True)

    # rename obs columns
    if rename_var:
        out.var.rename(columns=rename_var, inplace=True)

    for c in out.var:
        if out.var[c].dtype == 'Int32':
            out.var[c] = out.var[c].astype('float64')

    out.var.index.names = ['index']

    ###### .X ######
    # convert .X to sparse matrix if needed
    if not scipy.sparse.isspmatrix(out.X):
        out.X = scipy.sparse.csc_matrix(out.X)

    out.X = out.X.astype("float32")

    ##### .uns #####
    # apply color fix
    # https://github.com/chanzuckerberg/cellxgene/issues/2598
    for key in out.uns.keys():
        if key.endswith('colors'):
            out.uns[key] = np.array([(c if len(c) <= 7 else c[:-2]) for c in adata.uns[key]])

    if not inplace:
        return out<|MERGE_RESOLUTION|>--- conflicted
+++ resolved
@@ -1,7 +1,4 @@
-<<<<<<< HEAD
-=======
 """anndata.AnnData related functions."""
->>>>>>> 6d8ef9b1
 
 import numpy as np
 import scanpy as sc
