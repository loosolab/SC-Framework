"""Module to assemble anndata objects."""

import scanpy as sc
import pandas as pd
import os
import glob
from pathlib import Path
from scipy import sparse
from scipy.io import mmread

from beartype.typing import Optional, Union, Literal, Any, Collection, Mapping
from beartype import beartype

import sctoolbox.utils as utils
from sctoolbox._settings import settings
logger = settings.logger


#####################################################################
#                   Assemble from multiple h5ad files               #
#####################################################################

@beartype
def prepare_atac_anndata(adata: sc.AnnData,
                         coordinate_cols: Optional[Union[list[str], str]] = None,
                         h5ad_path: Optional[str] = None,
                         remove_var_index_prefix: bool = True,
                         keep_original_index: Optional[str] = None,
                         coordinate_regex: str = r"chr[0-9XYM]+[\_\:\-]+[0-9]+[\_\:\-]+[0-9]+") -> sc.AnnData:
    r"""
    Prepare AnnData object of ATAC-seq data to be in the correct format for the subsequent pipeline.

    This includes formatting the index, formatting the coordinate columns, and setting the barcode as the index.

    Parameters
    ----------
    adata : sc.AnnData
        The AnnData object to be prepared.
    coordinate_cols : Optional[list[str], str], default None
        Parameter ensures location info is in adata.var and adata.var.index and formatted correctly.
        1. A list of 3 adata.var column names e.g. ['chr', 'start', 'end'] that will be used to create the index.
        2. A string (adata.var column name) that contains all three coordinates to create the index.
        3. And if None, the coordinates will be created from the index.
    h5ad_path : Optional[str], default None
        Path to the h5ad file.
    remove_var_index_prefix : bool, default True
        If True, the prefix ("chr") of the index will be removed.
    keep_original_index : Optional[str], default None
        If not None, the original index will be kept in adata.obs by the name provided.
    coordinate_regex : str, default "chr[0-9XYM]+[\_\:\-]+[0-9]+[\_\:\-]+[0-9]+"
        Regular expression to check if the index is in the correct format.

    Returns
    -------
    sc.AnnData
        The prepared AnnData object.

    Raises
    ------
    ValueError
        If coordinate columns is a list that has not length 3.
    KeyError
        If coordinate columns are not found in adata.var.
    """
    if coordinate_cols:
        if isinstance(coordinate_cols, list):
            if len(coordinate_cols) != 3:
                logger.error("Coordinate columns must be a list of 3 elements. e.g. ['chr', 'start', 'end'] or a single string with all coordinates.")
                raise ValueError

        if not utils.checker.check_columns(adata.var,
                                           coordinate_cols,
                                           error=False,
                                           name="adata.var"):  # Check that coordinate_cols are in adata.var)
            logger.error('Coordinate columns not found in adata.var')
            raise KeyError

    # Format index
    logger.info("formatting index")
    # This checks if the index is available and valid, if not it creates it.
    utils.checker.var_column_to_index(adata,
                                      coordinate_cols=coordinate_cols,
                                      remove_var_index_prefix=remove_var_index_prefix,
                                      keep_original_index=keep_original_index,
                                      coordinate_regex=coordinate_regex)

    # Format coordinate columns
    logger.info("formatting coordinate columns")
    # This checks if the coordinate columns are available and valid, if not it creates them.

    # Establish columns for coordinates
    if coordinate_cols is None:
        coordinate_cols = ['chr', 'start', 'stop']

    # Format coordinate columns
    utils.checker.var_index_to_column(adata, coordinate_cols)

    # check if the barcode is the index otherwise set it
    utils.bioutils.barcode_index(adata)

    if h5ad_path is not None:
        adata.obs = adata.obs.assign(file=h5ad_path)

    return adata


@beartype
def from_h5ad(h5ad_file: Union[str, Collection[str], Mapping[str, str]], label: Optional[str] = "batch") -> sc.AnnData:
    """
    Load one or more .h5ad files.

    Multiple .h5ad files will be combined with a "batch" column added to adata.obs.

    Parameters
    ----------
    h5ad_file : Union[str, Collection[str], Mapping[str, str]]
        Path to one or more .h5ad files. Multiple .h5ad files will cause a "batch" column being added to adata.obs.
        In case of a mapping (dict) the function will populate the "batch" column using the dict-keys.
    label: Optional[str], default "batch"
        Name of the `adata.obs` column to place the batch information in. Forwarded to the `label` parameter of [scanpy.concat](https://anndata.readthedocs.io/en/stable/generated/anndata.concat.html#anndata.concat)

    Returns
    -------
    sc.AnnData
        The loaded anndata object. Multiple files will be combined into one object with a "batch" column in adata.obs.
    """
    if isinstance(h5ad_file, str):
        return sc.read_h5ad(filename=h5ad_file)
    elif isinstance(h5ad_file, Mapping):
        # load then combine anndata objects
        return utils.adata.concadata({k: sc.read_h5ad(f) for k, f in h5ad_file.items()}, label=label)
    else:
        # load then combine anndata objects
        return utils.adata.concadata([sc.read_h5ad(f) for f in h5ad_file], label=label)


#####################################################################
#          ASSEMBLING ANNDATA FROM STARSOLO OUTPUT FOLDERS          #
#####################################################################

@beartype
def from_single_starsolo(path: str,
                         dtype: Literal['filtered', 'raw'] = "filtered",
                         header: Union[int, list[int], Literal['infer'], None] = 'infer') -> sc.AnnData:
    """
    Assembles an anndata object from the starsolo folder.

    Parameters
    ----------
    path : str
        Path to the "solo" folder from starsolo.
    dtype : Literal['filtered', 'raw'], default "filtered"
        The type of solo data to choose.
    header : Union[int, list[int], Literal['infer'], None], default "infer"
        Set header parameter for reading metadata tables using pandas.read_csv.

    Returns
    -------
    sc.AnnData
        An anndata object based on the provided starsolo folder.

    Raises
    ------
    FileNotFoundError
        If path does not exist or files are missing.
    """

    # Establish which directory to look for data in
    genedir = os.path.join(path, "Gene", dtype)
    velodir = os.path.join(path, "Velocyto", dtype)
    for path in [genedir, velodir]:
        if not os.path.exists(path):
            raise FileNotFoundError(f"The path to the data does not exist: {path}")

    # File paths for different elements
    matrix_f = os.path.join(genedir, 'matrix.mtx')
    barcodes_f = os.path.join(genedir, "barcodes.tsv")
    genes_f = os.path.join(genedir, "genes.tsv")
    spliced_f = os.path.join(velodir, 'spliced.mtx')
    unspliced_f = os.path.join(velodir, 'unspliced.mtx')
    ambiguous_f = os.path.join(velodir, 'ambiguous.mtx')

    # Check whether files are present
    for f in [matrix_f, barcodes_f, genes_f, spliced_f, unspliced_f, ambiguous_f]:
        if not os.path.exists(f):
            raise FileNotFoundError(f"File '{f}' was not found. Please check that path contains the full output of starsolo.")

    # Setup main adata object from matrix/barcodes/genes
    logger.info("Setting up adata from solo files")
    adata = from_single_mtx(matrix_f, barcodes_f, genes_f, header=header)
    adata.var.columns = ["gene", "type"]  # specific to the starsolo format

    # Add in velocity information
    logger.info("Adding velocity information from spliced/unspliced/ambiguous")
    spliced = sparse.csr_matrix(mmread(spliced_f).transpose())
    unspliced = sparse.csr_matrix(mmread(unspliced_f).transpose())
    ambiguous = sparse.csr_matrix(mmread(ambiguous_f).transpose())

    adata.layers["spliced"] = spliced
    adata.layers["unspliced"] = unspliced
    adata.layers["ambiguous"] = ambiguous

    return adata


@beartype
def from_quant(path: str,
               configuration: list = [],
               use_samples: Optional[list] = None,
               dtype: Literal["raw", "filtered"] = "filtered",
               **kwargs: Any) -> sc.AnnData:
    """
    Assemble an adata object from data in the 'quant' folder of the snakemake pipeline.

    Parameters
    ----------
    path : str
        The directory where the quant folder from snakemake preprocessing is located.
    configuration : list
        Configurations to setup the samples for anndata assembling.
        It must containg the sample, the word used in snakemake to assign the condition,
        and the condition, e.g., sample1:condition:room_air
    use_samples : Optional[list], default None
        List of samples to use. If None, all samples will be used.
    dtype : Literal["raw", "filtered"], default 'filtered'
        The type of Solo data to choose.
    **kwargs : Any
        Contains additional arguments for the sctoolbox.utils.assemblers.from_single_starsolo method.

    Returns
    -------
    sc.AnnData
        The assembled anndata object.

    Raises
    ------
    ValueError
        If `use_samples` contains not existing names.
    FileNotFoundError
        If the path to the quant folder does not exist.
    """

    # Test that quant folder exists
    if not os.path.exists(path):
        raise FileNotFoundError(f"The path to the quant folder does not exist: {path}")

    # Collect configuration into a dictionary
    config_dict = {}
    if configuration is not None:
        for string in configuration:
            sample, condition, condition_name = string.split(":")

            if sample not in config_dict:
                config_dict[sample] = {}
            config_dict[sample][condition] = condition_name

    # Establishing which samples to use for assembly
    sample_dirs = glob.glob(os.path.join(path, "*"))
    sample_names = [os.path.basename(x) for x in sample_dirs]
    logger.info(f"Found samples: {sample_names}")

    # Subset to use_samples if they are provided
    if use_samples is not None:
        idx = [i for i, sample in enumerate(sample_names) if sample in use_samples]
        sample_names = [sample_names[i] for i in idx]
        sample_dirs = [sample_dirs[i] for i in idx]

        logger.info(f"Using samples: {sample_names}")
        if len(sample_names) == 0:
            raise ValueError("None of the given 'use_samples' match the samples found in the directory.")

    # Assembling from different samples:
    adata_list = []
    for sample_name, sample_dir in zip(sample_names, sample_dirs):

        logger.info(f"Assembling sample '{sample_name}'")
        solo_dir = os.path.join(sample_dir, "solo")
        adata = from_single_starsolo(solo_dir, dtype=dtype, **kwargs)

        # Make barcode index unique
        adata.obs.index = adata.obs.index + "-" + sample_name
        adata.obs["sample"] = sample_name

        # Add additional information from configuration
        if sample_name in config_dict:
            for key in config_dict[sample_name]:
                adata.obs[key] = config_dict[sample_name][key]
                adata.obs[key] = adata.obs[key].astype("category")

        adata_list.append(adata)

    # Concatenating the adata objects
    logger.info("Concatenating anndata objects")
    adata = adata_list[0].concatenate(adata_list[1:], join="outer")

    # Add information to uns
    utils.adata.add_uns_info(adata, ["sctoolbox", "source"], os.path.abspath(path))

    return adata


#####################################################################
#          CONVERTING FROM MTX+TSV/CSV TO ANNDATA OBJECT            #
#####################################################################

@beartype
def from_single_mtx(mtx: Union[str, Path],
                    barcodes: Union[str, Path],
                    variables: Optional[Union[str, Path]] = None,
                    transpose: bool = True,
                    header: Union[int, list[int], Literal['infer'], None] = None,
<<<<<<< HEAD
                    barcode_index: Optional[int] = 0,
                    variables_index: Optional[int] = None,
                    delimiter: str = "\t") -> sc.AnnData:
=======
                    barcode_index: int = 0,
                    var_index: Optional[int] = 0,
                    delimiter: str = "\t",
                    comment_flag: str = '#') -> sc.AnnData:
>>>>>>> b632fa74
    r"""
    Build an adata object from single mtx and two tsv/csv files.

    Parameters
    ----------
    mtx : Union[str, Path]
        Path to the mtx file (.mtx)
    barcodes : Union[str, Path]
        Path to cell label file (.obs)
    variables : Optional[Union[str, Path]], default None
        Path to variable label file (.var). E.g. gene labels for RNA or peak labels for ATAC.
    transpose : bool, default True
        Set True to transpose mtx matrix.
    header : Union[int, list[int], Literal['infer'], None], default None
        Set header parameter for reading metadata tables using pandas.read_csv.
    barcode_index : int, default 0
        Column which contains the cell barcodes.
<<<<<<< HEAD
    variables_index : Optional[int], default None
        Column which contains the gene IDs.
=======
    var_index : Optional[int], default 0
        Column containing the variable IDs e.g. gene IDs or peak IDs.
>>>>>>> b632fa74
    delimiter : str, default '\t'
        delimiter of the variable and barcode tables.
    comment_flag : str, default '#'
        Comment flag for the variable and barcode tables. Lines starting with this character will be ignored.

    Returns
    -------
    sc.AnnData
        Anndata object containing the mtx matrix, gene and cell labels

    Raises
    ------
    ValueError
        If barcode or gene files contain duplicates.
    """

    # Read mtx file
    adata = sc.read_mtx(filename=mtx, dtype='float32')

    # Transpose matrix if necessary
    if transpose:
        adata = adata.transpose()

    # Read in gene and cell annotation
    barcode_csv = pd.read_csv(barcodes, header=header, index_col=barcode_index, delimiter=delimiter, comment=comment_flag)
    barcode_csv.index.names = ['index']
    barcode_csv.columns = [str(c) for c in barcode_csv.columns]  # convert to string

    if variables:
<<<<<<< HEAD
        var_csv = pd.read_csv(variables, header=header, index_col=variables_index, delimiter=delimiter)
=======
        # Read in var table
        var_csv = pd.read_csv(variables, header=header, index_col=var_index, delimiter=delimiter, comment=comment_flag)
>>>>>>> b632fa74
        var_csv.index.names = ['index']
        var_csv.columns = [str(c) for c in var_csv.columns]  # convert to string

    # Test if they are unique
    if not barcode_csv.index.is_unique:
        raise ValueError("Barcode index column does not contain unique values")
    if variables and not var_csv.index.is_unique:
        raise ValueError("Genes index column does not contain unique values")

    # Add tables to anndata object
    adata.obs = barcode_csv
    if variables:
        adata.var = var_csv

    # Add filename to .obs
    adata.obs["filename"] = os.path.basename(mtx)
    adata.obs["filename"] = adata.obs["filename"].astype("category")

    return adata


@beartype
def from_mtx(path: str,
             mtx: str = "*matrix.mtx*",
             barcodes: str = "*barcodes.tsv*",
             variables: str = "*genes.tsv*",
             var_error: bool = True,
             **kwargs: Any) -> sc.AnnData:
    """
    Build an adata object from list of mtx, barcodes and variables files.

    This function recursively scans trough all subdirectories of the given path for files matching the pattern of the `mtx` parameter.
    Mtx files accompanied by a file matching the `barcodes` or `variables` pattern will be added to the resulting AnnData as `.obs` and `.var` tables.

    Parameters
    ----------
    path : str
        Path to data files
    mtx : str, default '*matrix.mtx*'
        String for glob to find matrix files.
    barcodes : str, default '*barcodes.tsv*'
        String for glob to find barcode files.
    variables : str, default '*genes.tsv*'
        String for glob to find e.g. gene label files (RNA).
    var_error : bool, default True
        Will raise an error when there is no variables file found next to any .mtx file. Set the parameter to False will consider the variable file optional.
    **kwargs : Any
        Contains additional arguments for the sctoolbox.utils.assemblers.from_single_mtx method.


    Returns
    -------
    sc.AnnData
        Merged anndata object containing the mtx matrix, gene and cell labels

    Raises
    ------
    ValueError
        1. If mtx files are not found.
        2. If multiple barcode or variable files were found for one mtx file.
        3. If the barcode file is missing for mtx file.
        4. If the variable file is missing for mtx file and var_error is set to True
    """
    # initialize path as path object
    path = Path(path)

    # recursively find mtx files
    mtx_files = list(path.rglob(mtx))

    if not mtx_files:
        raise ValueError('No files were found with the given directory and suffixes.')

    adata_objects = []
    for i, m in enumerate(mtx_files):
        logger.info(f"Reading files: {i+1} of {len(mtx_files)} ")

        # find barcode and variable file in same folder
        barcode_file = list(m.parents[0].glob(barcodes))
        if len(barcode_file) > 1:
            raise ValueError(f'{str(m)} expected one barcode file but found multiple: {[str(bf) for bf in barcode_file]}')
        elif len(barcode_file) < 1:
            raise ValueError(f'Missing required barcode file for {str(m)}.')

        variable_file = list(m.parents[0].glob(variables))
        if len(variable_file) > 1:
            raise ValueError(f'{str(m)} expected one variable file but found multiple: {[str(vf) for vf in variable_file]}')
        elif var_error and len(variable_file) < 1:
            raise ValueError(f'Missing required variable file for {str(m)}.')

        # create adata object
        adata_objects.append(
            from_single_mtx(m,
                            barcode_file[0],
                            variable_file[0] if variable_file else None,
                            **kwargs)
        )

        # add relative path to obs as it could contain e.g. sample information
        adata_objects[-1].obs["rel_path"] = str(m.parents[0].relative_to(path))

    # create final adata
    if len(adata_objects) > 1:
        adata = utils.adata.concadata(adata_objects)
    else:
        adata = adata_objects[0]

    return adata


@beartype
def convertToAdata(file: str,
                   output: Optional[str] = None,
                   r_home: Optional[str] = None,
                   layer: Optional[str] = None) -> Optional[sc.AnnData]:
    """
    Convert .rds files containing Seurat or SingleCellExperiment to scanpy anndata.

    In order to work an R installation with Seurat & SingleCellExperiment is required.

    Parameters
    ----------
    file : str
        Path to the .rds or .robj file.
    output : Optional[str], default None
        Path to output .h5ad file. Won't save if None.
    r_home : Optional[str], default None
        Path to the R home directory. If None will construct path based on location of python executable.
        E.g for ".conda/scanpy/bin/python" will look at ".conda/scanpy/lib/R"
    layer : Optional[str], default None
        Provide name of layer to be stored in anndata. By default the main layer is stored.
        In case of multiome data multiple layers are present e.g. RNA and ATAC. But anndata can only store a single layer.

    Returns
    -------
    Optional[sc.AnnData]
        Returns converted anndata object if output is None.
    """

    # Setup R
    utils.general.setup_R(r_home)

    # Initialize R <-> python interface
    utils.checker.check_module("anndata2ri")
    import anndata2ri
    utils.checker.check_module("rpy2")
    from rpy2.robjects import r, default_converter, conversion, globalenv
    anndata2ri.activate()

    # create rpy2 None to NULL converter
    # https://stackoverflow.com/questions/65783033/how-to-convert-none-to-r-null
    none_converter = conversion.Converter("None converter")
    none_converter.py2rpy.register(type(None), utils.general._none2null)

    # check if Seurat and SingleCellExperiment are installed
    r("""
        if (!suppressPackageStartupMessages(require(Seurat))) {
            stop("R dependency Seurat not found.")
        }
        if (!suppressPackageStartupMessages(require(SingleCellExperiment))) {
            stop("R dependecy SingleCellExperiment not found.")
        }
    """)

    # add variables into R
    with conversion.localconverter(default_converter + none_converter):
        globalenv["file"] = file
        globalenv["layer"] = layer

    # ----- convert to anndata ----- #
    r("""
        # ----- load object ----- #
        # try loading .robj
        object <- try({
            # load file; returns vector of created variables
            new_vars <- load(file)
            # store new variable into another variable to work on
            get(new_vars[1])
        }, silent = TRUE)

        # if .robj failed try .rds
        if (class(object) == "try-error") {
            # load object
            object <- try(readRDS(file), silent = TRUE)
        }

        # if both .robj and .rds failed throw error
        if (class(object) == "try-error") {
            stop("Unknown file. Expected '.robj' or '.rds' got", file)
        }

        # update/validate SeuratObject to match newer versions
        object = UpdateSeuratObject(object)

        # ----- convert to SingleCellExperiment ----- #
        # can only convert Seurat -> SingleCellExperiment -> anndata
        if (class(object) == "Seurat") {
            object <- as.SingleCellExperiment(object)
        } else if (class(object) == "SingleCellExperiment") {
            object <- object
        } else {
            stop("Unknown object! Expected class 'Seurat' or 'SingleCellExperiment' got ", class(object))
        }

        # ----- change layer ----- #
        # adata can only store a single layer
        if (!is.null(layer)) {
            layers <- c(mainExpName(object), altExpNames(object))

            # check if layer is valid
            if (!layer %in% layers) {
                stop("Invalid layer! Expected one of ", paste(layers, collapse = ", "), " got ", layer)
            }

            # select layer
            if (layer != mainExpName(object)) {
                object <- swapAltExp(object, layer, saved = mainExpName(object), withColData = TRUE)
            }
        }
    """)

    # pull SingleCellExperiment into python
    # this also converts to anndata
    adata = globalenv["object"]

    # fixes https://gitlab.gwdg.de/loosolab/software/sc_framework/-/issues/205
    adata.obs.index = adata.obs.index.astype('object')
    adata.var.index = adata.var.index.astype('object')

    # Add information to uns
    utils.adata.add_uns_info(adata, ["sctoolbox", "source"], os.path.abspath(file))

    if output:
        # Saving adata.h5ad
        adata.write(filename=output, compression='gzip')
    else:
        return adata<|MERGE_RESOLUTION|>--- conflicted
+++ resolved
@@ -309,16 +309,10 @@
                     variables: Optional[Union[str, Path]] = None,
                     transpose: bool = True,
                     header: Union[int, list[int], Literal['infer'], None] = None,
-<<<<<<< HEAD
-                    barcode_index: Optional[int] = 0,
-                    variables_index: Optional[int] = None,
-                    delimiter: str = "\t") -> sc.AnnData:
-=======
                     barcode_index: int = 0,
                     var_index: Optional[int] = 0,
                     delimiter: str = "\t",
                     comment_flag: str = '#') -> sc.AnnData:
->>>>>>> b632fa74
     r"""
     Build an adata object from single mtx and two tsv/csv files.
 
@@ -336,13 +330,8 @@
         Set header parameter for reading metadata tables using pandas.read_csv.
     barcode_index : int, default 0
         Column which contains the cell barcodes.
-<<<<<<< HEAD
-    variables_index : Optional[int], default None
-        Column which contains the gene IDs.
-=======
     var_index : Optional[int], default 0
         Column containing the variable IDs e.g. gene IDs or peak IDs.
->>>>>>> b632fa74
     delimiter : str, default '\t'
         delimiter of the variable and barcode tables.
     comment_flag : str, default '#'
@@ -372,12 +361,8 @@
     barcode_csv.columns = [str(c) for c in barcode_csv.columns]  # convert to string
 
     if variables:
-<<<<<<< HEAD
-        var_csv = pd.read_csv(variables, header=header, index_col=variables_index, delimiter=delimiter)
-=======
         # Read in var table
         var_csv = pd.read_csv(variables, header=header, index_col=var_index, delimiter=delimiter, comment=comment_flag)
->>>>>>> b632fa74
         var_csv.index.names = ['index']
         var_csv.columns = [str(c) for c in var_csv.columns]  # convert to string
 
