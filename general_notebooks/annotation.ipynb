{
 "cells": [
  {
   "cell_type": "code",
   "execution_count": null,
   "id": "e388ba22",
   "metadata": {
    "editable": false,
    "hide_input": true,
    "init_cell": true
   },
   "outputs": [],
   "source": [
    "from sctoolbox.utils.jupyter import bgcolor, _compare_version\n",
    "\n",
    "# change the background of input cells\n",
    "bgcolor(\"PowderBlue\", select=[3, 6, 9, 11])\n",
    "\n",
    "nb_name = \"annotation.ipynb\"\n",
    "\n",
    "_compare_version(nb_name)"
   ]
  },
  {
   "cell_type": "markdown",
   "id": "0f123ffb",
   "metadata": {},
   "source": [
    "# Cell type annotation and marker list assembly\n",
    "<hr style=\"border:2px solid black\"> </hr>"
   ]
  },
  {
   "cell_type": "markdown",
   "id": "32f27ac3",
   "metadata": {},
   "source": [
    "## 1 - Description\n",
    "\n",
    "**Requires a clustered or otherwise categorized anndata object. A clustering can be generated with a clustering notebook (e.g. `rna_analysis/notebooks/04_clustering.ipynb`).**\n",
    "\n",
    "**Move this notebook into the notebook folder (e.g. `rna_analysis/notebooks/`) of the respective analysis before using it!**\n",
    "\n",
    "This Jupyter Notebook is designed for annotating cell types in clustered AnnData objects. It is divided into two main parts:\n",
    "\n",
    "- **Marker List Assembly**: This part is used when no existing marker lists are available. It enables users to assemble custom marker lists using the MarkerRepo.\n",
    "\n",
    "- **Annotation**: This section applies the created or provided marker lists to annotate cell types in AnnData objects.\n",
    "\n",
    "\n",
    "For more information about MarkerRepo, click [here](https://gitlab.gwdg.de/loosolab/software/annotate_by_marker_and_features)."
   ]
  },
  {
   "cell_type": "markdown",
   "id": "5bd3d82a",
   "metadata": {},
   "source": [
    "--------------"
   ]
  },
  {
   "cell_type": "markdown",
   "id": "c33b11ce",
   "metadata": {},
   "source": [
    "## 2- Setup"
   ]
  },
  {
   "cell_type": "code",
   "execution_count": null,
   "id": "0f2d9d93",
   "metadata": {
    "editable": false,
    "hide_input": false
   },
   "outputs": [],
   "source": [
    "from sctoolbox import settings\n",
    "import sctoolbox.utils as utils\n",
    "import sctoolbox.plotting as pl\n",
    "import os\n",
    "import pandas as pd\n",
    "pd.set_option('display.max_columns', None)  # no limit to the number of columns shown\n",
    "\n",
    "settings.settings_from_config(\"config.yaml\", key=\"annoation\")"
   ]
  },
  {
   "cell_type": "code",
   "execution_count": null,
   "id": "9489125c",
   "metadata": {
    "editable": false,
    "hide_input": false
   },
   "outputs": [],
   "source": [
    "try:\n",
    "    import markerrepo.wrappers as wrap\n",
    "    import markerrepo.marker_repo as mr\n",
    "except ModuleNotFoundError:\n",
    "    raise ModuleNotFoundError(\"Please install the latest MarkerRepo version.\")"
   ]
  },
  {
   "cell_type": "markdown",
   "id": "a0b462fb",
   "metadata": {},
   "source": [
    "<h1><center>⬐ Fill in input data here ⬎</center></h1>"
   ]
  },
  {
   "cell_type": "code",
   "execution_count": null,
   "id": "d14e02b0",
   "metadata": {
    "hide_input": false
   },
   "outputs": [],
   "source": [
<<<<<<< HEAD
    "# sctoolbox settings\n",
    "settings.adata_input_dir = \"../adatas/\"\n",
    "settings.adata_output_dir = \"../adatas/\"\n",
    "settings.figure_dir = \"../figures/annotation/\"\n",
    "settings.table_dir = \"../tables/annotation/\"\n",
    "settings.log_file = \"../logs/annotation_log.txt\"\n",
    "settings.report_dir = \"../report/annotation/\"\n",
    "\n",
=======
    "# Set inpput anndata\n",
>>>>>>> 1967dfc3
    "clustered_adata = \"anndata_4.h5ad\""
   ]
  },
  {
   "cell_type": "markdown",
   "id": "f4b227d5",
   "metadata": {},
   "source": [
    "___"
   ]
  },
  {
   "cell_type": "markdown",
   "id": "f51d3a6b",
   "metadata": {},
   "source": [
    "## 3 - Loading adata"
   ]
  },
  {
   "cell_type": "code",
   "execution_count": null,
   "id": "e099e3a4",
   "metadata": {
    "editable": false,
    "hide_input": false
   },
   "outputs": [],
   "source": [
    "adata = utils.adata.load_h5ad(clustered_adata)"
   ]
  },
  {
   "cell_type": "code",
   "execution_count": null,
   "id": "0793596e",
   "metadata": {
    "editable": false,
    "hide_input": false
   },
   "outputs": [],
   "source": [
    "with pd.option_context(\"display.max.rows\", 5, \"display.max.columns\", None):\n",
    "    display(adata)\n",
    "    display(adata.obs)"
   ]
  },
  {
   "cell_type": "markdown",
   "id": "e6f53dad",
   "metadata": {},
   "source": [
    "___"
   ]
  },
  {
   "cell_type": "markdown",
   "id": "54a60a0f",
   "metadata": {},
   "source": [
    "## 4 - Essential Input\n",
    "<hr style=\"border:2px solid black\"> </hr>\n",
    "Adjust the parameters shown below to enable basic cell type annotation.\n",
    "\n",
    "### 4.1 - Parameter Overview\n",
    "<hr style=\"border:1px solid black\"> </hr>\n",
    "\n",
    "| Parameter | Description | Options |\n",
    "|-----------|-------------|--------------|\n",
    "| `clustering_column` | `.obs` column used for the cell type assignment. | `None` (select interactively) or String (e.g., `\"leiden\"`) |\n",
    "| `organism` | Specifies the organism for marker list assembly (see `4.1.1`). None to provide a custom marker list (see `marker_lists`). | `None` or String (e.g., `\"human\"`) |\n",
    "| `marker_lists` | Use preassembled marker lists. Either a path to a directory of marker lists, paths to marker lists or None to manually assemble one. See section `4.1.2` for details. | `None` or String or list of Strings (e.g., `\"/path/my_markers\"` or `[\"/heart_markers/markers\", \"/human/panglao\"]` |\n",
    "| `repo_path` | Path to MarkerRepo. if None, the MarkerRepo will be downloaded to the notebooks folder| `None` or String |\n",
    "\n",
    "#### 4.1.1 Available organisms\n",
    "The organism of the current dataset. Will be used to assemble a marker list based on the internally provided sources. \n",
    "\n",
    "Currently available organisms are:\n",
    "\n",
    "- `human`\n",
    "\n",
    "- `mouse`\n",
    "\n",
    "- `zebrafish`\n",
    "\n",
    "- `rat`\n",
    " \n",
    "This parameter will be ignored in favor of a custom marker list (see section `4.1.2` below). This will also cause the assembly section (`5`) to be skipped.\n",
    "\n",
    "\n",
    "#### 4.1.2 - Custom marker list\n",
    "Alternatively, the user can supply a custom list of marker genes by setting `marker_lists` to a user-supplied file. This has to be a **delimited text file (`.csv`, `.tsv`, ...), without a header and with two columns**. The first column contains the marker names and the second column has the cell types. For example:\n",
    "```\n",
    "marker_1    Fibroblast\n",
    "marker_2    Fibroblast\n",
    "marker_3    Endocardium\n",
    "...\n",
    "```"
   ]
  },
  {
   "cell_type": "markdown",
   "id": "234cd969",
   "metadata": {},
   "source": [
    "<h1><center>⬐ Fill in input data here ⬎</center></h1>"
   ]
  },
  {
   "cell_type": "code",
   "execution_count": null,
   "id": "1612d966",
   "metadata": {
    "hide_input": false
   },
   "outputs": [],
   "source": [
    "# Annotation settings\n",
    "clustering_column = \"leiden_0.1\"\n",
    "organism = \"human\"\n",
    "# set path to custom marker lists\n",
    "marker_lists = None\n",
    "\n",
    "# add the path to annotate_by_marker_and_features repo\n",
    "# set to None to clone the repository to your notebooks folder\n",
    "repo_path = None\n",
    "\n",
    "# Data layer (advanced)\n",
    "# decide which processing state of the data should be used for computation\n",
    "# available layers can be seen above, e.g. \"norm\" to use normalized data\n",
    "# it is recommended to use raw or normalized data for statistical testing\n",
    "layer = \"norm\""
   ]
  },
  {
   "cell_type": "code",
   "execution_count": null,
   "id": "18c00956",
   "metadata": {
    "editable": false
   },
   "outputs": [],
   "source": [
    "# check path of MarkerRepo\n",
    "if repo_path is None or not os.path.exists(repo_path):\n",
    "    if not os.path.exists(\"./annotate_by_marker_and_features\"):\n",
    "        print(\"MarkerRepo was not found! Cloning repository...\")\n",
    "        !git clone https://gitlab.gwdg.de/loosolab/software/annotate_by_marker_and_features.git\n",
    "    else:\n",
    "        print(\"MarkerRepo was found! Changing path to <./annotate_by_marker_and_features>\")\n",
    "    repo_path = \"./annotate_by_marker_and_features\""
   ]
  },
  {
   "cell_type": "markdown",
   "id": "e6f1b8d8",
   "metadata": {},
   "source": [
    "--------------"
   ]
  },
  {
   "cell_type": "markdown",
   "id": "ade0158f",
   "metadata": {},
   "source": [
    "## 5 - Marker List Assembly\n",
    "<hr style=\"border:2px solid black\"> </hr>\n",
    "\n",
    "The marker list paths are stored in the <b>marker_lists</b> variable. They work as input for the actual cell type annotation of the next cell.\n",
    "\n",
    "### 5.1 - Parameter Overview\n",
    "<hr style=\"border:1px solid black\"> </hr>\n",
    "\n",
    "| Parameter | Description | Options |\n",
    "|-----------|-------------|---------|\n",
    "| `search_terms` | Search terms for the marker list assembly, targeting specific columns. | `None` or Dictionary (e.g., `{\"Source\": \"panglao.se\", \"Tissue\", \"Heart\"}`) |\n",
    "| `list_format` | Additional parameters for marker list assembly. One marker list is created per dictionary. | `None` or List of dictionaries (e.g., `[{\"style\":\"two_column\", \"file_name\":\"two_column\"}, {\"style\":\"score\", \"file_name\":\"score\"}]`|\n",
    "\n",
    "**Recommendation:** Set `search_terms` and `list_format` to `None` this enables an interactive guide to assemble the marker list. Manually setting `search_terms` and `list_format` is mostly intended for advanced users who already know what to search for.\n",
    "\n",
    "#### 5.1.1 search_terms (advanced)\n",
    "Each `key:value` pair will narrow the search in the marker list database to target specific lists, for example, setting `\"Organism name\": \"human\"` will ensure the use of marker lists relevant to the selected organism. Multiple search terms will be connected with a logical `AND` e.g. `\"Organism name\": \"human\", \"Tissue\": \"blood\"` will only consider human marker genes of blood during list assembly.\n",
    "\n",
    "**Run the following cell to see available input(s) for `search_terms`.**\n",
    "\n",
    "#### 5.1.2 list_format (advanced)\n",
    "The `list_format` parameter decides the method and format of the resulting annotation list. Each dictionary entry will result in a marker list, which will be saved locally as a separate annotation list.\n",
    "\n",
    "| Key | Value | Description |\n",
    "|-----|-------|-------------|\n",
    "| `file_name` | `None` or filename | The file where the finished list will be stored. Set `None` or skip entry to set the name interactively. |\n",
    "| `style` | One of `two_column`, `score` or `ui` | The style of the marker lists. Either a minimal list of gene to cell type assignments (`two_column`), a list including a score (average count of a marker gene across all lists, to measure specificity of markers to a cell type) (`score`) or a list where each gene is weighted by the ubiquitousness index (see below). |\n",
    "\n",
    ">[The] **ubiquitousness index** (UI), [...] is an indicator of how often the gene is expressed in cell clusters. UI takes values between 0 and 1. Values toward 1 indicate the gene is expressed in more cell clusters, indicating the gene to be involved in housekeeping tasks.\n",
    "\n",
    "[Franzén et al., 2019](https://doi.org/10.1093/database/baz046)"
   ]
  },
  {
   "cell_type": "markdown",
   "id": "9d7bf93b",
   "metadata": {},
   "source": [
    "**List of available inputs for `search_terms`**"
   ]
  },
  {
   "cell_type": "code",
   "execution_count": null,
   "id": "aca609b4",
   "metadata": {
    "editable": false
   },
   "outputs": [],
   "source": [
    "if not marker_lists and not organism:\n",
    "    raise ValueError(\"Please provide either <organism> or a path to custom marker list <marker_lists>\")\n",
    "if not marker_lists:\n",
    "    df = mr.search_df(df=mr.combine_dfs(repo_path=repo_path), col_to_search=\"Organism name\", search_terms=[f\"+{organism.split(' ')[0]}\"])\n",
    "    print(f\"* Possible keys for <column_specific_terms>:\\n {df.columns.to_list()}\\n\")\n",
    "    for col in df.columns[:12]: \n",
    "        print(f\"* Possible values for {col}: {df[col].dropna().drop_duplicates().to_list()}\\n\")"
   ]
  },
  {
   "cell_type": "markdown",
   "id": "e3576d29",
   "metadata": {},
   "source": [
    "<h1><center>⬐ Fill in input data here ⬎</center></h1>"
   ]
  },
  {
   "cell_type": "code",
   "execution_count": null,
   "id": "cf336332",
   "metadata": {
    "hide_input": false
   },
   "outputs": [],
   "source": [
    "# Marker list assembly\n",
    "if not marker_lists:\n",
    "    # we recommend specifying \"Tissue\" if possible to get more accurate results\n",
    "    search_terms = {\"Organism name\": organism}\n",
    "\n",
    "    list_format = [{\"file_name\":\"panglao_two_column\", \"style\":\"two_column\"}, \n",
    "                   {\"file_name\":\"panglao_score\", \"style\":\"score\"},\n",
    "                   #{\"file_name\":\"panglao_ui\", \"style\":\"ui\"}\n",
    "                  ]"
   ]
  },
  {
   "cell_type": "markdown",
   "id": "cb89835a",
   "metadata": {},
   "source": [
    "___"
   ]
  },
  {
   "cell_type": "code",
   "execution_count": null,
   "id": "5b4da604",
   "metadata": {
    "editable": false,
    "hide_input": false
   },
   "outputs": [],
   "source": [
    "if not marker_lists:\n",
    "    marker_lists = wrap.create_multiple_marker_lists(\n",
    "        cml_parameters=list_format, \n",
    "        repo_path=repo_path, \n",
    "        organism=organism, \n",
    "        ensembl=mr.check_ensembl(adata), \n",
    "        column_specific_terms=search_terms, \n",
    "        show_lists=True,\n",
    "        path=settings.table_dir\n",
    "    )"
   ]
  },
  {
   "cell_type": "markdown",
   "id": "edc09141",
   "metadata": {},
   "source": [
    "--------------"
   ]
  },
  {
   "cell_type": "markdown",
   "id": "3b737487",
   "metadata": {},
   "source": [
    "## 6 - Annotate adata\n",
    "<hr style=\"border:2px solid black\"> </hr>\n",
    "After selection and creation of the gene marker lists, potential cell types can be annotated in this final step. This notebook supports two methods of annotation, MarkerRepo and SCSA.\n",
    "\n",
    "### 6.1 - Parameter Overview\n",
    "\n",
    "| Parameter | Description | Options/Type |\n",
    "|-----------|-------------|--------------|\n",
    "| `marker_repo` | Use [MarkerRepo](https://gitlab.gwdg.de/loosolab/software/annotate_by_marker_and_features) for annotation. | Boolean |\n",
    "| `SCSA` | Use [SCSA](https://github.com/bioinfo-ibms-pumc/SCSA) for annotation. | Boolean |\n",
    "| `mr_obs` | Prefix of the MarkerRepo annotation columns added to `anndata.obs`. | String (e.g., \"mr\") |\n",
    "| `scsa_obs` | Prefix of the SCSA annotation columns added to `anndata.obs`. | String (e.g., \"scsa\") |\n",
    "| `rank_genes_column` | **Advanced users only** Column of `.uns` table with rank genes scores. If `None`, the ranking will be performed on the clustering_column. | `None` or String |\n",
    "| `reference_obs` | A reference annotation in `.obs` for comparison. See section `3 - Loading adata` for possible values. | `None` or String |\n",
    "| `min_hits` | The minimum number of marker matches needed to annotate a cluster. May be lowered in case of small marker lists. | Integer |"
   ]
  },
  {
   "cell_type": "markdown",
   "id": "9a1b486e",
   "metadata": {},
   "source": [
    "<h1><center>⬐ Fill in input data here ⬎</center></h1>"
   ]
  },
  {
   "cell_type": "code",
   "execution_count": null,
   "id": "c60c7d22",
   "metadata": {
    "hide_input": false
   },
   "outputs": [],
   "source": [
    "marker_repo = True\n",
    "SCSA = True\n",
    "mr_obs = \"MR\"\n",
    "scsa_obs = \"SCSA\"\n",
    "rank_genes_column = None\n",
    "reference_obs = None\n",
    "min_hits = 4"
   ]
  },
  {
   "cell_type": "markdown",
   "id": "24d6f352",
   "metadata": {},
   "source": [
    "___"
   ]
  },
  {
   "cell_type": "code",
   "execution_count": null,
   "id": "1fd7660e",
   "metadata": {
    "editable": false,
    "hide_input": false
   },
   "outputs": [],
   "source": [
    "compare_df = wrap.run_annotation(adata, \n",
    "                                 marker_repo=marker_repo, \n",
    "                                 SCSA=SCSA, \n",
    "                                 marker_lists=marker_lists, \n",
    "                                 mr_obs=mr_obs, \n",
    "                                 scsa_obs=scsa_obs, \n",
    "                                 rank_genes_column=rank_genes_column, \n",
    "                                 clustering_column=clustering_column, \n",
    "                                 reference_obs=reference_obs, \n",
    "                                 show_comparison=True, \n",
    "                                 ignore_overwrite=True, \n",
    "                                 show_plots=False,\n",
<<<<<<< HEAD
    "                                 output_path=settings.table_dir\n",
    "                                )\n",
    "compare_df.to_csv(settings.report_dir + '01_Comparison_of_cell_type_annotations.tsv', sep='\\t', index=False)"
=======
    "                                 output_path=settings.table_dir,\n",
    "                                 min_hits=min_hits\n",
    "                                )"
>>>>>>> 1967dfc3
   ]
  },
  {
   "cell_type": "code",
   "execution_count": null,
   "id": "a2439d42",
   "metadata": {
    "editable": false,
    "hide_input": false
   },
   "outputs": [],
   "source": [
    "if not rank_genes_column:\n",
    "    rank_genes_column = f\"rank_genes_groups_{clustering_column}\"\n",
    "\n",
    "# Plot dotplot of markers\n",
    "_ = pl.marker_genes.rank_genes_plot(\n",
    "    adata,\n",
    "    key=rank_genes_column,\n",
    "    n_genes=10,\n",
    "    style=\"dots\",\n",
    "    save=f\"marker_genes_dots_{clustering_column}.pdf\",\n",
    "    layer=layer,\n",
    "    report=f\"02_marker_genes_dots_{clustering_column}.png\"   \n",
    ")"
   ]
  },
  {
   "cell_type": "code",
   "execution_count": null,
   "id": "2737a2a2",
   "metadata": {
    "editable": false,
    "hide_input": false
   },
   "outputs": [],
   "source": [
    "# Plot cell type annotations\n",
    "columns = [clustering_column] + list(compare_df.columns)\n",
    "_ = pl.embedding.plot_embedding(adata, method=\"umap\", color=columns, ncols=2,\n",
    "                                save=\"compare_annotations.pdf\", report=\"03_compare_annotations.png\" )"
   ]
  },
  {
   "cell_type": "markdown",
   "id": "4b288700",
   "metadata": {},
   "source": [
    "--------------"
   ]
  },
  {
   "cell_type": "markdown",
   "id": "d3e686bd",
   "metadata": {},
   "source": [
    "### 6.1 - Show annotated .obs table"
   ]
  },
  {
   "cell_type": "code",
   "execution_count": null,
   "id": "f3e452b1",
   "metadata": {
    "editable": false,
    "hide_input": false
   },
   "outputs": [],
   "source": [
    "display(adata.obs)"
   ]
  },
  {
   "cell_type": "markdown",
   "id": "46678440",
   "metadata": {},
   "source": [
    "--------------"
   ]
  },
  {
   "cell_type": "markdown",
   "id": "f84f0579",
   "metadata": {},
   "source": [
    "## 7 - Save adata"
   ]
  },
  {
   "cell_type": "code",
   "execution_count": null,
   "id": "b684b120",
   "metadata": {
    "editable": false,
    "hide_input": false
   },
   "outputs": [],
   "source": [
    "utils.adata.save_h5ad(adata, \"anndata_annotated.h5ad\")"
   ]
  }
 ],
 "metadata": {
  "kernelspec": {
   "display_name": "sctoolbox",
   "language": "python",
   "name": "sctoolbox"
  },
  "language_info": {
   "codemirror_mode": {
    "name": "ipython",
    "version": 3
   },
   "file_extension": ".py",
   "mimetype": "text/x-python",
   "name": "python",
   "nbconvert_exporter": "python",
   "pygments_lexer": "ipython3",
<<<<<<< HEAD
   "version": "3.12.11"
=======
   "version": "3.12.9"
>>>>>>> 1967dfc3
  },
  "sc_framework": {
   "version": "0.12.0"
  }
 },
 "nbformat": 4,
 "nbformat_minor": 5
}<|MERGE_RESOLUTION|>--- conflicted
+++ resolved
@@ -121,18 +121,7 @@
    },
    "outputs": [],
    "source": [
-<<<<<<< HEAD
-    "# sctoolbox settings\n",
-    "settings.adata_input_dir = \"../adatas/\"\n",
-    "settings.adata_output_dir = \"../adatas/\"\n",
-    "settings.figure_dir = \"../figures/annotation/\"\n",
-    "settings.table_dir = \"../tables/annotation/\"\n",
-    "settings.log_file = \"../logs/annotation_log.txt\"\n",
-    "settings.report_dir = \"../report/annotation/\"\n",
-    "\n",
-=======
     "# Set inpput anndata\n",
->>>>>>> 1967dfc3
     "clustered_adata = \"anndata_4.h5ad\""
    ]
   },
@@ -502,15 +491,10 @@
     "                                 show_comparison=True, \n",
     "                                 ignore_overwrite=True, \n",
     "                                 show_plots=False,\n",
-<<<<<<< HEAD
     "                                 output_path=settings.table_dir\n",
+    "                                 min_hits=min_hits\n",
     "                                )\n",
     "compare_df.to_csv(settings.report_dir + '01_Comparison_of_cell_type_annotations.tsv', sep='\\t', index=False)"
-=======
-    "                                 output_path=settings.table_dir,\n",
-    "                                 min_hits=min_hits\n",
-    "                                )"
->>>>>>> 1967dfc3
    ]
   },
   {
@@ -629,11 +613,7 @@
    "name": "python",
    "nbconvert_exporter": "python",
    "pygments_lexer": "ipython3",
-<<<<<<< HEAD
    "version": "3.12.11"
-=======
-   "version": "3.12.9"
->>>>>>> 1967dfc3
   },
   "sc_framework": {
    "version": "0.12.0"
