{
 "cells": [
  {
   "cell_type": "code",
   "execution_count": null,
   "id": "c3c832d8",
   "metadata": {
    "editable": false,
    "hide_input": true,
    "init_cell": true
   },
   "outputs": [],
   "source": [
    "from sctoolbox.utils.jupyter import bgcolor, _compare_version\n",
    "\n",
    "# change the background of input cells\n",
    "bgcolor(\"PowderBlue\", select=[2, 4])\n",
    "\n",
    "nb_name = \"proportion_analysis.ipynb\"\n",
    "\n",
    "_compare_version(nb_name)"
   ]
  },
  {
   "cell_type": "markdown",
   "id": "73c832b1",
   "metadata": {
    "ExecuteTime": {
     "end_time": "2024-04-09T11:47:20.819630Z",
     "start_time": "2024-04-09T11:47:20.808395Z"
    }
   },
   "source": [
    "# Proportion Analysis\n",
    "<hr style=\"border:2px solid black\"> </hr>"
   ]
  },
  {
   "cell_type": "markdown",
   "id": "02e0b422",
   "metadata": {},
   "source": [
    "## 1 - Description\n",
    "\n",
    "**Requires a clustered or otherwise categorized anndata object. A clustering can be generated with a clustering notebook (e.g. `rna_analysis/notebooks/04_clustering.ipynb`).**\n",
    "\n",
    "**Move this notebook into the notebook folder (e.g. `rna_analysis/notebooks/`) of the respective analysis before using it!**\n",
    "\n",
    "Differential proportion analysis aims to identify clusters showing differential composition between different biological conditions. Scanpro offers a linear regression framework and empirical bayes moderated statistical tests, taking sample-to-sample variation into account. Scanpro also generate pseudo-replicates automatically for unreplicated data.\n",
    "\n",
    "In this notebook we will use [Scanpro](https://github.com/loosolab/scanpro). For more information, check the [documentation](https://scanpro.readthedocs.io/en/latest/)\n",
    "\n",
    "<img src=\"https://raw.githubusercontent.com/loosolab/scanpro/main/docs/source/figures/scanpro_workflow.png\" alt=\"image\" width=\"65%\" height=\"auto\">\n"
   ]
  },
  {
   "cell_type": "markdown",
   "id": "135a3550",
   "metadata": {},
   "source": [
    "___"
   ]
  },
  {
   "cell_type": "markdown",
   "id": "9814c461",
   "metadata": {},
   "source": [
    "## 2 - Setup"
   ]
  },
  {
   "cell_type": "code",
   "execution_count": null,
   "id": "635f923e",
   "metadata": {
    "editable": false,
    "hide_input": false
   },
   "outputs": [],
   "source": [
    "import pandas as pd\n",
    "pd.set_option('display.max_columns', None)  # no limit to the number of columns shown\n",
    "from sctoolbox import settings\n",
    "import sctoolbox.utils as utils\n",
    "import sctoolbox.utils.decorator as deco\n",
    "import matplotlib.pyplot as plt\n",
    "from pathlib import Path\n",
    "\n",
    "\n",
    "# We will use Scanpro for proportion analysis\n",
    "from scanpro import scanpro\n",
    "\n",
    "settings.settings_from_config(\"config.yaml\", key=\"proportion_analysis\")"
   ]
  },
  {
   "cell_type": "markdown",
   "id": "f9ca739d",
   "metadata": {},
   "source": [
    "___"
   ]
  },
  {
   "cell_type": "markdown",
   "id": "929bbadf",
   "metadata": {},
   "source": [
    "## 3 - Input/output settings"
   ]
  },
  {
   "cell_type": "markdown",
   "id": "6301fdea",
   "metadata": {},
   "source": [
    "<h1><center>⬐ Fill in input data here ⬎</center></h1>"
   ]
  },
  {
   "cell_type": "code",
   "execution_count": null,
   "id": "fdbab614",
   "metadata": {
    "hide_input": false
   },
   "outputs": [],
   "source": [
<<<<<<< HEAD
    "# In/output paths\n",
    "settings.adata_input_dir = \"../adatas/\"\n",
    "settings.adata_output_dir = \"../adatas/\"\n",
    "settings.figure_dir = \"../figures/proportion_analysis/\"\n",
    "settings.log_file = \"../logs/scanpro_analysis_log.txt\"\n",
    "settings.report_dir = \"../report/proportion_analysis/\"\n",
    "\n",
=======
>>>>>>> 1967dfc3
    "# Input/Output\n",
    "last_notebook_adata = \"anndata_4.h5ad\"\n",
    "output = \"anndata_scanpro.h5ad\"\n",
    "plot_suffix = \"scanpro\""
   ]
  },
  {
   "cell_type": "markdown",
   "id": "bf6e5bf6",
   "metadata": {},
   "source": [
    "___"
   ]
  },
  {
   "cell_type": "markdown",
   "id": "7a9534c2",
   "metadata": {},
   "source": [
    "## 4 - Load anndata"
   ]
  },
  {
   "cell_type": "code",
   "execution_count": null,
   "id": "6fa71032",
   "metadata": {
    "editable": false,
    "hide_input": false
   },
   "outputs": [],
   "source": [
    "adata = utils.adata.load_h5ad(last_notebook_adata)\n",
    "\n",
    "with pd.option_context(\"display.max.rows\", 5, \"display.max.columns\", None):\n",
    "    display(adata)\n",
    "    display(adata.obs)"
   ]
  },
  {
   "cell_type": "markdown",
   "id": "f5c27375",
   "metadata": {},
   "source": [
    "---"
   ]
  },
  {
   "cell_type": "markdown",
   "id": "bda7ab73",
   "metadata": {},
   "source": [
    "## 5 - General Input"
   ]
  },
  {
   "cell_type": "markdown",
   "id": "cbb28ac5",
   "metadata": {},
   "source": [
    "<h1><center>⬐ Fill in input data here ⬎</center></h1>"
   ]
  },
  {
   "cell_type": "code",
   "execution_count": null,
   "id": "91a84c82",
   "metadata": {
    "hide_input": false
   },
   "outputs": [],
   "source": [
    "# Clustering or celltype annotation column\n",
    "clustering_col = \"celltype\"\n",
    "\n",
    "# Set to None if not available\n",
    "sample_col = \"sample\"\n",
    "\n",
    "# Conditions to compare\n",
    "condition_col = \"chamber\"\n",
    "specific_conds = None  # specify conditions to compare: [\"cond1\", \"cond2\",...]. If None, all conditions are compared\n",
    "\n",
    "# Transformation method\n",
    "trans = 'logit'  # can be \"logit\" or \"arcsin\".\n",
    "\n",
    "# Covariates to include in analysis\n",
    "covariates = None\n",
    "\n",
    "### For unreplicated data ###\n",
    "# If sample_col=None, data is assumed unreplicated.\n",
    "# Parameters for the bootstrapping if data is unreplicated\n",
    "n_sims = 100  # number of bootstrapping simulations\n",
    "n_reps = 8  # number of pseudo-replicates to generate for each condition\n",
    "\n",
    "# P-value Threshold to determine significane\n",
    "significance_threshold = 0.05\n",
    "\n",
    "### Plots ###\n",
    "# Clusters to plot\n",
    "specific_clusters = None  # specify clusters you want to plot: [\"c1\", \"c2\",...], None to plot all\n",
    "# Number of plots per row\n",
    "n_cols = 4"
   ]
  },
  {
   "cell_type": "markdown",
   "id": "05233b5d",
   "metadata": {},
   "source": [
    "--------------"
   ]
  },
  {
   "cell_type": "markdown",
   "id": "2ceb779a",
   "metadata": {},
   "source": [
    "## 6 - Proportion analysis with Scanpro"
   ]
  },
  {
   "cell_type": "code",
   "execution_count": null,
   "id": "9c4e8839",
   "metadata": {
    "editable": false,
    "hide_input": false
   },
   "outputs": [],
   "source": [
    "# add decorator to scanpro\n",
    "scanpro = deco.log_anndata(scanpro)"
   ]
  },
  {
   "cell_type": "code",
   "execution_count": null,
   "id": "c86edf5f",
   "metadata": {
    "editable": false,
    "hide_input": false
   },
   "outputs": [],
   "source": [
    "out = scanpro(adata,\n",
    "              clusters_col=clustering_col,\n",
    "              samples_col=sample_col,\n",
    "              conds_col=condition_col,\n",
    "              conditions=specific_conds,\n",
    "              covariates=covariates,\n",
    "              transform=trans,\n",
    "              n_sims=n_sims,\n",
    "              n_reps=n_reps)\n",
    "\n",
    "# write results table to automated report section\n",
    "out.results.to_csv(Path(settings.report_dir) / f'01_{plot_suffix}_results.tsv', sep=\"\\t\")\n",
    "\n",
    "out.results"
   ]
  },
  {
   "cell_type": "code",
   "execution_count": null,
   "id": "4e508df1",
   "metadata": {
    "editable": false,
    "hide_input": false
   },
   "outputs": [],
   "source": [
    "# adjusted p-value is only in combination with sample information present\n",
    "sig_col = \"adjusted_p_values\" if sample_col else \"p_values\"\n",
    "\n",
    "significant_change = (out.results[sig_col] < significance_threshold).to_dict()\n",
    "significant_change"
   ]
  },
  {
   "cell_type": "code",
   "execution_count": null,
   "id": "d8af48ed",
   "metadata": {
    "editable": false,
    "hide_input": false
   },
   "outputs": [],
   "source": [
    "# Plot scanpro results to specific destination folder for automated report generation \n",
    "out.plot(kind='stripplot',\n",
    "         clusters=specific_clusters,\n",
    "         n_columns=n_cols,\n",
    "         show=False,\n",
    "         save=Path(settings.report_dir) / f'02_{plot_suffix}_stripplot.png')\n",
    "plt.close()\n",
    "\n",
    "out.plot(kind='stripplot',\n",
    "         clusters=specific_clusters,\n",
    "         n_columns=n_cols,\n",
    "         save=Path(settings.figure_dir) / f'{plot_suffix}_stripplot.pdf')"
   ]
  },
  {
   "cell_type": "code",
   "execution_count": null,
   "id": "54fc6ea9",
   "metadata": {
    "editable": false,
    "hide_input": false
   },
   "outputs": [],
   "source": [
    "# Plot scanpro results to specific destination folder for automated report generation \n",
    "out.plot(kind='boxplot',\n",
    "         clusters=specific_clusters,\n",
    "         n_columns=n_cols,\n",
    "         show=False,\n",
    "         save=Path(settings.report_dir) / f'03_{plot_suffix}_boxplot.png')\n",
    "plt.close()\n",
    "\n",
    "out.plot(kind='boxplot',\n",
    "         clusters=specific_clusters,\n",
    "         n_columns=n_cols,\n",
    "         save=Path(settings.figure_dir) / f'{plot_suffix}_boxplot.pdf')"
   ]
  },
  {
   "cell_type": "markdown",
   "id": "aca9deb2",
   "metadata": {},
   "source": [
    "The above plots show the proportion (amount) of cells of each group (e.g. cell type) allocated to each of the conditions. The p-value on top of each plot describes whether there is a significant change in proportion between any of the conditions. In case there are no replicates Scanpro will create simulated replicates (similar to random subsamples) to improve statistical robustness. The replicates are either shown as separate entities (upper plot) or as a box-distribution (lower plot). E.g. for a dataset where `clustering_col = \"celltype\"` and `condition_col = \"injury\"` a plot with low p-value can be interpreted as \"Cell Type X shows a high change in the number of cells between injured and healthy\" and a high p-value can be interpreted as \"Cell Type Y shows a low change in the number of cells between injured and healthy\"."
   ]
  },
  {
   "cell_type": "code",
   "execution_count": null,
   "id": "ec8b4d0d",
   "metadata": {
    "editable": false,
    "hide_input": false
   },
   "outputs": [],
   "source": [
    "# Save results to uns dictionary\n",
    "scanpro_uns_dict = {\"scanpro\": {\"results\": out.results,\n",
    "                                \"significance\": significant_change,\n",
    "                                \"proportions\": out.props,\n",
    "                                \"counts\": out.counts,\n",
    "                                \"transformation\": trans,\n",
    "                                \"conditions\": out.conditions}}\n",
    "# Add to adata\n",
    "adata.uns.update(scanpro_uns_dict)"
   ]
  },
  {
   "cell_type": "markdown",
   "id": "9dace259",
   "metadata": {},
   "source": [
    "___"
   ]
  },
  {
   "cell_type": "markdown",
   "id": "f6a1d49a",
   "metadata": {},
   "source": [
    "## 7 - Saving adata"
   ]
  },
  {
   "cell_type": "code",
   "execution_count": null,
   "id": "217308e0",
   "metadata": {
    "editable": false,
    "hide_input": false
   },
   "outputs": [],
   "source": [
    "utils.adata.save_h5ad(adata, output)"
   ]
  },
  {
   "cell_type": "code",
   "execution_count": null,
   "id": "b45dba7f",
   "metadata": {
    "editable": false,
    "hide_input": false
   },
   "outputs": [],
   "source": [
    "settings.close_logfile()"
   ]
  }
 ],
 "metadata": {
  "kernelspec": {
   "display_name": "sctoolbox",
   "language": "python",
   "name": "sctoolbox"
  },
  "language_info": {
   "codemirror_mode": {
    "name": "ipython",
    "version": 3
   },
   "file_extension": ".py",
   "mimetype": "text/x-python",
   "name": "python",
   "nbconvert_exporter": "python",
   "pygments_lexer": "ipython3",
<<<<<<< HEAD
   "version": "3.12.11"
=======
   "version": "3.12.9"
>>>>>>> 1967dfc3
  },
  "sc_framework": {
   "version": "0.12.0"
  }
 },
 "nbformat": 4,
 "nbformat_minor": 5
}<|MERGE_RESOLUTION|>--- conflicted
+++ resolved
@@ -127,16 +127,6 @@
    },
    "outputs": [],
    "source": [
-<<<<<<< HEAD
-    "# In/output paths\n",
-    "settings.adata_input_dir = \"../adatas/\"\n",
-    "settings.adata_output_dir = \"../adatas/\"\n",
-    "settings.figure_dir = \"../figures/proportion_analysis/\"\n",
-    "settings.log_file = \"../logs/scanpro_analysis_log.txt\"\n",
-    "settings.report_dir = \"../report/proportion_analysis/\"\n",
-    "\n",
-=======
->>>>>>> 1967dfc3
     "# Input/Output\n",
     "last_notebook_adata = \"anndata_4.h5ad\"\n",
     "output = \"anndata_scanpro.h5ad\"\n",
@@ -450,11 +440,7 @@
    "name": "python",
    "nbconvert_exporter": "python",
    "pygments_lexer": "ipython3",
-<<<<<<< HEAD
    "version": "3.12.11"
-=======
-   "version": "3.12.9"
->>>>>>> 1967dfc3
   },
   "sc_framework": {
    "version": "0.12.0"
