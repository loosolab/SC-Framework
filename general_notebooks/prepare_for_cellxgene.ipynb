--- conflicted
+++ resolved
@@ -52,26 +52,6 @@
     "See the [MaMpok wiki](https://gitlab.gwdg.de/loosolab/software/mampok/-/wikis/Getting-Started/MaMPlan_keys) for more detailed information about each parameter.\n",
     "\n",
     "#### 1.2.1 - Parameters\n",
-<<<<<<< HEAD
-    "| Parameter | Description | Options |\n",
-    "|:---:|:---|:---|\n",
-    "| project_id | Project ID, e.g. 'ext123', 'dst123' | str |\n",
-    "| tool | Select the cellxgene docker container. | 'cxg', 'cxgv'  |\n",
-    "| cluster | Select the kubernetes cluster. (Deprecated clusters: 'GI', 'GWDG', 'GWDGmanagt') | 'BN', 'BN_public' |\n",
-    "| organization | Select organizations related to the project.<br> Every user in one of the organizations will be able to access the dataset via the BCU repository. | [Options](https://gitlab.gwdg.de/loosolab/software/metadata_whitelists/-/blob/main/whitelists/department?ref_type=heads) |\n",
-    "| label | Set label shown in the browser tab. | str |\n",
-    "| user | List of users that, additonally to the organization, get access to the dataset via the BCU repository.  | List of LDAP user IDs |\n",
-    "| owner | Owner / Responsible person of the dataset. Set to public if public dataset.| LDAP user ID or public |\n",
-    "| analyst | Analyst of the dataset. If None, analyst is set as current user. | List of LDAP user ID; LDAP user ID or None |\n",
-    "| pubmedid | Pubmed ID of public datasets. | Pubmed user ID |\n",
-    "| citation | Citation of public dataset. | str |\n",
-    "| cpu_limit | Set the limit of cpu cores that can be used by the deplyoment. | int |\n",
-    "| mem_limit | Set the limit (in GB) of memory that can be used by the deplyoment. | int |\n",
-    "| cpu_request | Set the requested amount of cpu cores that can be used by the deplyoment. | int |\n",
-    "| mem_request | Set the requested amount (in GB) of memory that can be used by the deplyoment. | int |\n",
-    "| check_online | If True, validate certain parameters using an online database. | bool |\n",
-    "| auth | If True, disable the availability of the project through the URL. Is only set to false in special cases. | bool |"
-=======
     "| Parameter | Description | Options | |\n",
     "|:---:|:---|:---|:---|\n",
     "| project_id | Project ID, e.g. 'ext123', 'dst123' | str | Required |\n",
@@ -92,7 +72,6 @@
     "| cpu_request | Set the requested amount of cpu cores that can be used by the deplyoment. | int | Optional |\n",
     "| mem_request | Set the requested amount (in GB) of memory that can be used by the deplyoment. | int | Optional |\n",
     "| email | Checking the pubmed ID might require a valid E-mail to be set. | str | Optional |"
->>>>>>> db4d0c43
    ]
   },
   {
@@ -176,10 +155,7 @@
     "\n",
     "## Project options\n",
     "project_id = \"Test-ID\"\n",
-<<<<<<< HEAD
-=======
     "datatype = \"sc RNA-seq\"\n",
->>>>>>> db4d0c43
     "tool = \"cxg\"  # cxgv\n",
     "cluster = \"BN\"\n",
     "organization = [\"AG-nerds\"]\n",
