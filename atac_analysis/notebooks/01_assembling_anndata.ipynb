{
 "cells": [
  {
   "cell_type": "code",
   "execution_count": null,
   "id": "d397d25e",
   "metadata": {
    "editable": false,
    "hide_input": true,
    "init_cell": true
   },
   "outputs": [],
   "source": [
    "from sctoolbox.utils.jupyter import bgcolor, _compare_version\n",
    "\n",
    "# change the background of input cells\n",
    "bgcolor(\"PowderBlue\", select=[2, 6, 9])\n",
    "\n",
    "nb_name = \"01_assembling_anndata.ipynb\"\n",
    "\n",
    "_compare_version(nb_name)"
   ]
  },
  {
   "cell_type": "markdown",
   "id": "88a120f5",
   "metadata": {},
   "source": [
    "# 01 - Assembling or loading anndata object\n",
    "<hr style=\"border:2px solid black\"> </hr>"
   ]
  },
  {
   "cell_type": "markdown",
   "id": "682e1a86",
   "metadata": {},
   "source": [
    "## 1 - Description\n",
    "This notebook is dedicated to loading or creating an anndata object suitable for the subsequent analysis pipeline. The anndata object is prepared and finally stored as a `.h5ad` file. Based on the available data files there are multiple options to create the anndata object. To satisfy all and especially ATAC-related functionalities indexes are prepared to hold barcodes and feature coordinates.\n",
    "\n",
    "### Available options:\n",
    "#### 1. `.h5ad` file: \n",
    "Choose this option if you have one or more `.h5ad` file(s). The file could be provided by a preprocessing pipeline, a public dataset or a preceeding analysis.\n",
    "\n",
    "#### 2. Convert from R object:\n",
    "This option should be used if the data was processed using R. This can either be a `.rds` or `.robj` file.\n",
    "   \n",
    "#### 3. .mtx, barcode.tsv, [regions.tsv]\n",
    "Choose this option if you have the count matrix in `.mtx` format, a file containing the barcodes (`*_barcodes.tsv`) and an optional file containing the regions (`*_regions.tsv`). Use this option for cases with the aforementioned three files available e.g. from a public dataset."
   ]
  },
  {
   "cell_type": "markdown",
   "id": "e57e5449",
   "metadata": {},
   "source": [
    "___________"
   ]
  },
  {
   "cell_type": "markdown",
   "id": "db480a4c",
   "metadata": {},
   "source": [
    "## 2 - Setup"
   ]
  },
  {
   "cell_type": "code",
   "execution_count": null,
   "id": "c4665377",
   "metadata": {
    "editable": false
   },
   "outputs": [],
   "source": [
    "# sctoolbox modules \n",
    "import sctoolbox\n",
    "import sctoolbox.utils as utils\n",
    "\n",
    "sctoolbox.settings.settings_from_config(\"config.yaml\", key=\"01\")"
   ]
  },
  {
   "cell_type": "markdown",
   "id": "620ea886",
   "metadata": {},
   "source": [
    "___"
   ]
  },
  {
   "cell_type": "markdown",
   "id": "416ff23b",
   "metadata": {},
   "source": [
    "## 3 - Read in data\n",
    "<hr style=\"border:2px solid black\"> </hr>"
   ]
  },
  {
   "cell_type": "markdown",
   "id": "c9e8b8fd",
   "metadata": {
    "pycharm": {
     "name": "#%% md\n"
    }
   },
   "source": [
    "<h1><center>⬐ Fill in input data here ⬎</center></h1>"
   ]
  },
  {
   "cell_type": "code",
   "execution_count": null,
   "id": "6d72e82d",
   "metadata": {},
   "outputs": [],
   "source": [
    "# Choose one option\n",
    "\n",
    "# For option 1: The path to an existing .h5ad file.\n",
    "# A list or dict for multiple files e.g. {\"rep_1\": \"1.h5ad\", \"rep_2\": \"2.h5ad\"}.\n",
<<<<<<< HEAD
    "path_h5ad = \"test_data/10k_PBMCs_merged_adata.h5ad\"\n",
=======
    "path_h5ad = \"test_data/scatac_pbmc.h5ad\"\n",
    "batch_label = None  # Name of the column added to adata.obs only if above is a dict.\n",
>>>>>>> b632fa74
    "\n",
    "# For option 2: This is the path to the R-related (.rds, .robj) file\n",
    "path_rds = \"\"\n",
    "\n",
    "# For option 3: Directory containing .mtx, barcodes.tsv and optionally regions.tsv\n",
    "path_mtx = \"\""
   ]
  },
  {
   "cell_type": "markdown",
   "id": "afaba61b",
   "metadata": {},
   "source": [
    "----------------"
   ]
  },
  {
   "cell_type": "code",
   "execution_count": null,
   "id": "fc97707c",
   "metadata": {
    "editable": false
   },
   "outputs": [],
   "source": [
    "if sum(map(lambda x: x != \"\", [path_h5ad, path_rds, path_mtx])) != 1:\n",
    "    del path_h5ad, path_mtx, path_rds\n",
    "    raise ValueError(\"Please set only one of the above variables. Adjust the cell above and re-run.\")"
   ]
  },
  {
   "cell_type": "markdown",
   "id": "90b22b3c",
   "metadata": {},
   "source": [
    "### 3.1 - Option 1: Read from h5ad"
   ]
  },
  {
   "cell_type": "code",
   "execution_count": null,
   "id": "330cc1bd",
   "metadata": {
    "editable": false
   },
   "outputs": [],
   "source": [
    "if path_h5ad:\n",
    "    adata = utils.assemblers.from_h5ad(path_h5ad, label=batch_label)"
   ]
  },
  {
   "cell_type": "markdown",
   "id": "96fc960b",
   "metadata": {},
   "source": [
    "___"
   ]
  },
  {
   "cell_type": "markdown",
   "id": "ee96d117",
   "metadata": {},
   "source": [
    "### 3.2 - Option 2: Convert from Seurat to anndata object"
   ]
  },
  {
   "cell_type": "code",
   "execution_count": null,
   "id": "be6e671d",
   "metadata": {
    "editable": false
   },
   "outputs": [],
   "source": [
    "# Converting from Seurat to anndata object\n",
    "if path_rds:\n",
    "    adata = utils.assemblers.convertToAdata(file=path_rds)"
   ]
  },
  {
   "cell_type": "markdown",
   "id": "62d76ebe",
   "metadata": {},
   "source": [
    "____"
   ]
  },
  {
   "cell_type": "markdown",
   "id": "743fb6d2",
   "metadata": {},
   "source": [
    "### 3.3 - Option 3: .mtx, barcode.tsv, [regions.tsv]"
   ]
  },
  {
   "cell_type": "code",
   "execution_count": null,
   "id": "f2cbfd0d",
   "metadata": {},
   "outputs": [],
   "source": [
    "# adjust in case of different naming schemes for any of the input files\n",
    "\n",
    "mtx = '*matrix.mtx*'  # pattern for the file that contains counts\n",
    "barcodes = '*barcodes.tsv*'  # pattern for the file that contains barcode information\n",
    "variables = '*regions.tsv*'  # pattern for the optional file that contains variable information\n",
    "\n",
    "variables_index = None # column in the variables file to use as .var index. For multiple coordinates: None"
   ]
  },
  {
   "cell_type": "code",
   "execution_count": null,
   "id": "2d0ff93c",
   "metadata": {
    "editable": false,
    "run_control": {
     "marked": false
    }
   },
   "outputs": [],
   "source": [
    "if path_mtx:\n",
<<<<<<< HEAD
    "    adata = utils.assemblers.from_mtx(path_mtx, mtx=mtx, barcodes=barcodes, variables=variables, variables_index=variables_index, var_error=False)"
=======
    "    adata = utils.assemblers.from_mtx(path_mtx, mtx=mtx, barcodes=barcodes, variables=variables, var_error=False, var_index=None)"
>>>>>>> b632fa74
   ]
  },
  {
   "cell_type": "markdown",
   "id": "7df82e5b",
   "metadata": {},
   "source": [
    "____"
   ]
  },
  {
   "cell_type": "markdown",
   "id": "9a4ecec1",
   "metadata": {},
   "source": [
    "## 4 - Prepare anndata\n",
    "<hr style=\"border:2px solid black\"> </hr>\n",
    "\n",
    "Rename or remove observation (`.obs`) and variable (`.var`) columns as needed and format their indices. After this step the index of `.var` holds the feature coordinates and `.obs` the cell barcodes."
   ]
  },
  {
   "cell_type": "code",
   "execution_count": null,
   "id": "ff210946",
   "metadata": {
    "editable": false
   },
   "outputs": [],
   "source": [
    "import pandas as pd\n",
    "\n",
    "with pd.option_context('display.max_rows', 5,'display.max_columns', None):\n",
    "    display(adata.obs)\n",
    "    display(adata.var)"
   ]
  },
  {
   "cell_type": "markdown",
   "id": "d2759a09",
   "metadata": {},
   "source": [
    "<h1><center>⬐ Fill in input data here ⬎</center></h1>"
   ]
  },
  {
   "cell_type": "code",
   "execution_count": null,
   "id": "cc06e2ee",
   "metadata": {},
   "outputs": [],
   "source": [
    "## 1. Modify existing columns\n",
    "\n",
    "# .obs column names that should be deleted\n",
    "drop_obs = []\n",
    "\n",
    "# .obs column names that should be changed. E.g. \"old_name\": \"New Name\"\n",
    "rename_obs = {}\n",
    "\n",
    "# .var column names that should be deleted\n",
    "drop_var = []\n",
    "\n",
    "# .var column names that should be changed. E.g. \"old_name\": \"New Name\"\n",
    "rename_var = {'Chromosome':'chr', 'Start':'start', 'End':'end'}\n",
    "\n",
    "\n",
    "## 2. ATAC specific anndata properties\n",
    "# The following settings are used to format the index and coordinate columns \n",
    "\n",
    "# Column name(s) of adata.var containing peak location data.\n",
    "# Either a single column (str) or a list of three columns (['chr', 'start', 'end']) or None to use index.\n",
    "coordinate_cols = ['chr', 'start', 'end']\n",
    "\n",
    "# when formatting the index, should the prefix be removed\n",
    "remove_var_index_prefix = True\n",
    "\n",
    "# provide a name to save the original index, if None it will be overwritten\n",
    "keep_original_index = None\n",
    "\n",
    "# regex to format the index\n",
    "coordinate_regex = r\"chr[0-9XYM]+[\\_\\:\\-]+[0-9]+[\\_\\:\\-]+[0-9]+\""
   ]
  },
  {
   "cell_type": "markdown",
   "id": "fbf6c915",
   "metadata": {},
   "source": [
    "_________"
   ]
  },
  {
   "cell_type": "markdown",
   "id": "b6cadaf4",
   "metadata": {},
   "source": [
    "### 4.1 - Rename and delete columns "
   ]
  },
  {
   "cell_type": "code",
   "execution_count": null,
   "id": "823e88a4",
   "metadata": {
    "editable": false
   },
   "outputs": [],
   "source": [
    "# change obs\n",
    "obs = adata.obs.copy()\n",
    "\n",
    "obs.drop(columns=drop_obs, inplace=True)\n",
    "obs.rename(columns=rename_obs, errors='raise', inplace=True)\n",
    "\n",
    "# change var\n",
    "var = adata.var.copy()\n",
    "\n",
    "var.drop(columns=drop_var, inplace=True)\n",
    "var.rename(columns=rename_var, errors='raise', inplace=True)\n",
    "\n",
    "# apply changes to adata\n",
    "adata.obs = obs\n",
    "adata.var = var"
   ]
  },
  {
   "cell_type": "markdown",
   "id": "7b82e1ed",
   "metadata": {},
   "source": [
    "___"
   ]
  },
  {
   "cell_type": "markdown",
   "id": "e4072a64",
   "metadata": {},
   "source": [
    "### 4.2 - Format anndata indices\n",
    "Set the cell barcode as `.obs` index and peak location as `.var` index."
   ]
  },
  {
   "cell_type": "code",
   "execution_count": null,
   "id": "addc7586",
   "metadata": {
    "editable": false
   },
   "outputs": [],
   "source": [
    "adata = utils.assemblers.prepare_atac_anndata(adata,\n",
    "                                              coordinate_cols=coordinate_cols,\n",
    "                                              h5ad_path=path_h5ad if isinstance(path_h5ad, str) else None,\n",
    "                                              remove_var_index_prefix=remove_var_index_prefix,\n",
    "                                              keep_original_index=keep_original_index,\n",
    "                                              coordinate_regex=coordinate_regex)"
   ]
  },
  {
   "cell_type": "markdown",
   "id": "7dadb1da",
   "metadata": {},
   "source": [
    "________"
   ]
  },
  {
   "cell_type": "markdown",
   "id": "28f21370",
   "metadata": {},
   "source": [
    "## 5 - Saving the anndata object"
   ]
  },
  {
   "cell_type": "code",
   "execution_count": null,
   "id": "07246f8d",
   "metadata": {
    "editable": false
   },
   "outputs": [],
   "source": [
    "# Overview of loaded adata\n",
    "display(adata)"
   ]
  },
  {
   "cell_type": "code",
   "execution_count": null,
   "id": "6d1ee030",
   "metadata": {
    "editable": false
   },
   "outputs": [],
   "source": [
    "# Saving the data\n",
    "adata_output = \"anndata_1.h5ad\"\n",
    "utils.adata.save_h5ad(adata, adata_output)"
   ]
  },
  {
   "cell_type": "code",
   "execution_count": null,
   "id": "09b955ce",
   "metadata": {
    "editable": false
   },
   "outputs": [],
   "source": [
    "sctoolbox.settings.close_logfile()"
   ]
  }
 ],
 "metadata": {
  "kernelspec": {
   "display_name": "sctoolbox",
   "language": "python",
   "name": "sctoolbox"
  },
  "language_info": {
   "codemirror_mode": {
    "name": "ipython",
    "version": 3
   },
   "file_extension": ".py",
   "mimetype": "text/x-python",
   "name": "python",
   "nbconvert_exporter": "python",
   "pygments_lexer": "ipython3",
<<<<<<< HEAD
   "version": "3.12.9"
=======
   "version": "3.12.11"
>>>>>>> b632fa74
  },
  "sc_framework": {
   "version": "0.12.0"
  }
 },
 "nbformat": 4,
 "nbformat_minor": 5
}<|MERGE_RESOLUTION|>--- conflicted
+++ resolved
@@ -121,12 +121,8 @@
     "\n",
     "# For option 1: The path to an existing .h5ad file.\n",
     "# A list or dict for multiple files e.g. {\"rep_1\": \"1.h5ad\", \"rep_2\": \"2.h5ad\"}.\n",
-<<<<<<< HEAD
-    "path_h5ad = \"test_data/10k_PBMCs_merged_adata.h5ad\"\n",
-=======
     "path_h5ad = \"test_data/scatac_pbmc.h5ad\"\n",
     "batch_label = None  # Name of the column added to adata.obs only if above is a dict.\n",
->>>>>>> b632fa74
     "\n",
     "# For option 2: This is the path to the R-related (.rds, .robj) file\n",
     "path_rds = \"\"\n",
@@ -253,11 +249,7 @@
    "outputs": [],
    "source": [
     "if path_mtx:\n",
-<<<<<<< HEAD
-    "    adata = utils.assemblers.from_mtx(path_mtx, mtx=mtx, barcodes=barcodes, variables=variables, variables_index=variables_index, var_error=False)"
-=======
     "    adata = utils.assemblers.from_mtx(path_mtx, mtx=mtx, barcodes=barcodes, variables=variables, var_error=False, var_index=None)"
->>>>>>> b632fa74
    ]
   },
   {
@@ -490,11 +482,7 @@
    "name": "python",
    "nbconvert_exporter": "python",
    "pygments_lexer": "ipython3",
-<<<<<<< HEAD
-   "version": "3.12.9"
-=======
    "version": "3.12.11"
->>>>>>> b632fa74
   },
   "sc_framework": {
    "version": "0.12.0"
