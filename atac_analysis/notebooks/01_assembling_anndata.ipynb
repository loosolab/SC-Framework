{
 "cells": [
  {
   "cell_type": "code",
   "execution_count": null,
   "id": "d397d25e",
   "metadata": {
    "editable": false,
    "hide_input": true,
    "init_cell": true
   },
   "outputs": [],
   "source": [
    "from sctoolbox.utils.jupyter import bgcolor, _compare_version\n",
    "\n",
    "# change the background of input cells\n",
    "bgcolor(\"PowderBlue\", select=[2, 6, 9])\n",
    "\n",
    "nb_name = \"01_assembling_anndata.ipynb\"\n",
    "\n",
    "_compare_version(nb_name)"
   ]
  },
  {
   "cell_type": "markdown",
   "id": "88a120f5",
   "metadata": {},
   "source": [
    "# 01 - Assembling or loading anndata object\n",
    "<hr style=\"border:2px solid black\"> </hr>"
   ]
  },
  {
   "cell_type": "markdown",
   "id": "682e1a86",
   "metadata": {},
   "source": [
    "## 1 - Description\n",
    "This notebook is dedicated to loading or creating an anndata object suitable for the subsequent analysis pipeline. The anndata object is prepared and finally stored as a `.h5ad` file. Based on the available data files there are multiple options to create the anndata object. To satisfy all and especially ATAC-related functionalities indexes are prepared to hold barcodes and feature coordinates.\n",
    "\n",
    "### Available options:\n",
    "#### 1. `.h5ad` file: \n",
    "Choose this option if you have one or more `.h5ad` file(s). The file could be provided by a preprocessing pipeline, a public dataset or a preceeding analysis.\n",
    "\n",
    "#### 2. Convert from R object:\n",
    "This option should be used if the data was processed using R. This can either be a `.rds` or `.robj` file.\n",
    "   \n",
    "#### 3. .mtx, barcode.tsv, [regions.tsv]\n",
    "Choose this option if you have the count matrix in `.mtx` format, a file containing the barcodes (`*_barcodes.tsv`) and an optional file containing the regions (`*_regions.tsv`). Use this option for cases with the aforementioned three files available e.g. from a public dataset."
   ]
  },
  {
   "cell_type": "markdown",
   "id": "e57e5449",
   "metadata": {},
   "source": [
    "___________"
   ]
  },
  {
   "cell_type": "markdown",
   "id": "db480a4c",
   "metadata": {},
   "source": [
    "## 2 - Setup"
   ]
  },
  {
   "cell_type": "code",
   "execution_count": null,
   "id": "c4665377",
   "metadata": {
    "editable": false
   },
   "outputs": [],
   "source": [
    "# sctoolbox modules \n",
    "import sctoolbox\n",
    "import sctoolbox.utils as utils\n",
    "\n",
    "sctoolbox.settings.settings_from_config(\"config.yaml\", key=\"01\")"
   ]
  },
  {
   "cell_type": "markdown",
   "id": "620ea886",
   "metadata": {},
   "source": [
    "___"
   ]
  },
  {
   "cell_type": "markdown",
   "id": "416ff23b",
   "metadata": {},
   "source": [
    "## 3 - Read in data\n",
    "<hr style=\"border:2px solid black\"> </hr>"
   ]
  },
  {
   "cell_type": "markdown",
   "id": "c9e8b8fd",
   "metadata": {
    "pycharm": {
     "name": "#%% md\n"
    }
   },
   "source": [
    "<h1><center>⬐ Fill in input data here ⬎</center></h1>"
   ]
  },
  {
   "cell_type": "code",
   "execution_count": null,
   "id": "6d72e82d",
   "metadata": {},
   "outputs": [],
   "source": [
    "# Choose one option\n",
    "\n",
    "# For option 1: The path to an existing .h5ad file.\n",
    "# A list or dict for multiple files e.g. {\"rep_1\": \"1.h5ad\", \"rep_2\": \"2.h5ad\"}.\n",
    "path_h5ad = \"test_data/scatac_pbmc.h5ad\"\n",
    "batch_label = None  # Name of the column added to adata.obs only if above is a dict.\n",
    "\n",
    "# For option 2: This is the path to the R-related (.rds, .robj) file\n",
    "path_rds = \"\"\n",
    "\n",
    "# For option 3: Directory containing .mtx, barcodes.tsv and optionally regions.tsv\n",
    "path_mtx = \"\""
   ]
  },
  {
   "cell_type": "markdown",
   "id": "afaba61b",
   "metadata": {},
   "source": [
    "----------------"
   ]
  },
  {
   "cell_type": "code",
   "execution_count": null,
   "id": "fc97707c",
   "metadata": {
    "editable": false
   },
   "outputs": [],
   "source": [
    "if sum(map(lambda x: x != \"\", [path_h5ad, path_rds, path_mtx])) != 1:\n",
    "    del path_h5ad, path_mtx, path_rds\n",
    "    raise ValueError(\"Please set only one of the above variables. Adjust the cell above and re-run.\")"
   ]
  },
  {
   "cell_type": "markdown",
   "id": "90b22b3c",
   "metadata": {},
   "source": [
    "### 3.1 - Option 1: Read from h5ad"
   ]
  },
  {
   "cell_type": "code",
   "execution_count": null,
   "id": "330cc1bd",
   "metadata": {
    "editable": false
   },
   "outputs": [],
   "source": [
    "if path_h5ad:\n",
    "    adata = utils.assemblers.from_h5ad(path_h5ad, label=batch_label)"
   ]
  },
  {
   "cell_type": "markdown",
   "id": "96fc960b",
   "metadata": {},
   "source": [
    "___"
   ]
  },
  {
   "cell_type": "markdown",
   "id": "ee96d117",
   "metadata": {},
   "source": [
    "### 3.2 - Option 2: Convert from Seurat to anndata object"
   ]
  },
  {
   "cell_type": "code",
   "execution_count": null,
   "id": "be6e671d",
   "metadata": {
    "editable": false
   },
   "outputs": [],
   "source": [
    "# Converting from Seurat to anndata object\n",
    "if path_rds:\n",
    "    adata = utils.assemblers.convertToAdata(file=path_rds)"
   ]
  },
  {
   "cell_type": "markdown",
   "id": "62d76ebe",
   "metadata": {},
   "source": [
    "____"
   ]
  },
  {
   "cell_type": "markdown",
   "id": "743fb6d2",
   "metadata": {},
   "source": [
    "### 3.3 - Option 3: .mtx, barcode.tsv, [regions.tsv]"
   ]
  },
  {
   "cell_type": "code",
   "execution_count": null,
   "id": "f2cbfd0d",
   "metadata": {},
   "outputs": [],
   "source": [
    "# adjust in case of different naming schemes for any of the input files\n",
    "\n",
    "mtx = '*matrix.mtx*'  # pattern for the file that contains counts\n",
    "barcodes = '*barcodes.tsv*'  # pattern for the file that contains barcode information\n",
    "variables = '*regions.tsv*'  # pattern for the optional file that contains variable information"
   ]
  },
  {
   "cell_type": "code",
   "execution_count": null,
   "id": "2d0ff93c",
   "metadata": {
    "editable": false,
    "run_control": {
     "marked": false
    }
   },
   "outputs": [],
   "source": [
    "if path_mtx:\n",
    "    adata = utils.assemblers.from_mtx(path_mtx, mtx=mtx, barcodes=barcodes, variables=variables, var_error=False, var_index=None)"
   ]
  },
  {
   "cell_type": "markdown",
   "id": "7df82e5b",
   "metadata": {},
   "source": [
    "____"
   ]
  },
  {
   "cell_type": "markdown",
   "id": "9a4ecec1",
   "metadata": {},
   "source": [
    "## 4 - Prepare anndata\n",
    "<hr style=\"border:2px solid black\"> </hr>\n",
    "\n",
    "Rename or remove observation (`.obs`) and variable (`.var`) columns as needed and format their indices. After this step the index of `.var` holds the feature coordinates and `.obs` the cell barcodes."
   ]
  },
  {
   "cell_type": "code",
   "execution_count": null,
   "id": "ff210946",
   "metadata": {
    "editable": false
   },
   "outputs": [],
   "source": [
    "import pandas as pd\n",
    "\n",
    "with pd.option_context('display.max_rows', 5,'display.max_columns', None):\n",
    "    display(adata.obs)\n",
    "    display(adata.var)"
   ]
  },
  {
   "cell_type": "markdown",
   "id": "d2759a09",
   "metadata": {},
   "source": [
    "<h1><center>⬐ Fill in input data here ⬎</center></h1>"
   ]
  },
  {
   "cell_type": "code",
   "execution_count": null,
   "id": "cc06e2ee",
   "metadata": {},
   "outputs": [],
   "source": [
    "## 1. Modify existing columns\n",
    "\n",
    "# .obs column names that should be deleted\n",
    "drop_obs = []\n",
    "\n",
    "# .obs column names that should be changed. E.g. \"old_name\": \"New Name\"\n",
    "rename_obs = {}\n",
    "\n",
    "# .var column names that should be deleted\n",
    "drop_var = []\n",
    "\n",
    "# .var column names that should be changed. E.g. \"old_name\": \"New Name\"\n",
    "rename_var = {}\n",
    "\n",
    "\n",
    "## 2. ATAC specific anndata properties\n",
    "# The following settings are used to format the index and coordinate columns \n",
    "\n",
    "# Column name(s) of adata.var containing peak location data.\n",
    "# Either a single column (str) or a list of three columns (['chr', 'start', 'end']) or None to use index.\n",
    "coordinate_cols = ['chr', 'start', 'end']\n",
    "\n",
    "# when formatting the index, should the prefix be removed\n",
    "remove_var_index_prefix = True\n",
    "\n",
    "# provide a name to save the original index, if None it will be overwritten\n",
    "keep_original_index = None\n",
    "\n",
    "# regex to format the index\n",
    "coordinate_regex = r\"chr[0-9XYM]+[\\_\\:\\-]+[0-9]+[\\_\\:\\-]+[0-9]+\""
   ]
  },
  {
   "cell_type": "markdown",
   "id": "fbf6c915",
   "metadata": {},
   "source": [
    "_________"
   ]
  },
  {
   "cell_type": "markdown",
   "id": "b6cadaf4",
   "metadata": {},
   "source": [
    "### 4.1 - Rename and delete columns "
   ]
  },
  {
   "cell_type": "code",
   "execution_count": null,
   "id": "823e88a4",
   "metadata": {
    "editable": false
   },
   "outputs": [],
   "source": [
    "# change obs\n",
    "obs = adata.obs.copy()\n",
    "\n",
    "obs.drop(columns=drop_obs, inplace=True)\n",
    "obs.rename(columns=rename_obs, errors='raise', inplace=True)\n",
    "\n",
    "# change var\n",
    "var = adata.var.copy()\n",
    "\n",
    "var.drop(columns=drop_var, inplace=True)\n",
    "var.rename(columns=rename_var, errors='raise', inplace=True)\n",
    "\n",
    "# apply changes to adata\n",
    "adata.obs = obs\n",
    "adata.var = var"
   ]
  },
  {
   "cell_type": "markdown",
   "id": "7b82e1ed",
   "metadata": {},
   "source": [
    "___"
   ]
  },
  {
   "cell_type": "markdown",
   "id": "e4072a64",
   "metadata": {},
   "source": [
    "### 4.2 - Format anndata indices\n",
    "Set the cell barcode as `.obs` index and peak location as `.var` index."
   ]
  },
  {
   "cell_type": "code",
   "execution_count": null,
   "id": "addc7586",
   "metadata": {
    "editable": false
   },
   "outputs": [],
   "source": [
    "adata = utils.assemblers.prepare_atac_anndata(adata,\n",
    "                                              coordinate_cols=coordinate_cols,\n",
    "                                              h5ad_path=path_h5ad if isinstance(path_h5ad, str) else None,\n",
    "                                              remove_var_index_prefix=remove_var_index_prefix,\n",
    "                                              keep_original_index=keep_original_index,\n",
    "                                              coordinate_regex=coordinate_regex)"
   ]
  },
  {
   "cell_type": "markdown",
   "id": "7dadb1da",
   "metadata": {},
   "source": [
    "________"
   ]
  },
  {
   "cell_type": "markdown",
   "id": "28f21370",
   "metadata": {},
   "source": [
    "## 5 - Saving the anndata object"
   ]
  },
  {
   "cell_type": "code",
   "execution_count": null,
   "id": "07246f8d",
   "metadata": {
    "editable": false
   },
   "outputs": [],
   "source": [
    "# Overview of loaded adata\n",
    "display(adata)"
   ]
  },
  {
   "cell_type": "code",
   "execution_count": null,
   "id": "6d1ee030",
   "metadata": {
    "editable": false
   },
   "outputs": [],
   "source": [
    "# Saving the data\n",
    "adata_output = \"anndata_1.h5ad\"\n",
    "utils.adata.save_h5ad(adata, adata_output)"
   ]
  },
  {
   "cell_type": "code",
   "execution_count": null,
   "id": "09b955ce",
   "metadata": {
    "editable": false
   },
   "outputs": [],
   "source": [
    "sctoolbox.settings.close_logfile()"
   ]
  }
 ],
 "metadata": {
  "kernelspec": {
   "display_name": "sctoolbox",
   "language": "python",
   "name": "sctoolbox"
  },
  "language_info": {
   "codemirror_mode": {
    "name": "ipython",
    "version": 3
   },
   "file_extension": ".py",
   "mimetype": "text/x-python",
   "name": "python",
   "nbconvert_exporter": "python",
   "pygments_lexer": "ipython3",
<<<<<<< HEAD
   "version": "3.12.11"
=======
   "version": "3.12.9"
>>>>>>> dad566f1
  },
  "sc_framework": {
   "version": "0.12.0"
  }
 },
 "nbformat": 4,
 "nbformat_minor": 5
}<|MERGE_RESOLUTION|>--- conflicted
+++ resolved
@@ -239,10 +239,7 @@
    "execution_count": null,
    "id": "2d0ff93c",
    "metadata": {
-    "editable": false,
-    "run_control": {
-     "marked": false
-    }
+    "editable": false
    },
    "outputs": [],
    "source": [
@@ -480,11 +477,7 @@
    "name": "python",
    "nbconvert_exporter": "python",
    "pygments_lexer": "ipython3",
-<<<<<<< HEAD
    "version": "3.12.11"
-=======
-   "version": "3.12.9"
->>>>>>> dad566f1
   },
   "sc_framework": {
    "version": "0.12.0"
