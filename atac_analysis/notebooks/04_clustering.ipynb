--- conflicted
+++ resolved
@@ -357,13 +357,8 @@
    "id": "6f8ae909",
    "metadata": {},
    "source": [
-<<<<<<< HEAD
     "### 6.1 - Revise clustering (optional)\n",
-    "Here you can use the `tools.recluster` function to iteratively adjust clustering. The two cells below are provided as a template for either *joining* clusters (first cell) or *splitting* clusters (second cell) __copy the cells as needed__. Fill in the list at the top of the respective cell to activate *joining* or *splitting*."
-=======
-    "### 6.1 - Reclustering\n",
-    "Here you can use the `tools.clustering.recluster` function to iteratively adjust clustering"
->>>>>>> 292a8bec
+    "Here you can use the `tools.clustering.recluster` function to iteratively adjust clustering. The two cells below are provided as a template for either *joining* clusters (first cell) or *splitting* clusters (second cell) __copy the cells as needed__. Fill in the list at the top of the respective cell to activate *joining* or *splitting*."
    ]
   },
   {
