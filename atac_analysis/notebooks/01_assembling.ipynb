{
 "cells": [
  {
   "cell_type": "code",
   "execution_count": null,
   "id": "d397d25e",
   "metadata": {
<<<<<<< HEAD
=======
    "editable": false,
>>>>>>> addc2448
    "hide_input": true,
    "init_cell": true
   },
   "outputs": [],
   "source": [
<<<<<<< HEAD
    "import sctoolbox\n",
    "from sctoolbox.utils import bgcolor"
=======
    "from sctoolbox.utils.jupyter import bgcolor, _compare_version\n",
    "\n",
    "nb_name = \"01_assembling.ipynb\"\n",
    "\n",
    "_compare_version(nb_name)"
>>>>>>> addc2448
   ]
  },
  {
   "cell_type": "markdown",
   "id": "88a120f5",
   "metadata": {},
   "source": [
    "# 01 - Assembling or loading anndata object\n",
    "<hr style=\"border:2px solid black\"> </hr>"
   ]
  },
  {
   "cell_type": "markdown",
   "id": "682e1a86",
   "metadata": {},
   "source": [
    "## 1 - Description\n",
    "This notebook is dedicated to loading or creating an anndata object suitable for the subsequent analysis pipeline and optionally adding quality control-related metrics. The anndata object is prepared and finally stored as a `.h5ad` file. Based on the available data files there are multiple options to create the anndata object. To satisfy all and especially ATAC-related functionalities indexes are prepared to hold barcodes and feature coordinates.\n",
    "\n",
    "### 1.1 Sources to create the anndata object:\n",
    "1. **`.h5ad` file:**  \n",
    "   Choose this option if you have a `.h5ad` file. The file could be provided by a preprocessing pipeline, a public dataset or a preceding analysis.\n",
    "\n",
    "2. **Convert from R object:**  \n",
    "   This option should be used if the data was processed using R. This can either be a `.rds` or `.robj` file.\n",
<<<<<<< HEAD
=======
    "   \n",
    "3. **.mtx, barcode.tsv, [regions.tsv]**  \n",
    "    Choose this option if you have the expression matrix in `.mtx` format, a file containing the barcodes (`*_barcodes.tsv`) and an optional file containing the regions (`*_regions.tsv`). Use this option for cases with the aforementioned three files available e.g. from a public dataset.\n",
>>>>>>> addc2448
    "\n",
    "### 2.2 ATAC specific quality control metrics\n",
    "1. **Nucleosome signal score:**  \n",
    "   This ATAC specific quality control metric scores the fragment length distribution pattern of individual cells. This step utilizes PEAKQC for the score calculation. Choose if this score should be calculated and provide a file containing the fragments of the features. As input a bamfile with the raw reads or a bedfile containing fragments are suitable.\n",
    "\n",
    "2. **Overlap with defined regions:**  \n",
    "   Check for overlaps of the fragments with regions defined in a `.gtf` file. This could be promoters or transcription start sites. Choose if the overlap should be performed and provide the file holding the desired regions.\n"
   ]
  },
  {
   "cell_type": "markdown",
   "id": "e57e5449",
   "metadata": {},
   "source": [
    "___________"
   ]
  },
  {
   "cell_type": "markdown",
   "id": "db480a4c",
   "metadata": {},
   "source": [
    "## 2 - Setup"
   ]
  },
  {
   "cell_type": "code",
   "execution_count": null,
   "id": "c4665377",
   "metadata": {
<<<<<<< HEAD
    "editable": false,
    "run_control": {
     "marked": false
    }
=======
    "editable": false
>>>>>>> addc2448
   },
   "outputs": [],
   "source": [
    "# sctoolbox modules \n",
<<<<<<< HEAD
    "import sctoolbox.calc_overlap_pct as overlap\n",
    "import peakqc.fld_scoring as fld\n",
    "from sctoolbox.qc_filter import *\n",
    "from sctoolbox.atac_utils import *\n",
    "import sctoolbox.utils as utils\n",
    "\n",
    "utils.settings_from_config(\"config.yaml\", key=\"01\")"
=======
    "import peakqc.fld_scoring as fld\n",
    "import sctoolbox\n",
    "import sctoolbox.tools as tools\n",
    "import sctoolbox.utils as utils\n",
    "\n",
    "sctoolbox.settings.settings_from_config(\"config.yaml\", key=\"01\")"
>>>>>>> addc2448
   ]
  },
  {
   "cell_type": "markdown",
   "id": "620ea886",
   "metadata": {},
   "source": [
    "___"
   ]
  },
  {
   "cell_type": "markdown",
   "id": "416ff23b",
   "metadata": {},
   "source": [
    "## 3 - Read in data\n",
    "<hr style=\"border:2px solid black\"> </hr>"
   ]
  },
  {
   "cell_type": "markdown",
   "id": "c9e8b8fd",
   "metadata": {
    "pycharm": {
     "name": "#%% md\n"
    }
   },
   "source": [
    "<h1><center>⬐ Fill in input data here ⬎</center></h1>"
   ]
  },
  {
   "cell_type": "code",
   "execution_count": null,
   "id": "6d72e82d",
   "metadata": {
    "init_cell": true
   },
   "outputs": [],
   "source": [
    "%bgcolor PowderBlue\n",
    "\n",
    "# Choose one option\n",
    "\n",
    "# For option 1: The path to an existing .h5ad file\n",
    "path_h5ad = \"test_data/scatac_pbmc.h5ad\"\n",
    "\n",
    "# For option 2: This is the path to the Seurat (.rds, .robj) file\n",
<<<<<<< HEAD
    "path_rds = \"\""
=======
    "path_rds = \"\"\n",
    "\n",
    "# For option 3: Directory containing .mtx, barcodes.tsv and optionally regions.tsv\n",
    "path_mtx = \"\""
>>>>>>> addc2448
   ]
  },
  {
   "cell_type": "markdown",
   "id": "afaba61b",
   "metadata": {},
   "source": [
    "----------------"
   ]
  },
  {
   "cell_type": "code",
   "execution_count": null,
   "id": "fc97707c",
   "metadata": {
<<<<<<< HEAD
    "editable": false,
    "run_control": {
     "marked": false
    }
=======
    "editable": false
>>>>>>> addc2448
   },
   "outputs": [],
   "source": [
    "if sum(map(lambda x: x != \"\", [path_h5ad, path_rds])) != 1:\n",
<<<<<<< HEAD
    "    del path_h5ad, path_quant, path_mtx, path_rds\n",
=======
    "    del path_h5ad, path_mtx, path_rds\n",
>>>>>>> addc2448
    "    raise ValueError(\"Please set only one of the above variables. Adjust the cell above and re-run.\")"
   ]
  },
  {
   "cell_type": "markdown",
   "id": "90b22b3c",
   "metadata": {},
   "source": [
    "### 3.1 - Option 1: Read from h5ad"
   ]
  },
  {
   "cell_type": "code",
   "execution_count": null,
   "id": "330cc1bd",
   "metadata": {
<<<<<<< HEAD
    "editable": false,
    "run_control": {
     "marked": false
    }
=======
    "editable": false
>>>>>>> addc2448
   },
   "outputs": [],
   "source": [
    "if path_h5ad:\n",
<<<<<<< HEAD
    "    adata = utils.load_h5ad(path_h5ad)"
   ]
  },
  {
   "cell_type": "markdown",
   "id": "96fc960b",
   "metadata": {},
   "source": [
    "___"
=======
    "    adata = utils.adata.load_h5ad(path_h5ad)"
   ]
  },
  {
   "cell_type": "markdown",
   "id": "96fc960b",
   "metadata": {},
   "source": [
    "___"
   ]
  },
  {
   "cell_type": "markdown",
   "id": "ee96d117",
   "metadata": {},
   "source": [
    "### 3.2 - Option 2: Convert from Seurat to anndata object"
   ]
  },
  {
   "cell_type": "code",
   "execution_count": null,
   "id": "be6e671d",
   "metadata": {
    "editable": false
   },
   "outputs": [],
   "source": [
    "# Converting from Seurat to anndata object\n",
    "if path_rds:\n",
    "    adata = utils.assembler.convertToAdata(file=path_rds)"
>>>>>>> addc2448
   ]
  },
  {
   "cell_type": "markdown",
<<<<<<< HEAD
   "id": "ee96d117",
   "metadata": {},
   "source": [
    "### 3.2 - Option 2: Convert from Seurat to anndata object"
   ]
  },
  {
   "cell_type": "code",
   "execution_count": null,
   "id": "be6e671d",
   "metadata": {
    "editable": false,
    "run_control": {
     "marked": false
    }
   },
   "outputs": [],
   "source": [
    "# Converting from Seurat to anndata object\n",
    "if path_rds:\n",
    "    adata = converter.convertToAdata(file=path_rds)"
   ]
  },
  {
   "cell_type": "markdown",
   "id": "62d76ebe",
   "metadata": {},
   "source": [
    "____"
   ]
  },
  {
   "cell_type": "markdown",
   "id": "9a4ecec1",
   "metadata": {},
   "source": [
    "## 4 - Prepare anndata\n",
    "<hr style=\"border:2px solid black\"> </hr>\n",
    "Rename or remove `.obs` and `.var` columns as needed and format their indices. After this step the index of `.var` holds the feature coordinates and `.obs` the cell barcodes."
   ]
  },
  {
   "cell_type": "code",
   "execution_count": null,
   "id": "ff210946",
   "metadata": {
    "editable": false,
    "run_control": {
     "marked": false
    }
   },
   "outputs": [],
   "source": [
    "import pandas as pd\n",
    "\n",
    "with pd.option_context('display.max_rows', 5,'display.max_columns', None):\n",
    "    display(adata.obs)\n",
    "    display(adata.var)"
=======
   "id": "62d76ebe",
   "metadata": {},
   "source": [
    "____"
   ]
  },
  {
   "cell_type": "markdown",
   "id": "743fb6d2",
   "metadata": {},
   "source": [
    "### 3.3 - Option 3: .mtx, barcode.tsv, [regions.tsv]"
   ]
  },
  {
   "cell_type": "code",
   "execution_count": null,
   "id": "f2cbfd0d",
   "metadata": {
    "init_cell": true
   },
   "outputs": [],
   "source": [
    "%bgcolor PowderBlue\n",
    "\n",
    "# adjust in case of different naming schemes for any of the input files\n",
    "\n",
    "mtx = '*matrix.mtx*'  # pattern for the file that contains counts\n",
    "barcodes = '*barcodes.tsv*'  # pattern for the file that contains barcode information\n",
    "variables = '*regions.tsv*'  # pattern for the optional file that contains variable information"
   ]
  },
  {
   "cell_type": "code",
   "execution_count": null,
   "id": "2d0ff93c",
   "metadata": {
    "editable": false
   },
   "outputs": [],
   "source": [
    "if path_mtx:\n",
    "    adata = utils.assembler.from_mtx(path_mtx, mtx=mtx, barcodes=barcodes, variables=variables, var_error=False)"
>>>>>>> addc2448
   ]
  },
  {
   "cell_type": "markdown",
<<<<<<< HEAD
   "id": "d2759a09",
   "metadata": {},
   "source": [
    "<h1><center>⬐ Fill in input data here ⬎</center></h1>"
=======
   "id": "7df82e5b",
   "metadata": {},
   "source": [
    "____"
   ]
  },
  {
   "cell_type": "markdown",
   "id": "9a4ecec1",
   "metadata": {},
   "source": [
    "## 4 - Prepare anndata\n",
    "<hr style=\"border:2px solid black\"> </hr>\n",
    "Rename or remove `.obs` and `.var` columns as needed and format their indices. After this step the index of `.var` holds the feature coordinates and `.obs` the cell barcodes."
>>>>>>> addc2448
   ]
  },
  {
   "cell_type": "code",
   "execution_count": null,
<<<<<<< HEAD
   "id": "cc06e2ee",
   "metadata": {
    "init_cell": true
   },
   "outputs": [],
   "source": [
    "%bgcolor PowderBlue\n",
    "\n",
    "## 1. Modify existing columns\n",
    "\n",
    "# .obs column names that should be deleted\n",
    "drop_obs = []\n",
    "\n",
    "# .obs column names that should be changed. E.g. \"old_name\": \"New Name\"\n",
    "rename_obs = {}\n",
    "\n",
    "# .var column names that should be deleted\n",
    "drop_var = []\n",
    "\n",
    "# .var column names that should be changed. E.g. \"old_name\": \"New Name\"\n",
    "rename_var = {}\n",
    "\n",
    "\n",
    "## 2. ATAC specific anndata properties\n",
    "\n",
    "# columns where peak location data is stored (['chr', 'start', 'end'])\n",
    "coordinate_cols = ['chr', 'start', 'end'] # (list:str) \n",
    "\n",
    "# should the adata.var index be formatted, that it matches chr:start-stop\n",
    "set_index = True       # (boolean)\n",
    "\n",
    "# should the .var index be generated from a certain column. Otherwise this is None \n",
    "index_from = None    # (str)"
   ]
  },
  {
   "cell_type": "markdown",
   "id": "fbf6c915",
   "metadata": {},
   "source": [
    "_________"
=======
   "id": "ff210946",
   "metadata": {
    "editable": false
   },
   "outputs": [],
   "source": [
    "import pandas as pd\n",
    "\n",
    "with pd.option_context('display.max_rows', 5,'display.max_columns', None):\n",
    "    display(adata.obs)\n",
    "    display(adata.var)"
>>>>>>> addc2448
   ]
  },
  {
   "cell_type": "markdown",
<<<<<<< HEAD
   "id": "b6cadaf4",
   "metadata": {},
   "source": [
    "### 4.1 - Rename and delete columns "
=======
   "id": "d2759a09",
   "metadata": {},
   "source": [
    "<h1><center>⬐ Fill in input data here ⬎</center></h1>"
>>>>>>> addc2448
   ]
  },
  {
   "cell_type": "code",
   "execution_count": null,
<<<<<<< HEAD
   "id": "823e88a4",
   "metadata": {
    "editable": false,
    "run_control": {
     "marked": false
    }
   },
   "outputs": [],
   "source": [
    "# change obs\n",
    "obs = adata.obs.copy()\n",
    "\n",
    "obs.drop(columns=drop_obs, inplace=True)\n",
    "obs.rename(columns=rename_obs, errors='raise', inplace=True)\n",
    "\n",
    "# change var\n",
    "var = adata.var.copy()\n",
    "\n",
    "var.drop(columns=drop_var, inplace=True)\n",
    "var.rename(columns=rename_var, errors='raise', inplace=True)\n",
    "\n",
    "# apply changes to adata\n",
    "adata.obs = obs\n",
    "adata.var = var"
   ]
  },
  {
   "cell_type": "markdown",
   "id": "7b82e1ed",
   "metadata": {},
   "source": [
=======
   "id": "cc06e2ee",
   "metadata": {
    "init_cell": true
   },
   "outputs": [],
   "source": [
    "%bgcolor PowderBlue\n",
    "\n",
    "## 1. Modify existing columns\n",
    "\n",
    "# .obs column names that should be deleted\n",
    "drop_obs = []\n",
    "\n",
    "# .obs column names that should be changed. E.g. \"old_name\": \"New Name\"\n",
    "rename_obs = {}\n",
    "\n",
    "# .var column names that should be deleted\n",
    "drop_var = []\n",
    "\n",
    "# .var column names that should be changed. E.g. \"old_name\": \"New Name\"\n",
    "rename_var = {}\n",
    "\n",
    "\n",
    "## 2. ATAC specific anndata properties\n",
    "\n",
    "# columns where peak location data is stored (['chr', 'start', 'end'])\n",
    "coordinate_cols = ['chr', 'start', 'end'] # (list:str) \n",
    "\n",
    "# should the adata.var index be formatted, that it matches chr:start-stop\n",
    "set_index = True       # (boolean)\n",
    "\n",
    "# should the .var index be generated from a certain column. Otherwise this is None \n",
    "index_from = None    # (str)"
   ]
  },
  {
   "cell_type": "markdown",
   "id": "fbf6c915",
   "metadata": {},
   "source": [
    "_________"
   ]
  },
  {
   "cell_type": "markdown",
   "id": "b6cadaf4",
   "metadata": {},
   "source": [
    "### 4.1 - Rename and delete columns "
   ]
  },
  {
   "cell_type": "code",
   "execution_count": null,
   "id": "823e88a4",
   "metadata": {
    "editable": false
   },
   "outputs": [],
   "source": [
    "# change obs\n",
    "obs = adata.obs.copy()\n",
    "\n",
    "obs.drop(columns=drop_obs, inplace=True)\n",
    "obs.rename(columns=rename_obs, errors='raise', inplace=True)\n",
    "\n",
    "# change var\n",
    "var = adata.var.copy()\n",
    "\n",
    "var.drop(columns=drop_var, inplace=True)\n",
    "var.rename(columns=rename_var, errors='raise', inplace=True)\n",
    "\n",
    "# apply changes to adata\n",
    "adata.obs = obs\n",
    "adata.var = var"
   ]
  },
  {
   "cell_type": "markdown",
   "id": "7b82e1ed",
   "metadata": {},
   "source": [
>>>>>>> addc2448
    "___"
   ]
  },
  {
   "cell_type": "markdown",
   "id": "e4072a64",
   "metadata": {},
   "source": [
    "### 4.2 - Format anndata indices"
   ]
  },
  {
   "cell_type": "code",
   "execution_count": null,
   "id": "addc7586",
   "metadata": {
<<<<<<< HEAD
    "editable": false,
    "run_control": {
     "marked": false
    }
   },
   "outputs": [],
   "source": [
    "adata = utils.prepare_atac_anndata(adata,\n",
    "                   coordinate_cols=coordinate_cols,\n",
    "                   set_index=set_index,\n",
    "                   index_from=index_from)"
=======
    "editable": false
   },
   "outputs": [],
   "source": [
    "adata = utils.assemblers.prepare_atac_anndata(\n",
    "    adata,\n",
    "    coordinate_cols=coordinate_cols,\n",
    "    set_index=set_index,\n",
    "    index_from=index_from\n",
    ")"
>>>>>>> addc2448
   ]
  },
  {
   "cell_type": "markdown",
   "id": "7dadb1da",
   "metadata": {},
   "source": [
    "________"
   ]
  },
  {
   "cell_type": "markdown",
   "id": "e1ece1e2",
   "metadata": {},
   "source": [
    "## 5 - Add ATAC specific metrices\n",
    "<hr style=\"border:2px solid black\"> </hr>\n",
    "Add ATAC specific QC-metrics to the `.obs` table."
   ]
  },
  {
   "cell_type": "markdown",
   "id": "95a9afdf",
   "metadata": {},
   "source": [
    "<h1><center>⬐ Fill in input data here ⬎</center></h1>"
   ]
  },
  {
   "cell_type": "code",
   "execution_count": null,
   "id": "00720186",
   "metadata": {
    "init_cell": true
   },
   "outputs": [],
   "source": [
    "%bgcolor PowderBlue\n",
    "\n",
    "## 1. Source of fragments\n",
    "\n",
    "# Either provide a bamfile or a bedfile containing fragments\n",
    "fragments_file = 'test_data/scatac_pbmc_fragments.bed'\n",
    "\n",
    "# If a bamfile was provided, which column contains the barcode information\n",
    "barcode_tag = 'CB'\n",
    "\n",
    "## 2. Choose actions to be done\n",
    "\n",
    "# 2.1 calculate fragment length distribution score\n",
    "calculate_fld_score = True\n",
    "\n",
    "# 2.2 calculate overlap between fragments and regions\n",
    "calculate_overlap = True\n",
    "\n",
    "# Additional settings for the overlap\n",
    "region_name = 'promoters'\n",
    "regions_file = 'test_data/homo_sapiens.104.promoters2000.gtf'\n",
<<<<<<< HEAD
=======
    "genes_gtf = 'test_data/homo_sapiens.104.genes.gtf'\n",
>>>>>>> addc2448
    "\n",
    "# Number of threads available\n",
    "threads = 8"
   ]
  },
  {
   "cell_type": "markdown",
   "id": "f9ea7100",
   "metadata": {},
   "source": [
    "---------"
   ]
  },
  {
   "cell_type": "markdown",
   "id": "3611bba7",
   "metadata": {},
   "source": [
    "### 5.1 - Check barcode tag \n",
    "If a bamfile is provided this checks if the barcodes are available in the anndata object"
   ]
  },
  {
   "cell_type": "code",
   "execution_count": null,
   "id": "621ae737",
   "metadata": {
<<<<<<< HEAD
    "editable": false,
    "run_control": {
     "marked": false
    }
=======
    "editable": false
>>>>>>> addc2448
   },
   "outputs": [],
   "source": [
    "use_bam = fragments_file.endswith(\"bam\")\n",
    "if use_bam:\n",
<<<<<<< HEAD
    "    check_barcode_tag(adata, fragments_file, barcode_tag)"
=======
    "    tools.bam.check_barcode_tag(adata, fragments_file, barcode_tag)"
>>>>>>> addc2448
   ]
  },
  {
   "cell_type": "markdown",
   "id": "bbd1316c",
   "metadata": {},
   "source": [
    "____"
   ]
  },
  {
   "cell_type": "markdown",
   "id": "179aa69b",
   "metadata": {},
   "source": [
    "### 5.2 - Score fragment length distributions"
   ]
  },
  {
   "cell_type": "code",
   "execution_count": null,
   "id": "10909efd",
   "metadata": {
<<<<<<< HEAD
    "editable": false,
    "run_control": {
     "marked": false
    }
=======
    "editable": false
>>>>>>> addc2448
   },
   "outputs": [],
   "source": [
    "if calculate_fld_score:\n",
    "\n",
    "    fld.add_fld_metrics(adata=adata,\n",
    "                        fragments=fragments_file,\n",
    "                        barcode_col=None,\n",
    "                        barcode_tag=barcode_tag,\n",
    "                        chunk_size_bam=1000000,\n",
    "                        regions=None,\n",
    "                        peaks_thr=10,\n",
    "                        wavelength=150,\n",
    "                        sigma=0.4,\n",
    "                        plot=False,\n",
    "                        save_density=None,\n",
    "                        save_overview=None,\n",
    "                        sample=0)\n",
    "\n",
    "    adata.obs"
   ]
  },
  {
   "cell_type": "markdown",
   "id": "ce3d362e",
   "metadata": {},
   "source": [
    "_____"
   ]
  },
  {
   "cell_type": "markdown",
   "id": "d52e715e",
   "metadata": {},
   "source": [
    "### 5.3 - Calculate an overlap"
   ]
  },
  {
   "cell_type": "code",
   "execution_count": null,
   "id": "f47c42db",
   "metadata": {
<<<<<<< HEAD
    "editable": false,
    "run_control": {
     "marked": false
    }
=======
    "editable": false
>>>>>>> addc2448
   },
   "outputs": [],
   "source": [
    "if calculate_overlap:\n",
<<<<<<< HEAD
    "    \n",
    "    if use_bam:\n",
    "        fc_fragments_in_regions(adata=adata,\n",
    "                                regions_file=regions_file,\n",
    "                                bam_file=fragments_file,\n",
    "                                cb_col=None,\n",
    "                                cb_tag=barcode_tag,\n",
    "                                regions_name=region_name,\n",
    "                                threads=threads,\n",
    "                                temp_dir=None)\n",
    "        \n",
    "    else:\n",
    "        fc_fragments_in_regions(adata=adata,\n",
    "                                regions_file=regions_file,\n",
    "                                fragments_file=fragments_file,\n",
    "                                cb_col=None,\n",
    "                                regions_name=region_name,\n",
    "                                threads=threads,\n",
    "                                temp_dir=None)\n",
    "        \n",
    "    adata.obs"
   ]
  },
  {
   "cell_type": "code",
   "execution_count": null,
   "id": "0c4ebdf2",
   "metadata": {
    "editable": false,
    "run_control": {
     "marked": false
    }
   },
   "outputs": [],
   "source": [
    "adata.obs"
=======
    "\n",
    "    if use_bam:\n",
    "        tools.calc_overlap_fc.fc_fragments_in_regions(\n",
    "            adata=adata,\n",
    "            regions_file=regions_file,\n",
    "            bam_file=fragments_file,\n",
    "            cb_col=None,\n",
    "            cb_tag=barcode_tag,\n",
    "            regions_name=region_name,\n",
    "            threads=threads,\n",
    "            temp_dir=None\n",
    "        )\n",
    "\n",
    "    else:\n",
    "        tools.calc_overlap_fc.fc_fragments_in_regions(\n",
    "            regions_file=regions_file,\n",
    "            adata=adata,\n",
    "            fragments_file=fragments_file,\n",
    "            cb_col=None,\n",
    "            regions_name=region_name,\n",
    "            threads=threads,\n",
    "            temp_dir=None\n",
    "        )\n",
    "\n",
    "    adata.obs"
>>>>>>> addc2448
   ]
  },
  {
   "cell_type": "markdown",
<<<<<<< HEAD
   "id": "aae94f08",
   "metadata": {},
   "source": [
    "________"
=======
   "id": "1a7b4dff",
   "metadata": {},
   "source": [
    "--------"
>>>>>>> addc2448
   ]
  },
  {
   "cell_type": "markdown",
<<<<<<< HEAD
   "id": "28f21370",
   "metadata": {},
   "source": [
    "## 6 - Saving the anndata object"
=======
   "id": "8da0faef",
   "metadata": {},
   "source": [
    "### 5.4 - Calculate fraction of reads in peaks (FRiP Score)"
   ]
  },
  {
   "cell_type": "code",
   "execution_count": null,
   "id": "0e27e5ee",
   "metadata": {
    "editable": false
   },
   "outputs": [],
   "source": [
    "adata, total_frip = tools.frip.calc_frip_scores(adata, \n",
    "                                                fragments_file, \n",
    "                                                temp_dir='')\n",
    "adata.obs"
   ]
  },
  {
   "cell_type": "markdown",
   "id": "268f9c69",
   "metadata": {},
   "source": [
    "----------"
   ]
  },
  {
   "cell_type": "markdown",
   "id": "49a16711",
   "metadata": {},
   "source": [
    "### 5.5 - Calculate transcription start site enrichment (TSSe)"
>>>>>>> addc2448
   ]
  },
  {
   "cell_type": "code",
   "execution_count": null,
<<<<<<< HEAD
   "id": "07246f8d",
   "metadata": {
    "editable": false,
    "run_control": {
     "marked": false
    }
=======
   "id": "153421c2",
   "metadata": {
    "editable": false
   },
   "outputs": [],
   "source": [
    "adata, tSSe_df = tools.tsse.add_tsse_score(adata,\n",
    "                                           fragments=fragments_file,\n",
    "                                           gtf=genes_gtf,\n",
    "                                           negativ_shift=2000,\n",
    "                                           positiv_shift=2000,\n",
    "                                           edge_size_total=100,\n",
    "                                           edge_size_per_base=50,\n",
    "                                           min_bias=1.0,\n",
    "                                           keep_tmp=False,\n",
    "                                           temp_dir=\"\",\n",
    "                                           plot=True,\n",
    "                                           return_aggs=True)"
   ]
  },
  {
   "cell_type": "code",
   "execution_count": null,
   "id": "0c4ebdf2",
   "metadata": {
    "editable": false
   },
   "outputs": [],
   "source": [
    "adata.obs"
   ]
  },
  {
   "cell_type": "markdown",
   "id": "aae94f08",
   "metadata": {},
   "source": [
    "________"
   ]
  },
  {
   "cell_type": "markdown",
   "id": "28f21370",
   "metadata": {},
   "source": [
    "## 6 - Saving the anndata object"
   ]
  },
  {
   "cell_type": "code",
   "execution_count": null,
   "id": "07246f8d",
   "metadata": {
    "editable": false
>>>>>>> addc2448
   },
   "outputs": [],
   "source": [
    "# Overview of loaded adata\n",
    "display(adata)"
   ]
  },
  {
   "cell_type": "code",
   "execution_count": null,
   "id": "6d1ee030",
   "metadata": {
<<<<<<< HEAD
    "editable": false,
    "run_control": {
     "marked": false
    }
=======
    "editable": false
>>>>>>> addc2448
   },
   "outputs": [],
   "source": [
    "# Saving the data\n",
    "adata_output = \"anndata_1.h5ad\"\n",
    "utils.adata.save_h5ad(adata, adata_output)"
   ]
  },
  {
   "cell_type": "code",
   "execution_count": null,
   "id": "09b955ce",
   "metadata": {
<<<<<<< HEAD
    "editable": false,
    "run_control": {
     "marked": false
    }
   },
=======
    "editable": false
   },
   "outputs": [],
   "source": [
    "sctoolbox.settings.close_logfile()"
   ]
  },
  {
   "cell_type": "code",
   "execution_count": null,
   "id": "3f9af581",
   "metadata": {},
>>>>>>> addc2448
   "outputs": [],
   "source": [
    "sctoolbox.settings.close_logfile()"
   ]
  }
 ],
 "metadata": {
  "kernelspec": {
   "display_name": "sctoolbox",
   "language": "python",
   "name": "sctoolbox"
  },
  "language_info": {
   "codemirror_mode": {
    "name": "ipython",
    "version": 3
   },
   "file_extension": ".py",
   "mimetype": "text/x-python",
   "name": "python",
   "nbconvert_exporter": "python",
   "pygments_lexer": "ipython3",
   "version": "3.10.14"
  },
  "sc_framework": {
   "version": "0.9.0b"
  }
 },
 "nbformat": 4,
 "nbformat_minor": 5
}<|MERGE_RESOLUTION|>--- conflicted
+++ resolved
@@ -5,25 +5,17 @@
    "execution_count": null,
    "id": "d397d25e",
    "metadata": {
-<<<<<<< HEAD
-=======
     "editable": false,
->>>>>>> addc2448
     "hide_input": true,
     "init_cell": true
    },
    "outputs": [],
    "source": [
-<<<<<<< HEAD
-    "import sctoolbox\n",
-    "from sctoolbox.utils import bgcolor"
-=======
     "from sctoolbox.utils.jupyter import bgcolor, _compare_version\n",
     "\n",
     "nb_name = \"01_assembling.ipynb\"\n",
     "\n",
     "_compare_version(nb_name)"
->>>>>>> addc2448
    ]
   },
   {
@@ -49,12 +41,9 @@
     "\n",
     "2. **Convert from R object:**  \n",
     "   This option should be used if the data was processed using R. This can either be a `.rds` or `.robj` file.\n",
-<<<<<<< HEAD
-=======
     "   \n",
     "3. **.mtx, barcode.tsv, [regions.tsv]**  \n",
     "    Choose this option if you have the expression matrix in `.mtx` format, a file containing the barcodes (`*_barcodes.tsv`) and an optional file containing the regions (`*_regions.tsv`). Use this option for cases with the aforementioned three files available e.g. from a public dataset.\n",
->>>>>>> addc2448
     "\n",
     "### 2.2 ATAC specific quality control metrics\n",
     "1. **Nucleosome signal score:**  \n",
@@ -85,34 +74,17 @@
    "execution_count": null,
    "id": "c4665377",
    "metadata": {
-<<<<<<< HEAD
-    "editable": false,
-    "run_control": {
-     "marked": false
-    }
-=======
-    "editable": false
->>>>>>> addc2448
+    "editable": false
    },
    "outputs": [],
    "source": [
     "# sctoolbox modules \n",
-<<<<<<< HEAD
-    "import sctoolbox.calc_overlap_pct as overlap\n",
-    "import peakqc.fld_scoring as fld\n",
-    "from sctoolbox.qc_filter import *\n",
-    "from sctoolbox.atac_utils import *\n",
-    "import sctoolbox.utils as utils\n",
-    "\n",
-    "utils.settings_from_config(\"config.yaml\", key=\"01\")"
-=======
     "import peakqc.fld_scoring as fld\n",
     "import sctoolbox\n",
     "import sctoolbox.tools as tools\n",
     "import sctoolbox.utils as utils\n",
     "\n",
     "sctoolbox.settings.settings_from_config(\"config.yaml\", key=\"01\")"
->>>>>>> addc2448
    ]
   },
   {
@@ -161,14 +133,10 @@
     "path_h5ad = \"test_data/scatac_pbmc.h5ad\"\n",
     "\n",
     "# For option 2: This is the path to the Seurat (.rds, .robj) file\n",
-<<<<<<< HEAD
-    "path_rds = \"\""
-=======
     "path_rds = \"\"\n",
     "\n",
     "# For option 3: Directory containing .mtx, barcodes.tsv and optionally regions.tsv\n",
     "path_mtx = \"\""
->>>>>>> addc2448
    ]
   },
   {
@@ -184,23 +152,12 @@
    "execution_count": null,
    "id": "fc97707c",
    "metadata": {
-<<<<<<< HEAD
-    "editable": false,
-    "run_control": {
-     "marked": false
-    }
-=======
-    "editable": false
->>>>>>> addc2448
+    "editable": false
    },
    "outputs": [],
    "source": [
     "if sum(map(lambda x: x != \"\", [path_h5ad, path_rds])) != 1:\n",
-<<<<<<< HEAD
-    "    del path_h5ad, path_quant, path_mtx, path_rds\n",
-=======
     "    del path_h5ad, path_mtx, path_rds\n",
->>>>>>> addc2448
     "    raise ValueError(\"Please set only one of the above variables. Adjust the cell above and re-run.\")"
    ]
   },
@@ -217,29 +174,11 @@
    "execution_count": null,
    "id": "330cc1bd",
    "metadata": {
-<<<<<<< HEAD
-    "editable": false,
-    "run_control": {
-     "marked": false
-    }
-=======
-    "editable": false
->>>>>>> addc2448
+    "editable": false
    },
    "outputs": [],
    "source": [
     "if path_h5ad:\n",
-<<<<<<< HEAD
-    "    adata = utils.load_h5ad(path_h5ad)"
-   ]
-  },
-  {
-   "cell_type": "markdown",
-   "id": "96fc960b",
-   "metadata": {},
-   "source": [
-    "___"
-=======
     "    adata = utils.adata.load_h5ad(path_h5ad)"
    ]
   },
@@ -271,38 +210,58 @@
     "# Converting from Seurat to anndata object\n",
     "if path_rds:\n",
     "    adata = utils.assembler.convertToAdata(file=path_rds)"
->>>>>>> addc2448
-   ]
-  },
-  {
-   "cell_type": "markdown",
-<<<<<<< HEAD
-   "id": "ee96d117",
-   "metadata": {},
-   "source": [
-    "### 3.2 - Option 2: Convert from Seurat to anndata object"
-   ]
-  },
-  {
-   "cell_type": "code",
-   "execution_count": null,
-   "id": "be6e671d",
-   "metadata": {
-    "editable": false,
-    "run_control": {
-     "marked": false
-    }
-   },
-   "outputs": [],
-   "source": [
-    "# Converting from Seurat to anndata object\n",
-    "if path_rds:\n",
-    "    adata = converter.convertToAdata(file=path_rds)"
    ]
   },
   {
    "cell_type": "markdown",
    "id": "62d76ebe",
+   "metadata": {},
+   "source": [
+    "____"
+   ]
+  },
+  {
+   "cell_type": "markdown",
+   "id": "743fb6d2",
+   "metadata": {},
+   "source": [
+    "### 3.3 - Option 3: .mtx, barcode.tsv, [regions.tsv]"
+   ]
+  },
+  {
+   "cell_type": "code",
+   "execution_count": null,
+   "id": "f2cbfd0d",
+   "metadata": {
+    "init_cell": true
+   },
+   "outputs": [],
+   "source": [
+    "%bgcolor PowderBlue\n",
+    "\n",
+    "# adjust in case of different naming schemes for any of the input files\n",
+    "\n",
+    "mtx = '*matrix.mtx*'  # pattern for the file that contains counts\n",
+    "barcodes = '*barcodes.tsv*'  # pattern for the file that contains barcode information\n",
+    "variables = '*regions.tsv*'  # pattern for the optional file that contains variable information"
+   ]
+  },
+  {
+   "cell_type": "code",
+   "execution_count": null,
+   "id": "2d0ff93c",
+   "metadata": {
+    "editable": false
+   },
+   "outputs": [],
+   "source": [
+    "if path_mtx:\n",
+    "    adata = utils.assembler.from_mtx(path_mtx, mtx=mtx, barcodes=barcodes, variables=variables, var_error=False)"
+   ]
+  },
+  {
+   "cell_type": "markdown",
+   "id": "7df82e5b",
    "metadata": {},
    "source": [
     "____"
@@ -323,10 +282,7 @@
    "execution_count": null,
    "id": "ff210946",
    "metadata": {
-    "editable": false,
-    "run_control": {
-     "marked": false
-    }
+    "editable": false
    },
    "outputs": [],
    "source": [
@@ -335,82 +291,19 @@
     "with pd.option_context('display.max_rows', 5,'display.max_columns', None):\n",
     "    display(adata.obs)\n",
     "    display(adata.var)"
-=======
-   "id": "62d76ebe",
-   "metadata": {},
-   "source": [
-    "____"
-   ]
-  },
-  {
-   "cell_type": "markdown",
-   "id": "743fb6d2",
-   "metadata": {},
-   "source": [
-    "### 3.3 - Option 3: .mtx, barcode.tsv, [regions.tsv]"
-   ]
-  },
-  {
-   "cell_type": "code",
-   "execution_count": null,
-   "id": "f2cbfd0d",
-   "metadata": {
-    "init_cell": true
-   },
-   "outputs": [],
-   "source": [
-    "%bgcolor PowderBlue\n",
-    "\n",
-    "# adjust in case of different naming schemes for any of the input files\n",
-    "\n",
-    "mtx = '*matrix.mtx*'  # pattern for the file that contains counts\n",
-    "barcodes = '*barcodes.tsv*'  # pattern for the file that contains barcode information\n",
-    "variables = '*regions.tsv*'  # pattern for the optional file that contains variable information"
-   ]
-  },
-  {
-   "cell_type": "code",
-   "execution_count": null,
-   "id": "2d0ff93c",
-   "metadata": {
-    "editable": false
-   },
-   "outputs": [],
-   "source": [
-    "if path_mtx:\n",
-    "    adata = utils.assembler.from_mtx(path_mtx, mtx=mtx, barcodes=barcodes, variables=variables, var_error=False)"
->>>>>>> addc2448
-   ]
-  },
-  {
-   "cell_type": "markdown",
-<<<<<<< HEAD
+   ]
+  },
+  {
+   "cell_type": "markdown",
    "id": "d2759a09",
    "metadata": {},
    "source": [
     "<h1><center>⬐ Fill in input data here ⬎</center></h1>"
-=======
-   "id": "7df82e5b",
-   "metadata": {},
-   "source": [
-    "____"
-   ]
-  },
-  {
-   "cell_type": "markdown",
-   "id": "9a4ecec1",
-   "metadata": {},
-   "source": [
-    "## 4 - Prepare anndata\n",
-    "<hr style=\"border:2px solid black\"> </hr>\n",
-    "Rename or remove `.obs` and `.var` columns as needed and format their indices. After this step the index of `.var` holds the feature coordinates and `.obs` the cell barcodes."
->>>>>>> addc2448
-   ]
-  },
-  {
-   "cell_type": "code",
-   "execution_count": null,
-<<<<<<< HEAD
+   ]
+  },
+  {
+   "cell_type": "code",
+   "execution_count": null,
    "id": "cc06e2ee",
    "metadata": {
     "init_cell": true
@@ -452,46 +345,22 @@
    "metadata": {},
    "source": [
     "_________"
-=======
-   "id": "ff210946",
-   "metadata": {
-    "editable": false
-   },
-   "outputs": [],
-   "source": [
-    "import pandas as pd\n",
-    "\n",
-    "with pd.option_context('display.max_rows', 5,'display.max_columns', None):\n",
-    "    display(adata.obs)\n",
-    "    display(adata.var)"
->>>>>>> addc2448
-   ]
-  },
-  {
-   "cell_type": "markdown",
-<<<<<<< HEAD
+   ]
+  },
+  {
+   "cell_type": "markdown",
    "id": "b6cadaf4",
    "metadata": {},
    "source": [
     "### 4.1 - Rename and delete columns "
-=======
-   "id": "d2759a09",
-   "metadata": {},
-   "source": [
-    "<h1><center>⬐ Fill in input data here ⬎</center></h1>"
->>>>>>> addc2448
-   ]
-  },
-  {
-   "cell_type": "code",
-   "execution_count": null,
-<<<<<<< HEAD
+   ]
+  },
+  {
+   "cell_type": "code",
+   "execution_count": null,
    "id": "823e88a4",
    "metadata": {
-    "editable": false,
-    "run_control": {
-     "marked": false
-    }
+    "editable": false
    },
    "outputs": [],
    "source": [
@@ -517,90 +386,6 @@
    "id": "7b82e1ed",
    "metadata": {},
    "source": [
-=======
-   "id": "cc06e2ee",
-   "metadata": {
-    "init_cell": true
-   },
-   "outputs": [],
-   "source": [
-    "%bgcolor PowderBlue\n",
-    "\n",
-    "## 1. Modify existing columns\n",
-    "\n",
-    "# .obs column names that should be deleted\n",
-    "drop_obs = []\n",
-    "\n",
-    "# .obs column names that should be changed. E.g. \"old_name\": \"New Name\"\n",
-    "rename_obs = {}\n",
-    "\n",
-    "# .var column names that should be deleted\n",
-    "drop_var = []\n",
-    "\n",
-    "# .var column names that should be changed. E.g. \"old_name\": \"New Name\"\n",
-    "rename_var = {}\n",
-    "\n",
-    "\n",
-    "## 2. ATAC specific anndata properties\n",
-    "\n",
-    "# columns where peak location data is stored (['chr', 'start', 'end'])\n",
-    "coordinate_cols = ['chr', 'start', 'end'] # (list:str) \n",
-    "\n",
-    "# should the adata.var index be formatted, that it matches chr:start-stop\n",
-    "set_index = True       # (boolean)\n",
-    "\n",
-    "# should the .var index be generated from a certain column. Otherwise this is None \n",
-    "index_from = None    # (str)"
-   ]
-  },
-  {
-   "cell_type": "markdown",
-   "id": "fbf6c915",
-   "metadata": {},
-   "source": [
-    "_________"
-   ]
-  },
-  {
-   "cell_type": "markdown",
-   "id": "b6cadaf4",
-   "metadata": {},
-   "source": [
-    "### 4.1 - Rename and delete columns "
-   ]
-  },
-  {
-   "cell_type": "code",
-   "execution_count": null,
-   "id": "823e88a4",
-   "metadata": {
-    "editable": false
-   },
-   "outputs": [],
-   "source": [
-    "# change obs\n",
-    "obs = adata.obs.copy()\n",
-    "\n",
-    "obs.drop(columns=drop_obs, inplace=True)\n",
-    "obs.rename(columns=rename_obs, errors='raise', inplace=True)\n",
-    "\n",
-    "# change var\n",
-    "var = adata.var.copy()\n",
-    "\n",
-    "var.drop(columns=drop_var, inplace=True)\n",
-    "var.rename(columns=rename_var, errors='raise', inplace=True)\n",
-    "\n",
-    "# apply changes to adata\n",
-    "adata.obs = obs\n",
-    "adata.var = var"
-   ]
-  },
-  {
-   "cell_type": "markdown",
-   "id": "7b82e1ed",
-   "metadata": {},
-   "source": [
->>>>>>> addc2448
     "___"
    ]
   },
@@ -617,19 +402,6 @@
    "execution_count": null,
    "id": "addc7586",
    "metadata": {
-<<<<<<< HEAD
-    "editable": false,
-    "run_control": {
-     "marked": false
-    }
-   },
-   "outputs": [],
-   "source": [
-    "adata = utils.prepare_atac_anndata(adata,\n",
-    "                   coordinate_cols=coordinate_cols,\n",
-    "                   set_index=set_index,\n",
-    "                   index_from=index_from)"
-=======
     "editable": false
    },
    "outputs": [],
@@ -640,7 +412,6 @@
     "    set_index=set_index,\n",
     "    index_from=index_from\n",
     ")"
->>>>>>> addc2448
    ]
   },
   {
@@ -699,10 +470,7 @@
     "# Additional settings for the overlap\n",
     "region_name = 'promoters'\n",
     "regions_file = 'test_data/homo_sapiens.104.promoters2000.gtf'\n",
-<<<<<<< HEAD
-=======
     "genes_gtf = 'test_data/homo_sapiens.104.genes.gtf'\n",
->>>>>>> addc2448
     "\n",
     "# Number of threads available\n",
     "threads = 8"
@@ -730,24 +498,13 @@
    "execution_count": null,
    "id": "621ae737",
    "metadata": {
-<<<<<<< HEAD
-    "editable": false,
-    "run_control": {
-     "marked": false
-    }
-=======
-    "editable": false
->>>>>>> addc2448
+    "editable": false
    },
    "outputs": [],
    "source": [
     "use_bam = fragments_file.endswith(\"bam\")\n",
     "if use_bam:\n",
-<<<<<<< HEAD
-    "    check_barcode_tag(adata, fragments_file, barcode_tag)"
-=======
     "    tools.bam.check_barcode_tag(adata, fragments_file, barcode_tag)"
->>>>>>> addc2448
    ]
   },
   {
@@ -771,14 +528,7 @@
    "execution_count": null,
    "id": "10909efd",
    "metadata": {
-<<<<<<< HEAD
-    "editable": false,
-    "run_control": {
-     "marked": false
-    }
-=======
-    "editable": false
->>>>>>> addc2448
+    "editable": false
    },
    "outputs": [],
    "source": [
@@ -822,56 +572,11 @@
    "execution_count": null,
    "id": "f47c42db",
    "metadata": {
-<<<<<<< HEAD
-    "editable": false,
-    "run_control": {
-     "marked": false
-    }
-=======
-    "editable": false
->>>>>>> addc2448
+    "editable": false
    },
    "outputs": [],
    "source": [
     "if calculate_overlap:\n",
-<<<<<<< HEAD
-    "    \n",
-    "    if use_bam:\n",
-    "        fc_fragments_in_regions(adata=adata,\n",
-    "                                regions_file=regions_file,\n",
-    "                                bam_file=fragments_file,\n",
-    "                                cb_col=None,\n",
-    "                                cb_tag=barcode_tag,\n",
-    "                                regions_name=region_name,\n",
-    "                                threads=threads,\n",
-    "                                temp_dir=None)\n",
-    "        \n",
-    "    else:\n",
-    "        fc_fragments_in_regions(adata=adata,\n",
-    "                                regions_file=regions_file,\n",
-    "                                fragments_file=fragments_file,\n",
-    "                                cb_col=None,\n",
-    "                                regions_name=region_name,\n",
-    "                                threads=threads,\n",
-    "                                temp_dir=None)\n",
-    "        \n",
-    "    adata.obs"
-   ]
-  },
-  {
-   "cell_type": "code",
-   "execution_count": null,
-   "id": "0c4ebdf2",
-   "metadata": {
-    "editable": false,
-    "run_control": {
-     "marked": false
-    }
-   },
-   "outputs": [],
-   "source": [
-    "adata.obs"
-=======
     "\n",
     "    if use_bam:\n",
     "        tools.calc_overlap_fc.fc_fragments_in_regions(\n",
@@ -897,32 +602,18 @@
     "        )\n",
     "\n",
     "    adata.obs"
->>>>>>> addc2448
-   ]
-  },
-  {
-   "cell_type": "markdown",
-<<<<<<< HEAD
-   "id": "aae94f08",
-   "metadata": {},
-   "source": [
-    "________"
-=======
+   ]
+  },
+  {
+   "cell_type": "markdown",
    "id": "1a7b4dff",
    "metadata": {},
    "source": [
     "--------"
->>>>>>> addc2448
-   ]
-  },
-  {
-   "cell_type": "markdown",
-<<<<<<< HEAD
-   "id": "28f21370",
-   "metadata": {},
-   "source": [
-    "## 6 - Saving the anndata object"
-=======
+   ]
+  },
+  {
+   "cell_type": "markdown",
    "id": "8da0faef",
    "metadata": {},
    "source": [
@@ -958,20 +649,11 @@
    "metadata": {},
    "source": [
     "### 5.5 - Calculate transcription start site enrichment (TSSe)"
->>>>>>> addc2448
-   ]
-  },
-  {
-   "cell_type": "code",
-   "execution_count": null,
-<<<<<<< HEAD
-   "id": "07246f8d",
-   "metadata": {
-    "editable": false,
-    "run_control": {
-     "marked": false
-    }
-=======
+   ]
+  },
+  {
+   "cell_type": "code",
+   "execution_count": null,
    "id": "153421c2",
    "metadata": {
     "editable": false
@@ -1026,7 +708,6 @@
    "id": "07246f8d",
    "metadata": {
     "editable": false
->>>>>>> addc2448
    },
    "outputs": [],
    "source": [
@@ -1039,14 +720,7 @@
    "execution_count": null,
    "id": "6d1ee030",
    "metadata": {
-<<<<<<< HEAD
-    "editable": false,
-    "run_control": {
-     "marked": false
-    }
-=======
-    "editable": false
->>>>>>> addc2448
+    "editable": false
    },
    "outputs": [],
    "source": [
@@ -1060,13 +734,6 @@
    "execution_count": null,
    "id": "09b955ce",
    "metadata": {
-<<<<<<< HEAD
-    "editable": false,
-    "run_control": {
-     "marked": false
-    }
-   },
-=======
     "editable": false
    },
    "outputs": [],
@@ -1079,11 +746,8 @@
    "execution_count": null,
    "id": "3f9af581",
    "metadata": {},
->>>>>>> addc2448
-   "outputs": [],
-   "source": [
-    "sctoolbox.settings.close_logfile()"
-   ]
+   "outputs": [],
+   "source": []
   }
  ],
  "metadata": {
