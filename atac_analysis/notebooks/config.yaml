--- conflicted
+++ resolved
@@ -26,9 +26,7 @@
   figure_dir: "../figures/04_clustering/"
   log_file: "../logs/04_log.txt"
   overwrite_log: True
-<<<<<<< HEAD
   report_dir: "../report/04_clustering/"
-=======
 
 "GSEA":
   adata_input_dir: "../adatas/"
@@ -36,6 +34,7 @@
   figure_dir: "../figures/GSEA/"
   log_file: "../logs/GSEA_log.txt"
   overwrite_log: True
+  report: "../report/GSEA/"
 
 "annoation":
   adata_input_dir: "../adatas/"
@@ -44,6 +43,7 @@
   table_dir: "../tables/annotation/"
   log_file: "../logs/annotation_log.txt"
   overwrite_log: True
+  report_dir: "../report/annotation/"
 
 "group_markers":
   adata_input_dir: "../adatas/"
@@ -52,6 +52,7 @@
   table_dir: "../tables/markers/"
   log_file: "../logs/marker_log.txt"
   overwrite_log: True
+  report_dir: "../report/group_markers/"
 
 "prepare_for_cellxgene":
   adata_input_dir: "../adatas/"
@@ -65,6 +66,7 @@
   figure_dir: "../figures/proportion_analysis/"
   log_file: "../logs/scanpro_analysis_log.txt"
   overwrite_log: True
+  report_dir: "../report/proportion_analysis/"
 
 "pseudotime_analysis":
   adata_input_dir: "../adatas/"
@@ -72,4 +74,4 @@
   figure_dir: "../figures/pseudotime/"
   log_file: "../logs/pseudotime_analysis_log.txt"
   overwrite_log: True
->>>>>>> 1967dfc3
+  report_dir: "../report/pseudotime_analysis/"