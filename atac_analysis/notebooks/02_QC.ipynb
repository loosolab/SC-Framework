{
 "cells": [
  {
   "cell_type": "code",
   "execution_count": null,
   "id": "d161b950",
   "metadata": {
    "hide_input": true,
    "init_cell": true
   },
   "outputs": [],
   "source": [
    "from sctoolbox.utils.jupyter import bgcolor"
   ]
  },
  {
   "cell_type": "markdown",
   "id": "b1db09e0",
   "metadata": {},
   "source": [
    "# 02 - QC and filtering\n",
    "<hr style=\"border:2px solid black\"> </hr>"
   ]
  },
  {
   "cell_type": "markdown",
   "id": "6b816a75",
   "metadata": {},
   "source": [
    "## 1 - Description\n",
    "\n",
    "**Quality control**\n",
    "\n",
    "We must ensure that all cellular barcode data correspond to viable cells.\n",
    "\n",
    "To ensure this quality control (QC) is mandatory and for ATAC-seq data based on 4 key aspects:\n",
    "\n",
    "1. The signal-to-noise, either via i) the enrichment of known regions, or ii) the determination of the ratio of fragments in peaks (FRiP).\n",
    "2. The total number of unique fragments, also known as library complexity.\n",
    "3. The fraction of reads derived from mitochondrial DNA vs. nuclear DNA.\n",
    "4. The Fragment Length Distribution.\n",
    "\n",
    "**DOI: 10.1186/s13059-020-1929-3**\n",
    "\n",
    "On the single cell scale additional aspects, such as multiplets have to be taken into account.\n",
    "\n",
    "**DOI: 10.1038/s41467-021-21583-9**\n",
    "\n",
    "Based on QC related columns stored in the .obs we can filter for high quality cells based on all these aspects in this notebook.\n",
    "\n",
    "**Feature Selection**\n",
    "\n",
    "For subsequent processing steps such as dimension reduction, embedding and clustering, the filtering of features and the selection of highly variable features can be conducive.\n",
    "\n",
    "Therefore this notebooks provides steps to exclude regions from sex chromosomes and mitochondrial chromosomes and to select highly variabele features."
   ]
  },
  {
   "cell_type": "markdown",
   "id": "b0b72544",
   "metadata": {},
   "source": [
    "____________"
   ]
  },
  {
   "cell_type": "markdown",
   "id": "4c19ceca",
   "metadata": {},
   "source": [
    "## 2 - Setup"
   ]
  },
  {
   "cell_type": "code",
   "execution_count": null,
   "id": "b1a26b64",
   "metadata": {
    "editable": false,
    "run_control": {
     "marked": false
    }
   },
   "outputs": [],
   "source": [
    "# sctoolbox modules\n",
    "import sctoolbox\n",
    "import sctoolbox.utils as utils\n",
    "import sctoolbox.tools as tools\n",
    "import sctoolbox.plotting as pl\n",
    "\n",
    "import matplotlib.pyplot as plt\n",
    "import episcanpy as epi\n",
    "import pandas as pd\n",
    "import scrublet as scr\n",
    "\n",
    "sctoolbox.settings.settings_from_config(\"config.yaml\", key=\"02\")"
   ]
  },
  {
   "cell_type": "markdown",
   "id": "7cbac54c",
   "metadata": {},
   "source": [
    "_____________"
   ]
  },
  {
   "cell_type": "markdown",
   "id": "07cefa40",
   "metadata": {},
   "source": [
    "## 3 - Load anndata\n",
    "Uses the anndata object written by the previous notebook."
   ]
  },
  {
   "cell_type": "code",
   "execution_count": null,
   "id": "b7cf8ea7",
   "metadata": {
    "editable": false,
    "run_control": {
     "marked": false
    }
   },
   "outputs": [],
   "source": [
    "adata = utils.adata.load_h5ad(\"anndata_1.h5ad\")\n",
    "\n",
    "with pd.option_context(\"display.max.rows\", 5, \"display.max.columns\", None):\n",
    "    display(adata)\n",
    "    display(adata.obs)\n",
    "    display(adata.var)"
   ]
  },
  {
   "cell_type": "markdown",
   "id": "cc563c62",
   "metadata": {},
   "source": [
    "____________"
   ]
  },
  {
   "cell_type": "markdown",
   "id": "305a31f4",
   "metadata": {},
   "source": [
    "## 4 - QC and filtering\n",
    "<hr style=\"border:2px solid black\"> </hr>"
   ]
  },
  {
   "cell_type": "markdown",
   "id": "7167dd6f",
   "metadata": {},
   "source": [
    "<h1><center>⬐ Fill in input data here ⬎</center></h1>"
   ]
  },
  {
   "cell_type": "code",
   "execution_count": null,
   "id": "5285011f",
   "metadata": {
    "init_cell": true
   },
   "outputs": [],
   "source": [
    "%bgcolor PowderBlue\n",
    "\n",
    "# Set the column in adata.obs containing the biological condition to evaluate\n",
    "condition_column = \"sample\"\n",
    "\n",
    "# Absolute minimum number of features for pre-selection of cells before QC \n",
    "min_genes = 1\n",
    "\n",
    "# Choose whether to binarize the X matrix\n",
    "binarize_mtx = True  # True or False; convert matrix to binary\n",
    "\n",
    "# Optional: Plot STARsolo quality if a path is given\n",
    "quant_folder = \"\"\n",
    "\n",
    "#----------------------- Doublet removal ------------------------\n",
    "\n",
    "# Decide whether to remove doublets using scrublet (True) or to skip doublet calculation (False)\n",
    "filter_doublets = True  \n",
    "\n",
    "# Use native scrublet or the scanpy wrapper (scanpy: optimized for RNA)\n",
    "use_native_scrublet = True\n",
    "\n",
    "# Default threshold to apply doublet removal on (None for automatic threshold)\n",
    "doublet_threshold = None\n",
    "\n",
    "# Apply doublet filtering on each condition separately\n",
    "use_condition_column = False\n",
    "\n",
    "# If latter is False choose another column  \n",
    "condition_doublet_removal = None\n",
    "\n",
    "# Available threads\n",
    "threads = 2"
   ]
  },
  {
   "cell_type": "markdown",
   "id": "16ccabdd",
   "metadata": {},
   "source": [
    "----------------------"
   ]
  },
  {
   "cell_type": "code",
   "execution_count": null,
   "id": "f9c90df2",
   "metadata": {
    "editable": false,
    "run_control": {
     "marked": false
    }
   },
   "outputs": [],
   "source": [
    "# Ensure that condition column is a category\n",
    "adata.obs[condition_column] = adata.obs[condition_column].astype(\"category\")"
   ]
  },
  {
   "cell_type": "markdown",
   "id": "681301d5",
   "metadata": {},
   "source": [
    "### 4.1 - Show STARsolo quality (optional)\n",
    "\n",
    "If the data was mapped using STARsolo, use the parameter to set the path to the STARsolo runs and plot quality measures across runs. The path must be a folder, e.g. \"path/to/starsolo_output\", which contains folders per condition e.g. \"cond1\", \"cond2\", etc."
   ]
  },
  {
   "cell_type": "code",
   "execution_count": null,
   "id": "e025f9da",
   "metadata": {
    "editable": false,
    "run_control": {
     "marked": false
    }
   },
   "outputs": [],
   "source": [
    "if quant_folder != \"\":\n",
    "    _ = pl.qc_filter.plot_starsolo_quality(quant_folder, save=\"starsolo_quality.pdf\")\n",
    "    _ = pl.qc_filter.plot_starsolo_UMI(quant_folder, ncol=3, save=\"starsolo_cell_selection.pdf\")"
   ]
  },
  {
   "cell_type": "markdown",
   "id": "30eeb32b",
   "metadata": {},
   "source": [
    "_______"
   ]
  },
  {
   "cell_type": "markdown",
   "id": "b81c2b44",
   "metadata": {},
   "source": [
    "### 4.2 - Remove empty cells and features"
   ]
  },
  {
   "cell_type": "code",
   "execution_count": null,
   "id": "bd563625",
   "metadata": {
    "editable": false,
    "run_control": {
     "marked": false
    }
   },
   "outputs": [],
   "source": [
    "print('original shape:')\n",
    "print(adata.shape)\n",
    "print('Removing empty features and cells...')\n",
    "\n",
    "adata = adata[adata.X.sum(axis=1) > 0]\n",
    "adata = adata[:, adata.X.sum(axis=0) > 0]\n",
    "\n",
    "print('new shape:')\n",
    "print(adata.shape)"
   ]
  },
  {
   "cell_type": "markdown",
   "id": "d5616f22",
   "metadata": {},
   "source": [
    "________"
   ]
  },
  {
   "cell_type": "markdown",
   "id": "4d5044fe",
   "metadata": {},
   "source": [
    "### 4.3 - Binarize matrix"
   ]
  },
  {
   "cell_type": "code",
   "execution_count": null,
   "id": "7d0bf272",
   "metadata": {
    "editable": false,
    "run_control": {
     "marked": false
    }
   },
   "outputs": [],
   "source": [
    "# save raw matrix\n",
    "adata.layers[\"raw\"] = adata.X.copy()\n",
    "# binarize\n",
    "if binarize_mtx:\n",
    "    epi.pp.binarize(adata)"
   ]
  },
  {
   "cell_type": "markdown",
   "id": "ac673840",
   "metadata": {},
   "source": [
    "_______"
   ]
  },
  {
   "cell_type": "markdown",
   "id": "2e59c701",
   "metadata": {},
   "source": [
    "### 4.4 Calculate and remove doublets"
   ]
  },
  {
   "cell_type": "code",
   "execution_count": null,
   "id": "5bd623e5",
   "metadata": {
    "editable": false,
    "run_control": {
     "marked": false
    }
   },
   "outputs": [],
   "source": [
<<<<<<< HEAD
    " if filter_doublets:\n",
    "    qc.estimate_doublets(adata, use_native=use_native_scrublet, groupby=condition_column, threads=threads, threshold=doublet_threshold)"
   ]
  },
  {
   "cell_type": "markdown",
   "id": "cbee51ce",
   "metadata": {},
   "source": [
    "<h1><center>⬐ Fill in input data here ⬎</center></h1>"
   ]
  },
  {
   "cell_type": "code",
   "execution_count": null,
   "id": "577506bd",
   "metadata": {
    "init_cell": true,
    "run_control": {
     "marked": false
    }
   },
   "outputs": [],
   "source": [
    "%bgcolor PowderBlue\n",
    "\n",
    "# Remove predicted doublet\n",
    "remove_doublets = True"
   ]
  },
  {
   "cell_type": "markdown",
   "id": "a8b9d4b0",
   "metadata": {},
   "source": [
    "---"
   ]
  },
  {
   "cell_type": "code",
   "execution_count": null,
   "id": "9ebcb1ec",
   "metadata": {
    "editable": false,
    "run_control": {
     "marked": false
    }
   },
   "outputs": [],
   "source": [
    "if remove_doublets:\n",
    "    #Remove the duplicates from adata\n",
    "    tools.filter_cells(adata, \"predicted_doublet\", remove_bool=True)"
=======
    "if filter_doublets:\n",
    "\n",
    "    if use_condition_column:\n",
    "        condition_doublet_removal = condition_column\n",
    "\n",
    "    if use_native_scrublet:\n",
    "        # TODO: Implement Wrapper function for sctoolbox\n",
    "        adata.obs['doublet_score'] = float('NaN')\n",
    "        adata.obs['predicted_doublet'] = None\n",
    "\n",
    "        sample_dict = {}\n",
    "        for sample in adata.obs[condition_column].unique():\n",
    "            print('Run scrublet for condition: ' + sample)\n",
    "            X = adata.X[adata.obs[condition_column] == sample]\n",
    "            scrub = scr.Scrublet(X)\n",
    "            doublet_scores, predicted_doublets = scrub.scrub_doublets()\n",
    "            adata.obs.loc[adata.obs[condition_column]==sample, 'doublet_score'] = doublet_scores\n",
    "            adata.obs.loc[adata.obs[condition_column]==sample, 'predicted_doublet'] = predicted_doublets\n",
    "\n",
    "        adata.obs['predicted_doublet'] = adata.obs['predicted_doublet'].astype(bool)\n",
    "\n",
    "    else:\n",
    "        tools.qc_filter.estimate_doublets(adata, groupby=condition_doublet_removal, threads=threads, threshold=doublet_threshold)\n",
    "\n",
    "    # Remove the duplicates from adata\n",
    "    tools.qc_filter.filter_cells(adata, \"predicted_doublet\", remove_bool=True)"
>>>>>>> 45cc6cc2
   ]
  },
  {
   "cell_type": "code",
   "execution_count": null,
   "id": "a866ebec",
   "metadata": {
    "editable": false,
    "run_control": {
     "marked": false
    }
   },
   "outputs": [],
   "source": [
    "# remove empty features\n",
    "adata = adata[adata.X.sum(axis=1) > 0]\n",
    "adata = adata[:, adata.X.sum(axis=0) > 0]"
   ]
  },
  {
   "cell_type": "markdown",
   "id": "ea4e79f9",
   "metadata": {},
   "source": [
    "______"
   ]
  },
  {
   "cell_type": "markdown",
   "id": "2f7b9a9e",
   "metadata": {},
   "source": [
    "### 4.6 - Cell filtering\n",
    "<hr style=\"border:1px solid black\"> </hr>"
   ]
  },
  {
   "cell_type": "code",
   "execution_count": null,
   "id": "eafd0635",
   "metadata": {
    "editable": false,
    "run_control": {
     "marked": false
    }
   },
   "outputs": [],
   "source": [
    "# Recalculate standard QC metrics (counts...)\n",
    "adata = tools.qc_filter.calculate_qc_metrics(adata, var_type='features')\n",
    "\n",
    "# Remove genes with 0 count\n",
    "zero_bool = adata.var[\"n_cells_by_counts\"] == 0\n",
    "adata = adata[:,~zero_bool]"
   ]
  },
  {
   "cell_type": "code",
   "execution_count": null,
   "id": "396b0706",
   "metadata": {
    "editable": false,
    "run_control": {
     "marked": false
    }
   },
   "outputs": [],
   "source": [
    "# available obs columns\n",
    "adata.obs.columns"
   ]
  },
  {
   "cell_type": "markdown",
   "id": "820559d4",
   "metadata": {},
   "source": [
    "<h1><center>⬐ Fill in input data here ⬎</center></h1>"
   ]
  },
  {
   "cell_type": "code",
   "execution_count": null,
   "id": "70fcf6fa",
   "metadata": {
    "init_cell": true
   },
   "outputs": [],
   "source": [
    "%bgcolor PowderBlue\n",
    "\n",
    "# Decide whether to estimate thresholds individual per condition (False) or globally (True)\n",
    "global_threshold = False\n",
    "\n",
    "## Set default filter thresholds\n",
    "\n",
    "# This will be applied to all samples - the thresholds can be changed manually when plotted \n",
    "use_default_thresholds = True  # set to False to ignore default_thresholds\n",
    "default_thresholds = {\n",
    "                      'n_features': {'min': 100, 'max': 5000},\n",
    "                      'fld_score_cwt': {'min': 0.01, 'max': 0.6}\n",
    "                      # add additional columns if needed\n",
    "                     }"
   ]
  },
  {
   "cell_type": "markdown",
   "id": "03688ee6",
   "metadata": {},
   "source": [
    "__________"
   ]
  },
  {
   "cell_type": "markdown",
   "id": "c0e4c081",
   "metadata": {},
   "source": [
    "#### 4.6.1 Adapt thresholds"
   ]
  },
  {
   "cell_type": "code",
   "execution_count": null,
   "id": "453736e3",
   "metadata": {
    "editable": false,
    "run_control": {
     "marked": false
    }
   },
   "outputs": [],
   "source": [
    "groupby = condition_column if global_threshold is False else None\n",
    "initial_thresholds = tools.qc_filter.get_thresholds_wrapper(adata, default_thresholds, \n",
    "                                                  only_automatic_thresholds=False, groupby=groupby)\n",
    "obs_columns = list(initial_thresholds.keys())\n",
    "tools.qc_filter.thresholds_as_table(initial_thresholds)"
   ]
  },
  {
   "cell_type": "code",
   "execution_count": null,
   "id": "217588bb",
   "metadata": {
    "editable": false,
    "run_control": {
     "marked": false
    }
   },
   "outputs": [],
   "source": [
    "%matplotlib widget\n",
    "\n",
    "#Plot violins and sliders\n",
    "obs_figure, obs_slider_dict = pl.qc_filter.quality_violin(\n",
    "    adata, columns=obs_columns,\n",
    "    groupby=condition_column,\n",
    "    which=\"obs\",\n",
    "    thresholds=initial_thresholds,\n",
    "    global_threshold=global_threshold,\n",
    "    title=\"Cell quality control (before)\",\n",
    "    save=\"cell_filtering.png\"\n",
    ")\n",
    "obs_figure"
   ]
  },
  {
   "cell_type": "markdown",
   "id": "2e002f23",
   "metadata": {},
   "source": [
    "#### 4.6.2 - Apply gene filtering"
   ]
  },
  {
   "cell_type": "code",
   "execution_count": null,
   "id": "87ffedc6",
   "metadata": {
    "editable": false,
    "run_control": {
     "marked": false
    }
   },
   "outputs": [],
   "source": [
    "# Get final thresholds\n",
    "final_thresholds = pl.qc_filter.get_slider_thresholds(obs_slider_dict)\n",
    "tools.qc_filter.thresholds_as_table(final_thresholds) # show thresholds"
   ]
  },
  {
   "cell_type": "code",
   "execution_count": null,
   "id": "044fa5cb",
   "metadata": {
    "editable": false,
    "run_control": {
     "marked": false
    }
   },
   "outputs": [],
   "source": [
    "# Show pairwise comparisons of column values w/ thresholds (mean values in case thresholds are grouped)\n",
    "%matplotlib inline\n",
    "plt.close()  # close previous figure\n",
    "if len(final_thresholds) > 1:\n",
    "    mean_thresholds = tools.qc_filter.get_mean_thresholds(final_thresholds)\n",
    "    _ = pl.general.pairwise_scatter(adata.obs, obs_columns, thresholds=mean_thresholds, save=\"cell_filtering_scatter.pdf\")"
   ]
  },
  {
   "cell_type": "code",
   "execution_count": null,
   "id": "7439a879",
   "metadata": {
    "editable": false,
    "run_control": {
     "marked": false
    }
   },
   "outputs": [],
   "source": [
    "tools.qc_filter.apply_qc_thresholds(adata, final_thresholds, groupby=groupby)\n",
    "\n",
    "# remove empty features after cell filtering\n",
    "adata = adata[:, adata.X.sum(axis=0) > 0]"
   ]
  },
  {
   "cell_type": "markdown",
   "id": "ea362bc6",
   "metadata": {},
   "source": [
    "#### 4.6.3 - Show data after filtering"
   ]
  },
  {
   "cell_type": "code",
   "execution_count": null,
   "id": "cb46aa75",
   "metadata": {
    "editable": false,
    "run_control": {
     "marked": false
    }
   },
   "outputs": [],
   "source": [
    "%matplotlib inline \n",
    "\n",
    "#Plot violins and sliders\n",
    "figure, slider_dict = pl.qc_filter.quality_violin(\n",
    "    adata,\n",
    "    columns=obs_columns,\n",
    "    groupby=condition_column,\n",
    "    which=\"obs\", ncols=3,\n",
    "    global_threshold = global_threshold,\n",
    "    title=\"Cell quality control (after)\",\n",
    "    save=\"cell_filtering_final.pdf\"\n",
    ")\n",
    "figure "
   ]
  },
  {
   "cell_type": "markdown",
   "id": "e04587be",
   "metadata": {},
   "source": [
    "## 5 - Feature processing\n",
    "<hr style=\"border:2px solid black\"> </hr>"
   ]
  },
  {
   "cell_type": "markdown",
   "id": "1638be73",
   "metadata": {},
   "source": [
    "<h1><center>⬐ Fill in input data here ⬎</center></h1>"
   ]
  },
  {
   "cell_type": "code",
   "execution_count": null,
   "id": "e52f2381",
   "metadata": {
    "init_cell": true
   },
   "outputs": [],
   "source": [
    "%bgcolor PowderBlue\n",
    "\n",
    "# Removal of gene subsets\n",
    "filter_chrM = True  # True or False; filtering out chrM\n",
    "filter_xy = True    # True or False; filtering out chrX and chrY\n",
    "\n",
    "# Highly Variable Features options \n",
    "select_highly_variable = True\n",
    "min_cells = 5 # This one is mandatory\n",
    "max_cells = None"
   ]
  },
  {
   "cell_type": "markdown",
   "id": "6cfc08ea",
   "metadata": {},
   "source": [
    "__________"
   ]
  },
  {
   "cell_type": "markdown",
   "id": "9d46eb3c",
   "metadata": {},
   "source": [
    "### 5.1 - Filter additional marked features"
   ]
  },
  {
   "cell_type": "code",
   "execution_count": null,
   "id": "a417a16e",
   "metadata": {
    "editable": false,
    "run_control": {
     "marked": false
    }
   },
   "outputs": [],
   "source": [
    "if filter_chrM:\n",
    "    print(\"Removing chromosomal features...\")\n",
    "    non_m = [name for name in adata.var_names if not name.startswith('chrM')]  # remove chrM\n",
    "    adata = adata[:, non_m]\n",
    "    \n",
    "if filter_xy:\n",
    "    print(\"Removing gender related features...\")\n",
    "    non_xy = [name for name in adata.var_names if not name.startswith('chrY') | name.startswith('chrX')]\n",
    "    adata = adata[:, non_xy]"
   ]
  },
  {
   "cell_type": "markdown",
   "id": "e5e2824e",
   "metadata": {},
   "source": [
    "_________"
   ]
  },
  {
   "cell_type": "markdown",
   "id": "d767606e",
   "metadata": {},
   "source": [
    "### 5.2 - Select highly variable features"
   ]
  },
  {
   "cell_type": "code",
   "execution_count": null,
   "id": "013122ed",
   "metadata": {
    "editable": false,
    "run_control": {
     "marked": false
    }
   },
   "outputs": [],
   "source": [
    "# update number of cells per feature\n",
    "adata = tools.qc_filter.calculate_qc_metrics(adata, var_type='features')\n",
    "if select_highly_variable:\n",
    "    # get highly variable features\n",
    "    tools.highly_variable.get_variable_features(adata, max_cells, min_cells)\n",
    "    #Number of variable genes selected\n",
    "    adata.var[\"highly_variable\"].sum()\n",
    "    # plot HVF violin\n",
    "    pl.highly_variable.violin_HVF_distribution(adata)"
   ]
  },
  {
   "cell_type": "markdown",
   "id": "f5e6ac08",
   "metadata": {},
   "source": [
    "________"
   ]
  },
  {
   "cell_type": "markdown",
   "id": "9e8a51ce",
   "metadata": {},
   "source": [
    "## 6 - Save filtered adata\n",
    "<hr style=\"border:2px solid black\"> </hr>\n",
    "Store the final results"
   ]
  },
  {
   "cell_type": "code",
   "execution_count": null,
   "id": "8a3d4f95",
   "metadata": {
    "editable": false,
    "run_control": {
     "marked": false
    }
   },
   "outputs": [],
   "source": [
    "adata"
   ]
  },
  {
   "cell_type": "code",
   "execution_count": null,
   "id": "8120db57",
   "metadata": {
    "editable": false,
    "run_control": {
     "marked": false
    }
   },
   "outputs": [],
   "source": [
    "#Saving the data\n",
    "adata_output = \"anndata_2.h5ad\"\n",
    "utils.adata.save_h5ad(adata, adata_output)"
   ]
  },
  {
   "cell_type": "code",
   "execution_count": null,
   "id": "1c24ffba",
   "metadata": {
    "editable": false,
    "run_control": {
     "marked": false
    }
   },
   "outputs": [],
   "source": [
    "sctoolbox.settings.close_logfile()"
   ]
  }
 ],
 "metadata": {
  "kernelspec": {
   "display_name": "sctoolbox",
   "language": "python",
   "name": "sctoolbox"
  },
  "language_info": {
   "codemirror_mode": {
    "name": "ipython",
    "version": 3
   },
   "file_extension": ".py",
   "mimetype": "text/x-python",
   "name": "python",
   "nbconvert_exporter": "python",
   "pygments_lexer": "ipython3",
   "version": "3.10.14"
  }
 },
 "nbformat": 4,
 "nbformat_minor": 5
}<|MERGE_RESOLUTION|>--- conflicted
+++ resolved
@@ -356,7 +356,6 @@
    },
    "outputs": [],
    "source": [
-<<<<<<< HEAD
     " if filter_doublets:\n",
     "    qc.estimate_doublets(adata, use_native=use_native_scrublet, groupby=condition_column, threads=threads, threshold=doublet_threshold)"
    ]
@@ -410,34 +409,6 @@
     "if remove_doublets:\n",
     "    #Remove the duplicates from adata\n",
     "    tools.filter_cells(adata, \"predicted_doublet\", remove_bool=True)"
-=======
-    "if filter_doublets:\n",
-    "\n",
-    "    if use_condition_column:\n",
-    "        condition_doublet_removal = condition_column\n",
-    "\n",
-    "    if use_native_scrublet:\n",
-    "        # TODO: Implement Wrapper function for sctoolbox\n",
-    "        adata.obs['doublet_score'] = float('NaN')\n",
-    "        adata.obs['predicted_doublet'] = None\n",
-    "\n",
-    "        sample_dict = {}\n",
-    "        for sample in adata.obs[condition_column].unique():\n",
-    "            print('Run scrublet for condition: ' + sample)\n",
-    "            X = adata.X[adata.obs[condition_column] == sample]\n",
-    "            scrub = scr.Scrublet(X)\n",
-    "            doublet_scores, predicted_doublets = scrub.scrub_doublets()\n",
-    "            adata.obs.loc[adata.obs[condition_column]==sample, 'doublet_score'] = doublet_scores\n",
-    "            adata.obs.loc[adata.obs[condition_column]==sample, 'predicted_doublet'] = predicted_doublets\n",
-    "\n",
-    "        adata.obs['predicted_doublet'] = adata.obs['predicted_doublet'].astype(bool)\n",
-    "\n",
-    "    else:\n",
-    "        tools.qc_filter.estimate_doublets(adata, groupby=condition_doublet_removal, threads=threads, threshold=doublet_threshold)\n",
-    "\n",
-    "    # Remove the duplicates from adata\n",
-    "    tools.qc_filter.filter_cells(adata, \"predicted_doublet\", remove_bool=True)"
->>>>>>> 45cc6cc2
    ]
   },
   {
