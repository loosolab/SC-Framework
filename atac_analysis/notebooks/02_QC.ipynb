{
 "cells": [
  {
   "cell_type": "code",
   "execution_count": null,
   "id": "d161b950",
   "metadata": {
    "editable": false,
    "hide_input": true,
    "init_cell": true
   },
   "outputs": [],
   "source": [
    "from sctoolbox.utils.jupyter import bgcolor, _compare_version\n",
    "\n",
    "nb_name = \"02_QC.ipynb\"\n",
    "\n",
    "_compare_version(nb_name)"
   ]
  },
  {
   "cell_type": "markdown",
   "id": "b1db09e0",
   "metadata": {},
   "source": [
    "# 02 - QC and filtering\n",
    "<hr style=\"border:2px solid black\"> </hr>"
   ]
  },
  {
   "cell_type": "markdown",
   "id": "6b816a75",
   "metadata": {},
   "source": [
    "## 1 - Description\n",
    "\n",
    "**Quality control**\n",
    "\n",
    "We must ensure that all cellular barcode data correspond to viable cells.\n",
    "\n",
    "To ensure this quality control (QC) is mandatory and for ATAC-seq data based on 4 key aspects:\n",
    "\n",
    "1. The signal-to-noise, either via i) the enrichment of known regions, or ii) the determination of the ratio of fragments in peaks (FRiP).\n",
    "2. The total number of unique fragments, also known as library complexity.\n",
    "3. The fraction of reads derived from mitochondrial DNA vs. nuclear DNA.\n",
    "4. The Fragment Length Distribution.\n",
    "\n",
    "**DOI: [10.1186/s13059-020-1929-3](https://doi.org/10.1186/s13059-020-1929-3)**\n",
    "\n",
    "On the single cell scale additional aspects, such as multiplets have to be taken into account.\n",
    "\n",
    "**DOI: [10.1038/s41467-021-21583-9](https://doi.org/10.1038/s41467-021-21583-9)**\n",
    "\n",
    "Based on QC related columns stored in the .obs we can filter for high quality cells based on all these aspects in this notebook.\n",
    "\n",
    "**Feature Selection**\n",
    "\n",
    "For subsequent processing steps such as dimension reduction, embedding and clustering, the filtering of features and the selection of highly variable features can be conducive.\n",
    "\n",
    "Therefore this notebooks provides steps to exclude regions from sex chromosomes and mitochondrial chromosomes and to select highly variabele features."
   ]
  },
  {
   "cell_type": "markdown",
   "id": "b0b72544",
   "metadata": {},
   "source": [
    "____________"
   ]
  },
  {
   "cell_type": "markdown",
   "id": "4c19ceca",
   "metadata": {},
   "source": [
    "## 2 - Setup"
   ]
  },
  {
   "cell_type": "code",
   "execution_count": null,
   "id": "b1a26b64",
   "metadata": {
    "editable": false
   },
   "outputs": [],
   "source": [
    "# sctoolbox modules\n",
    "import sctoolbox\n",
    "import sctoolbox.tools.qc_filter as qc\n",
    "import sctoolbox.utils as utils\n",
    "import sctoolbox.tools as tools\n",
    "import sctoolbox.plotting as pl\n",
    "\n",
    "import matplotlib.pyplot as plt\n",
    "import episcanpy as epi\n",
    "import pandas as pd\n",
    "import scrublet as scr\n",
    "\n",
    "sctoolbox.settings.settings_from_config(\"config.yaml\", key=\"02\")"
   ]
  },
  {
   "cell_type": "markdown",
   "id": "7cbac54c",
   "metadata": {},
   "source": [
    "_____________"
   ]
  },
  {
   "cell_type": "markdown",
   "id": "07cefa40",
   "metadata": {},
   "source": [
    "## 3 - Load anndata\n",
    "Uses the anndata object written by the previous notebook."
   ]
  },
  {
   "cell_type": "code",
   "execution_count": null,
   "id": "b7cf8ea7",
   "metadata": {
    "editable": false
   },
   "outputs": [],
   "source": [
    "adata = utils.adata.load_h5ad(\"anndata_1.h5ad\")\n",
    "\n",
    "with pd.option_context(\"display.max.rows\", 5, \"display.max.columns\", None):\n",
    "    display(adata)\n",
    "    display(adata.obs)\n",
    "    display(adata.var)"
   ]
  },
  {
   "cell_type": "markdown",
   "id": "cc563c62",
   "metadata": {},
   "source": [
    "____________"
   ]
  },
  {
   "cell_type": "markdown",
   "id": "305a31f4",
   "metadata": {},
   "source": [
    "## 4 - QC and filtering\n",
    "<hr style=\"border:2px solid black\"> </hr>"
   ]
  },
  {
   "cell_type": "markdown",
   "id": "7167dd6f",
   "metadata": {},
   "source": [
    "<h1><center>⬐ Fill in input data here ⬎</center></h1>"
   ]
  },
  {
   "cell_type": "code",
   "execution_count": null,
   "id": "5285011f",
   "metadata": {
    "init_cell": true
   },
   "outputs": [],
   "source": [
    "%bgcolor PowderBlue\n",
    "\n",
    "# Set the column in adata.obs containing the biological condition to evaluate\n",
    "condition_column = \"sample\"\n",
    "\n",
    "# Absolute minimum number of features for pre-selection of cells before QC \n",
    "min_genes = 1\n",
    "\n",
    "# Choose whether to binarize the X matrix\n",
    "binarize_mtx = False  # True or False; convert matrix to binary\n",
    "\n",
    "# Optional: Plot STARsolo quality if a path is given\n",
    "quant_folder = \"\"\n",
    "\n",
    "# correction of ambient signal using scAR\",\n",
    "# Caution this process is expensive and thus will take time to run!\",\n",
    "# Requires the raw (unfiltered) AnnData object containing all droplets.\",\n",
    "path_raw_adata = \"\"  # The path to the raw h5ad file. Leave empty to skip.\",\n",
    "epochs = 150  # Number of iterations for the model.\"\n",
    "\n",
    "#----------------------- Doublet removal ------------------------\n",
    "\n",
    "# Use native scrublet or the scanpy wrapper (scanpy: optimized for RNA)\n",
    "use_native_scrublet = True\n",
    "\n",
    "# Default threshold to apply doublet removal on (None for automatic threshold)\n",
    "doublet_threshold = None\n",
    "\n",
    "# Available threads\n",
    "threads = 2"
   ]
  },
  {
   "cell_type": "markdown",
   "id": "16ccabdd",
   "metadata": {},
   "source": [
    "----------------------"
   ]
  },
  {
   "cell_type": "code",
   "execution_count": null,
   "id": "f9c90df2",
   "metadata": {
    "editable": false
   },
   "outputs": [],
   "source": [
    "# Ensure that condition column is a category\n",
    "adata.obs[condition_column] = adata.obs[condition_column].astype(\"category\")"
   ]
  },
  {
   "cell_type": "markdown",
   "id": "681301d5",
   "metadata": {},
   "source": [
    "### 4.1 - Show STARsolo quality (optional)\n",
    "\n",
    "If the data was mapped using STARsolo, use the parameter to set the path to the STARsolo runs and plot quality measures across runs. The path must be a folder, e.g. \"path/to/starsolo_output\", which contains folders per condition e.g. \"cond1\", \"cond2\", etc."
   ]
  },
  {
   "cell_type": "code",
   "execution_count": null,
   "id": "e025f9da",
   "metadata": {
    "editable": false
   },
   "outputs": [],
   "source": [
    "if quant_folder != \"\":\n",
    "    _ = pl.qc_filter.plot_starsolo_quality(quant_folder, save=\"starsolo_quality.pdf\")\n",
    "    _ = pl.qc_filter.plot_starsolo_UMI(quant_folder, ncol=3, save=\"starsolo_cell_selection.pdf\")"
   ]
  },
  {
   "cell_type": "markdown",
   "id": "30eeb32b",
   "metadata": {},
   "source": [
    "_______"
   ]
  },
  {
   "cell_type": "markdown",
   "id": "b81c2b44",
   "metadata": {},
   "source": [
    "### 4.2 - Remove empty cells and features"
   ]
  },
  {
   "cell_type": "code",
   "execution_count": null,
   "id": "bd563625",
   "metadata": {
    "editable": false
   },
   "outputs": [],
   "source": [
    "print('original shape:')\n",
    "print(adata.shape)\n",
    "print('Removing empty features and cells...')\n",
    "\n",
    "adata = adata[adata.X.sum(axis=1) > 0]\n",
    "adata = adata[:, adata.X.sum(axis=0) > 0]\n",
    "\n",
    "print('new shape:')\n",
    "print(adata.shape)"
   ]
  },
  {
   "cell_type": "markdown",
   "id": "d5616f22",
   "metadata": {},
   "source": [
    "________"
   ]
  },
  {
   "cell_type": "markdown",
   "id": "4d5044fe",
   "metadata": {},
   "source": [
<<<<<<< HEAD
    "### 4.3 - Binarize matrix\n",
    "Binarizes the count matrix to be either 0 or 1. This corresponds to the general view that chromatin is either accessible (1) or inaccesible (0). However, it is still under debate whether binarization may result in a loss of information. Therefore,  binarization is optional.\n",
    "\n",
    "**DOI: [10.1038/s41592-023-02112-6](https://doi.org/10.1038/s41592-023-02112-6)**"
=======
    "### 4.3 - Denoising\n",
    "Remove ambient signal and technical noise from the count matrix using [scAR](https://www.biorxiv.org/content/10.1101/2022.01.14.476312v4). The tool estimates the ambient profile by averaging cell-free droplets. An autoencoder neural network later corrects the count matrix.\n",
    "<hr style=\"border:1px solid black\"> </hr>"
   ]
  },
  {
   "cell_type": "code",
   "execution_count": null,
   "id": "f6964465",
   "metadata": {},
   "outputs": [],
   "source": [
    "import scanpy as sc\n",
    "\n",
    "if path_raw_adata:\n",
    "    print(\"Loading raw anndata...\")\n",
    "    adata_raw = sc.read_h5ad(path_raw_adata)\n",
    "    print(\"Denoising data, this will take a while...\")\n",
    "    adata = qc.denoise_data(adata, adata_raw, feature_type='Peaks', epochs=epochs,\n",
    "                            verbose=False, save='droplets_kneeplot.pdf')"
   ]
  },
  {
   "cell_type": "markdown",
   "id": "ac673840",
   "metadata": {},
   "source": [
    "_______"
   ]
  },
  {
   "cell_type": "markdown",
   "id": "efd741f7",
   "metadata": {},
   "source": [
    "### 4.4 - Binarize matrix"
>>>>>>> 95214171
   ]
  },
  {
   "cell_type": "code",
   "execution_count": null,
   "id": "7d0bf272",
   "metadata": {
    "editable": false
   },
   "outputs": [],
   "source": [
    "# save raw matrix\n",
    "adata.layers[\"raw\"] = adata.X.copy()\n",
    "# binarize\n",
    "if binarize_mtx:\n",
    "    epi.pp.binarize(adata)"
   ]
  },
  {
   "cell_type": "markdown",
   "id": "ee8f0c02",
   "metadata": {},
   "source": [
    "_______"
   ]
  },
  {
   "cell_type": "markdown",
   "id": "2e59c701",
   "metadata": {},
   "source": [
<<<<<<< HEAD
    "### 4.4 Calculate and remove doublets\n",
    "Doublets are artifacts where two (doublet) or more (multiplet) cells receive the same barcode. As multiplets behave as a joined feature set of the collected cells they may show up as a separate group in downstream analysis, thus potentially skewing results. Therefore, it is recommended to remove doublets.\n",
    "\n",
    "**DOI: [10.1016/j.cels.2018.11.005](https://doi.org/10.1016/j.cels.2018.11.005)**"
=======
    "### 4.5 Calculate and remove doublets"
>>>>>>> 95214171
   ]
  },
  {
   "cell_type": "code",
   "execution_count": null,
   "id": "5bd623e5",
   "metadata": {
    "editable": false
   },
   "outputs": [],
   "source": [
    "tools.qc_filter.estimate_doublets(adata, use_native=use_native_scrublet, groupby=condition_column, threads=threads, threshold=doublet_threshold)"
   ]
  },
  {
   "cell_type": "markdown",
   "id": "cbee51ce",
   "metadata": {},
   "source": [
    "<h1><center>⬐ Fill in input data here ⬎</center></h1>"
   ]
  },
  {
   "cell_type": "code",
   "execution_count": null,
   "id": "577506bd",
   "metadata": {
    "init_cell": true
   },
   "outputs": [],
   "source": [
    "%bgcolor PowderBlue\n",
    "\n",
    "# Remove predicted doublet\n",
    "remove_doublets = True"
   ]
  },
  {
   "cell_type": "markdown",
   "id": "a8b9d4b0",
   "metadata": {},
   "source": [
    "---"
   ]
  },
  {
   "cell_type": "code",
   "execution_count": null,
   "id": "9ebcb1ec",
   "metadata": {
    "editable": false
   },
   "outputs": [],
   "source": [
    "if remove_doublets:\n",
    "    # Remove the duplicates from adata\n",
    "    tools.qc_filter.filter_cells(adata, \"predicted_doublet\", remove_bool=True)"
   ]
  },
  {
   "cell_type": "code",
   "execution_count": null,
   "id": "a866ebec",
   "metadata": {
    "editable": false
   },
   "outputs": [],
   "source": [
    "# remove empty features\n",
    "adata = adata[adata.X.sum(axis=1) > 0]\n",
    "adata = adata[:, adata.X.sum(axis=0) > 0]"
   ]
  },
  {
   "cell_type": "markdown",
   "id": "ea4e79f9",
   "metadata": {},
   "source": [
    "______"
   ]
  },
  {
   "cell_type": "markdown",
   "id": "2f7b9a9e",
   "metadata": {},
   "source": [
    "### 4.6 - Cell filtering\n",
    "<hr style=\"border:1px solid black\"> </hr>\n",
    "\n",
    "Identify low quality cells and remove them from the dataset. Low quality cells are investigated using several metrics, which can be choosen below."
   ]
  },
  {
   "cell_type": "code",
   "execution_count": null,
   "id": "eafd0635",
   "metadata": {},
   "outputs": [],
   "source": [
    "# Recalculate standard QC metrics (counts...)\n",
    "adata = tools.qc_filter.calculate_qc_metrics(adata, var_type='features')\n",
    "\n",
    "# drop total_counts as it is the same as n_features\n",
    "adata.obs.drop(columns=[\"total_counts\", \"log1p_total_counts\"], inplace=True)\n",
    "\n",
    "# Remove peaks with 0 count\n",
    "zero_bool = adata.var[\"n_cells_by_counts\"] == 0\n",
    "adata = adata[:,~zero_bool]"
   ]
  },
  {
   "cell_type": "code",
   "execution_count": null,
   "id": "396b0706",
   "metadata": {
    "editable": false
   },
   "outputs": [],
   "source": [
    "# available obs columns\n",
    "with pd.option_context(\"display.max.rows\", 5, \"display.max.columns\", None):\n",
    "    display(adata.obs)"
   ]
  },
  {
   "cell_type": "markdown",
   "id": "b06bfed6",
   "metadata": {},
   "source": [
    "Any numeric column shown above can be used as filter metric. Here is a description of the commonly available metrics:\n",
    "\n",
    "| Metric | Description | Recommendation |\n",
    "|--------|-------------|----------------|\n",
    "|fld_score|A score describing the fit of the fragment length distribution to the expected nucleosome driven fragment length distribution.|Smaller values are better. TODO|\n",
    "|mean_fragment_size|The mean size of the DNA fragments of each cell.|Good quality data shows an enrichment for nucleosome free (<147bp) or low number nucleosome fragments.|\n",
    "|n_fragments|The number of DNA fragments per cell.|A lower bound should consider the trade of between a more lenient approach that will keep rarer cell types and low quality cells alike and a stricter threshold that filters more of both groups. The upper threshold should filter outliers as these are likely to be artifacts. Should correlate with `n_features`. |\n",
    "|fold_change_promoters_fragments|The comparison of fragments within promoter regions vs. outside of promoter regions.|A higher value (less fragments outside promoters) is preferable as fragments outside of promoters are considered noise.|\n",
    "|frip|Fraction of reads in peaks. The fraction of reads that are located within the called peaks (0-1).|Similar to `fold_change_promoters_fragments` higher is better as a high number of reads outside of the called peaks is considered a sign for bad quality.|\n",
    "|tsse_score|Transcription start site enrichment score in other words a score that describes the proximity of signal to transcription start sites.|More is better. However, extremely high values should be filtered as they are likely artifacts. The lower bound should be `>0` to remove low quality cells.|\n",
    "|n_features|The number of features (peaks) found within the respective cell. This should correlate with `n_fragments` (the detected DNA fragments per cell).|Needs similar consideration as `n_fragments`.|\n",
    "|log1p_n_features|Same as n_features but on a logarithmic scale.|See above.|"
   ]
  },
  {
   "cell_type": "markdown",
   "id": "820559d4",
   "metadata": {},
   "source": [
    "<h1><center>⬐ Fill in input data here ⬎</center></h1>"
   ]
  },
  {
   "cell_type": "code",
   "execution_count": null,
   "id": "70fcf6fa",
   "metadata": {
    "init_cell": true
   },
   "outputs": [],
   "source": [
    "%bgcolor PowderBlue\n",
    "\n",
    "# Decide whether to estimate thresholds individual per condition (False) or globally (True)\n",
    "global_threshold = True\n",
    "\n",
    "# Set default filter thresholds\n",
    "# This will be applied to all samples - the thresholds can be changed manually when plotted \n",
    "use_default_thresholds = True  # set to False to ignore default_thresholds\n",
    "default_thresholds = {\n",
    "                      'n_features': {'min': 100, 'max': 5000},\n",
    "                      'log1p_n_features': {'min': None, 'max': None},\n",
    "                      'fld_score': {'min': None, 'max': None},\n",
    "                      'frip': {'min': None, 'max': None},\n",
    "                      'tsse_score': {'min': None, 'max': None}\n",
    "                      # add additional threshold based on the available columns shown above\n",
    "                      # format: '<obs clolumn>': {'min': <threshold|None>, 'max': <threshold|None>}\n",
    "                     }"
   ]
  },
  {
   "cell_type": "markdown",
   "id": "03688ee6",
   "metadata": {},
   "source": [
    "__________"
   ]
  },
  {
   "cell_type": "markdown",
   "id": "c0e4c081",
   "metadata": {},
   "source": [
    "#### 4.6.1 Adapt thresholds"
   ]
  },
  {
   "cell_type": "code",
   "execution_count": null,
   "id": "453736e3",
   "metadata": {
    "editable": false
   },
   "outputs": [],
   "source": [
    "groupby = condition_column if global_threshold is False else None\n",
    "initial_thresholds = tools.qc_filter.get_thresholds_wrapper(adata, default_thresholds, \n",
    "                                                  only_automatic_thresholds=False, groupby=groupby)\n",
    "obs_columns = list(initial_thresholds.keys())\n",
    "tools.qc_filter.thresholds_as_table(initial_thresholds)"
   ]
  },
  {
   "cell_type": "code",
   "execution_count": null,
   "id": "217588bb",
   "metadata": {
    "editable": false
   },
   "outputs": [],
   "source": [
    "%matplotlib widget\n",
    "\n",
    "# Plot violins and sliders\n",
    "obs_figure, obs_slider_dict = pl.qc_filter.quality_violin(\n",
    "    adata,\n",
    "    columns=obs_columns,\n",
    "    groupby=condition_column,\n",
    "    which=\"obs\",\n",
    "    thresholds=initial_thresholds,\n",
    "    global_threshold=global_threshold,\n",
    "    title=\"Cell quality control (before)\",\n",
    "    save=\"cell_filtering.png\"\n",
    ")\n",
    "obs_figure"
   ]
  },
  {
   "cell_type": "markdown",
   "id": "2e002f23",
   "metadata": {},
   "source": [
    "#### 4.6.2 - Apply cell filtering"
   ]
  },
  {
   "cell_type": "code",
   "execution_count": null,
   "id": "87ffedc6",
   "metadata": {
    "editable": false
   },
   "outputs": [],
   "source": [
    "# Get final thresholds\n",
    "final_thresholds = pl.qc_filter.get_slider_thresholds(obs_slider_dict)\n",
    "tools.qc_filter.thresholds_as_table(final_thresholds) # show thresholds"
   ]
  },
  {
   "cell_type": "code",
   "execution_count": null,
   "id": "044fa5cb",
   "metadata": {
    "editable": false
   },
   "outputs": [],
   "source": [
    "# Show pairwise comparisons of column values w/ thresholds (mean values in case thresholds are grouped)\n",
    "%matplotlib inline\n",
    "plt.close()  # close previous figure\n",
    "if len(final_thresholds) > 1:\n",
    "    mean_thresholds = tools.qc_filter.get_mean_thresholds(final_thresholds)\n",
    "    _ = pl.general.pairwise_scatter(adata.obs, obs_columns, thresholds=mean_thresholds, save=\"cell_filtering_scatter.pdf\")"
   ]
  },
  {
   "cell_type": "code",
   "execution_count": null,
   "id": "7439a879",
   "metadata": {
    "editable": false
   },
   "outputs": [],
   "source": [
    "tools.qc_filter.apply_qc_thresholds(adata, final_thresholds, groupby=groupby)\n",
    "\n",
    "# remove empty features after cell filtering\n",
    "adata = adata[:, adata.X.sum(axis=0) > 0]"
   ]
  },
  {
   "cell_type": "markdown",
   "id": "ea362bc6",
   "metadata": {},
   "source": [
    "#### 4.6.3 - Show data after filtering"
   ]
  },
  {
   "cell_type": "code",
   "execution_count": null,
   "id": "cb46aa75",
   "metadata": {
    "editable": false
   },
   "outputs": [],
   "source": [
    "%matplotlib inline \n",
    "\n",
    "#Plot violins and sliders\n",
    "figure, slider_dict = pl.qc_filter.quality_violin(\n",
    "    adata,\n",
    "    columns=obs_columns,\n",
    "    groupby=condition_column,\n",
    "    which=\"obs\", ncols=3,\n",
    "    global_threshold = global_threshold,\n",
    "    title=\"Cell quality control (after)\",\n",
    "    save=\"cell_filtering_final.pdf\"\n",
    ")\n",
    "figure "
   ]
  },
  {
   "cell_type": "markdown",
   "id": "e04587be",
   "metadata": {},
   "source": [
    "## 5 - Feature processing\n",
    "<hr style=\"border:2px solid black\"> </hr>\n",
    "\n",
    "This section filters features (peaks). The user has the option to remove features located on the mitochondrial chromosome and features on either of the allosomes. Additionally, features can be reduced to highly variable features (features with high differences between cells)."
   ]
  },
  {
   "cell_type": "markdown",
   "id": "1638be73",
   "metadata": {},
   "source": [
    "<h1><center>⬐ Fill in input data here ⬎</center></h1>"
   ]
  },
  {
   "cell_type": "code",
   "execution_count": null,
   "id": "e52f2381",
   "metadata": {
    "init_cell": true
   },
   "outputs": [],
   "source": [
    "%bgcolor PowderBlue\n",
    "\n",
    "# Removal of feature subsets\n",
    "filter_chrM = True  # True or False; filtering out chrM\n",
    "filter_xy = True    # True or False; filtering out chrX and chrY\n",
    "\n",
    "# Highly Variable Features options \n",
    "select_highly_variable = True\n",
    "min_cells = 5 # This one is mandatory\n",
    "max_cells = None"
   ]
  },
  {
   "cell_type": "markdown",
   "id": "6cfc08ea",
   "metadata": {},
   "source": [
    "__________"
   ]
  },
  {
   "cell_type": "markdown",
   "id": "9d46eb3c",
   "metadata": {},
   "source": [
    "### 5.1 - Filter additional marked features"
   ]
  },
  {
   "cell_type": "code",
   "execution_count": null,
   "id": "a417a16e",
   "metadata": {
    "editable": false
   },
   "outputs": [],
   "source": [
    "if filter_chrM:\n",
    "    print(\"Removing chromosomal features...\")\n",
    "    non_m = [name for name in adata.var_names if not name.startswith('chrM')]  # remove chrM\n",
    "    adata = adata[:, non_m]\n",
    "    \n",
    "if filter_xy:\n",
    "    print(\"Removing gender related features...\")\n",
    "    non_xy = [name for name in adata.var_names if not name.startswith('chrY') | name.startswith('chrX')]\n",
    "    adata = adata[:, non_xy]"
   ]
  },
  {
   "cell_type": "markdown",
   "id": "e5e2824e",
   "metadata": {},
   "source": [
    "_________"
   ]
  },
  {
   "cell_type": "markdown",
   "id": "d767606e",
   "metadata": {},
   "source": [
    "### 5.2 - Select highly variable features"
   ]
  },
  {
   "cell_type": "code",
   "execution_count": null,
   "id": "013122ed",
   "metadata": {
    "editable": false
   },
   "outputs": [],
   "source": [
    "# update number of cells per feature\n",
    "adata = tools.qc_filter.calculate_qc_metrics(adata, var_type='features')\n",
    "\n",
    "# drop total_counts as it is the same as n_features\n",
    "adata.obs.drop(columns=[\"total_counts\", \"log1p_total_counts\"], inplace=True)\n",
    "\n",
    "if select_highly_variable:\n",
    "    # get highly variable features\n",
    "    tools.highly_variable.get_variable_features(adata, max_cells, min_cells)\n",
    "    #Number of variable genes selected\n",
    "    adata.var[\"highly_variable\"].sum()\n",
    "    # plot HVF violin\n",
    "    pl.highly_variable.violin_HVF_distribution(adata)"
   ]
  },
  {
   "cell_type": "markdown",
   "id": "f5e6ac08",
   "metadata": {},
   "source": [
    "________"
   ]
  },
  {
   "cell_type": "markdown",
   "id": "9e8a51ce",
   "metadata": {},
   "source": [
    "## 6 - Save filtered adata\n",
    "<hr style=\"border:2px solid black\"> </hr>\n",
    "Store the final results"
   ]
  },
  {
   "cell_type": "code",
   "execution_count": null,
   "id": "8a3d4f95",
   "metadata": {
    "editable": false
   },
   "outputs": [],
   "source": [
    "adata"
   ]
  },
  {
   "cell_type": "code",
   "execution_count": null,
   "id": "8120db57",
   "metadata": {
    "editable": false
   },
   "outputs": [],
   "source": [
    "#Saving the data\n",
    "adata_output = \"anndata_2.h5ad\"\n",
    "utils.adata.save_h5ad(adata, adata_output)"
   ]
  },
  {
   "cell_type": "code",
   "execution_count": null,
   "id": "1c24ffba",
   "metadata": {
    "editable": false
   },
   "outputs": [],
   "source": [
    "sctoolbox.settings.close_logfile()"
   ]
  }
 ],
 "metadata": {
  "kernelspec": {
   "display_name": "sctoolbox",
   "language": "python",
   "name": "sctoolbox"
  },
  "language_info": {
   "codemirror_mode": {
    "name": "ipython",
    "version": 3
   },
   "file_extension": ".py",
   "mimetype": "text/x-python",
   "name": "python",
   "nbconvert_exporter": "python",
   "pygments_lexer": "ipython3",
   "version": "3.11.9"
  },
  "sc_framework": {
   "version": "0.9.0b"
  }
 },
 "nbformat": 4,
 "nbformat_minor": 5
}<|MERGE_RESOLUTION|>--- conflicted
+++ resolved
@@ -294,12 +294,6 @@
    "id": "4d5044fe",
    "metadata": {},
    "source": [
-<<<<<<< HEAD
-    "### 4.3 - Binarize matrix\n",
-    "Binarizes the count matrix to be either 0 or 1. This corresponds to the general view that chromatin is either accessible (1) or inaccesible (0). However, it is still under debate whether binarization may result in a loss of information. Therefore,  binarization is optional.\n",
-    "\n",
-    "**DOI: [10.1038/s41592-023-02112-6](https://doi.org/10.1038/s41592-023-02112-6)**"
-=======
     "### 4.3 - Denoising\n",
     "Remove ambient signal and technical noise from the count matrix using [scAR](https://www.biorxiv.org/content/10.1101/2022.01.14.476312v4). The tool estimates the ambient profile by averaging cell-free droplets. An autoencoder neural network later corrects the count matrix.\n",
     "<hr style=\"border:1px solid black\"> </hr>"
@@ -335,8 +329,10 @@
    "id": "efd741f7",
    "metadata": {},
    "source": [
-    "### 4.4 - Binarize matrix"
->>>>>>> 95214171
+    "### 4.4 - Binarize matrix\n",
+    "Binarizes the count matrix to be either 0 or 1. This corresponds to the general view that chromatin is either accessible (1) or inaccesible (0). However, it is still under debate whether binarization may result in a loss of information. Therefore,  binarization is optional.\n",
+    "\n",
+    "**DOI: [10.1038/s41592-023-02112-6](https://doi.org/10.1038/s41592-023-02112-6)**"
    ]
   },
   {
@@ -368,14 +364,10 @@
    "id": "2e59c701",
    "metadata": {},
    "source": [
-<<<<<<< HEAD
-    "### 4.4 Calculate and remove doublets\n",
+    "### 4.5 Calculate and remove doublets\n",
     "Doublets are artifacts where two (doublet) or more (multiplet) cells receive the same barcode. As multiplets behave as a joined feature set of the collected cells they may show up as a separate group in downstream analysis, thus potentially skewing results. Therefore, it is recommended to remove doublets.\n",
     "\n",
     "**DOI: [10.1016/j.cels.2018.11.005](https://doi.org/10.1016/j.cels.2018.11.005)**"
-=======
-    "### 4.5 Calculate and remove doublets"
->>>>>>> 95214171
    ]
   },
   {
@@ -887,7 +879,7 @@
    "name": "python",
    "nbconvert_exporter": "python",
    "pygments_lexer": "ipython3",
-   "version": "3.11.9"
+   "version": "3.10.14"
   },
   "sc_framework": {
    "version": "0.9.0b"
