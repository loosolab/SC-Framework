--- conflicted
+++ resolved
@@ -323,8 +323,6 @@
    "id": "5bd623e5",
    "metadata": {
     "editable": false
-<<<<<<< HEAD
-=======
    },
    "outputs": [],
    "source": [
@@ -348,7 +346,6 @@
     "run_control": {
      "marked": false
     }
->>>>>>> 3a837bae
    },
    "outputs": [],
    "source": [
@@ -807,14 +804,10 @@
    "name": "python",
    "nbconvert_exporter": "python",
    "pygments_lexer": "ipython3",
-<<<<<<< HEAD
    "version": "3.10.13"
   },
   "sc_framework": {
    "version": "0.9"
-=======
-   "version": "3.10.14"
->>>>>>> 3a837bae
   }
  },
  "nbformat": 4,
