"""Sctoolbox a collection of single cell analysis functions."""

from setuptools import setup
from setuptools import find_namespace_packages
import re
import os
import glob

# Module requirements
extras_require = {"converter": ['rpy2', 'anndata2ri'],
<<<<<<< HEAD
                  "atac": ['episcanpy', 'pyyaml', 'uropa', 'ipywidgets', 'pybedtools', 'pywt'],
=======
                  "atac": ['pyyaml', 'episcanpy', 'uropa', 'ipywidgets', 'sinto', 'pybedtools'],
>>>>>>> 44847bb7
                  "interactive": ['click'],
                  "batch_correction": ['bbknn', 'harmonypy', 'scanorama'],
                  "receptor_ligand": ['scikit-learn<=1.2.2', 'igraph'],  # bbknn requires sk-learn <= 1.2

                  # Diffexpr is currently restricted to a specific commit to avoid dependency issues with the latest version
                  "deseq2": ["rpy2", "diffexp @ git+https://github.com/wckdouglas/diffexpr.git@0bc0ba5e42712bfc2be17971aa838bcd7b27a785#egg=diffexp"]  # rpy2 must be installed before diffexpr
                  }

extras_require["all"] = list(dict.fromkeys([item for sublist in extras_require.values() for item in sublist]))  # flatten list of all requirements


def find_version(f) -> str:
    """
    Get package version from file.

    Parameters
    ----------
    f : str
        Path to version file.

    Returns
    -------
    str
        Version string.

    Raises
    ------
    RuntimeError
        If version string is missing.
    """
    version_file = open(f).read()
    version_match = re.search(r"^__version__ = ['\"]([^'\"]*)['\"]", version_file, re.M)
    if version_match:
        return version_match.group(1)
    else:
        raise RuntimeError("Unable to find version string.")


# Find all packages in sctoolbox
packages = find_namespace_packages("sctoolbox")
packages = ["sctoolbox." + package for package in packages]  # add sctoolbox. prefix to all packages

# Find top level modules in sctoolbox
modules = glob.glob("sctoolbox/*.py")
modules = [m.replace("/", ".")[:-3] for m in modules if not m.endswith("__init__.py")]  # omit file ending and adjust path to import format e.g. sctoolbox._modules

setup(
    name='sctoolbox',
    description='Custom modules for single cell analysis',
    version=find_version(os.path.join("sctoolbox", "_version.py")),
    license='MIT',
    packages=packages,
    py_modules=modules,
    python_requires='>=3,<3.11',  # pybedtools is not compatible with python 3.11
    install_requires=[
        'pysam',
        'matplotlib',
        'matplotlib_venn',
        'scanpy>=1.9',  # 'colorbar_loc' not available before 1.9
        'anndata>=0.8',  # anndata 0.7 is not upward compatible
        'numba>=0.57.0rc1',  # minimum version supporting python>=3.10, but 0.57 fails with "cannot import name 'quicksort' from 'numba.misc'" for scrublet
        'numpy',
        'kneed',
        'qnorm',
        'plotly',
        'scipy',
        'statsmodels',
        'tqdm',
        'pandas',
        'seaborn',
        'ipympl',
        'scrublet',
        'leidenalg',
        'louvain',
        'IPython',
        'openpyxl',
        'apybiomart',
        'requests',
        'ratelimiter',
        'python-gitlab',
        'psutil',
        'pyyaml',
        'plotannot',
    ],
    include_package_data=True,
    extras_require=extras_require
)<|MERGE_RESOLUTION|>--- conflicted
+++ resolved
@@ -8,11 +8,7 @@
 
 # Module requirements
 extras_require = {"converter": ['rpy2', 'anndata2ri'],
-<<<<<<< HEAD
-                  "atac": ['episcanpy', 'pyyaml', 'uropa', 'ipywidgets', 'pybedtools', 'pywt'],
-=======
-                  "atac": ['pyyaml', 'episcanpy', 'uropa', 'ipywidgets', 'sinto', 'pybedtools'],
->>>>>>> 44847bb7
+                  "atac": ['pyyaml', 'episcanpy', 'uropa', 'ipywidgets', 'pybedtools'],
                   "interactive": ['click'],
                   "batch_correction": ['bbknn', 'harmonypy', 'scanorama'],
                   "receptor_ligand": ['scikit-learn<=1.2.2', 'igraph'],  # bbknn requires sk-learn <= 1.2
@@ -95,7 +91,6 @@
         'python-gitlab',
         'psutil',
         'pyyaml',
-        'plotannot',
     ],
     include_package_data=True,
     extras_require=extras_require
