--- conflicted
+++ resolved
@@ -9,15 +9,13 @@
 			'matplotlib',
 			'numpy',
 			'scanpy',
-<<<<<<< HEAD
-			'sklearn',
-			'igraph'
-=======
 			'rpy2',
 			'anndata2ri',
 			'kneed',
 			'fitter',
 			'qnorm'
->>>>>>> 4b8d3793
 		],
-		)+		extras_require={
+			'receptor-ligand': ['sklearn', 'igraph']
+		}
+)