"""Sctoolbox a collection of single cell analysis functions."""

from setuptools import setup
from setuptools import find_namespace_packages
import re
import os
import glob

# Module requirements
extras_require = {"converter": ['rpy2', 'anndata2ri'],
                  "atac": ['pyyaml', 'episcanpy', 'uropa', 'pybedtools', 'pygenometracks>=3.8', 'peakqc'],
                  "interactive": ['click'],
                  "batch_correction": ['bbknn', 'harmonypy', 'scanorama'],
                  "receptor_ligand": ['scikit-learn<=1.2.2', 'igraph', 'pycirclize', 'liana'],  # bbknn requires sk-learn <= 1.2
                  "velocity": ['scvelo'],
                  "pseudotime": ["scFates"],
                  "gsea": ["gseapy==1.1.2"],  # Version 1.1.3 currently does not work properly with our pinned matplotlib version. Could also be a bug by gseapy.
                  # Diffexpr is currently restricted to a specific commit to avoid dependency issues with the latest version
                  "deseq2": ["rpy2", "diffexp @ git+https://github.com/wckdouglas/diffexpr.git@0bc0ba5e42712bfc2be17971aa838bcd7b27a785#egg=diffexp"],  # rpy2 must be installed before diffexpr
                  "scar": ["scar @ git+https://github.com/Novartis/scar.git"]
                  }

extras_require["all"] = list(dict.fromkeys([item for sublist in extras_require.values() for item in sublist]))  # flatten list of all requirements


def find_version(f: str) -> str:
    """
    Get package version from version file.

    Parameters
    ----------
    f : str
        Path to version file.

    Returns
    -------
    str
        Version string.

    Raises
    ------
    RuntimeError
        If version string is missing.
    """
    version_file = open(f).read()
    version_match = re.search(r"^__version__ = ['\"]([^'\"]*)['\"]", version_file, re.M)
    if version_match:
        return version_match.group(1)
    else:
        raise RuntimeError("Unable to find version string.")


# Find all packages in sctoolbox
packages = find_namespace_packages("sctoolbox")
packages = ["sctoolbox." + package for package in packages]  # add sctoolbox. prefix to all packages

# Find top level modules in sctoolbox
modules = glob.glob("sctoolbox/*.py")
modules = [m.replace("/", ".")[:-3] for m in modules if not m.endswith("__init__.py")]  # omit file ending and adjust path to import format e.g. sctoolbox._modules

setup(
    name='sctoolbox',
    description='Custom modules for single cell analysis',
    version=find_version(os.path.join("sctoolbox", "_version.py")),
    license='MIT',
    packages=packages,
    py_modules=modules,
    python_requires='>=3.9',  # dict type hints as we use it require python 3.9
    install_requires=[
        'pysam',
        'matplotlib<3.9.0',
        'matplotlib_venn',
        'scanpy>=1.10.2',  # 'colorbar_loc' not available before 1.9
        'anndata>=0.8',  # anndata 0.7 is not upward compatible
        'numba>=0.57.0rc1',  # minimum version supporting python>=3.10, but 0.57 fails with "cannot import name 'quicksort' from 'numba.misc'" for scrublet
        'numpy',
        'kneed',
        'qnorm',
        'plotly',
        'scipy>=1.14',
        'statsmodels',
        'tqdm',
        'pandas>1.5.3',  # https://gitlab.gwdg.de/loosolab/software/sc_framework/-/issues/200
        'seaborn>0.12',
        'ipympl',
        'ipywidgets>=8.0.0',  # needed to show labels in interactive accordion widgets
        'scrublet',
        'leidenalg',
        'louvain',
        'IPython',
        'openpyxl',
        'apybiomart',
        'requests',
<<<<<<< HEAD
        'python-gitlab',
=======
        'ratelimiter',
>>>>>>> 3dfe0a31
        'psutil',
        'python-gitlab',
        'pyyaml',
        'deprecation',
        'beartype>=0.18.2',  # Version 0.18.0 is not working properly
        'pybedtools>=0.9.1',  # https://github.com/daler/pybedtools/issues/384
        'packaging',
        'throttler'
    ],
    include_package_data=True,
    extras_require=extras_require
)<|MERGE_RESOLUTION|>--- conflicted
+++ resolved
@@ -91,11 +91,7 @@
         'openpyxl',
         'apybiomart',
         'requests',
-<<<<<<< HEAD
         'python-gitlab',
-=======
-        'ratelimiter',
->>>>>>> 3dfe0a31
         'psutil',
         'python-gitlab',
         'pyyaml',
