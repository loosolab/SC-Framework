"""Sctoolbox a collection of single cell analysis functions."""

from setuptools import setup
from setuptools import find_namespace_packages
import re
import os
import glob

import subprocess
import sys

# Install these dependencies before everything else
# do this here (not in conda) to make this package buildable without prior steps
pre_deps = [
    "cmake>=3.18",  # fixes ERROR: Failed to build installable wheels for some pyproject.toml based projects (louvain)
    "setuptools_scm==8.0.4"  # Pin until https://github.com/pypa/setuptools-scm/issues/938 is fixed
]

# get a clean bash path (not altered by the pip build process)
# pip installs each package using separate build environment. So the pre-dependencies would be only available during sctoolbox installation.
# This is circumvented by installing the pre-dependencies globally. Which is similar to doing "pip install <pre-deps>" before "pip install sctoolbox".
# TODO only works on Linux based systems
clean_path = subprocess.check_output(["echo $PATH"], shell=True).decode("utf-8").strip()

for dep in pre_deps:
    subprocess.run([sys.executable, "-m", "pip", "install", dep], env={'PATH': clean_path}, check=True)

# Module requirements
extras_require = {"converter": ['rpy2', 'anndata2ri'],
                  "atac": ['episcanpy',
                           'uropa',
                           'pybedtools>=0.9.1',  # https://github.com/daler/pybedtools/issues/384
                           'pygenometracks>=3.8',
                           'peakqc'],
                  "interactive": ['click'],
                  "batch_correction": ['bbknn', 'harmonypy', 'scanorama'],
                  "receptor_ligand": ['scikit-learn', 'igraph', 'pycirclize', 'liana', 'mudata>=0.3.1'],  # anndata>=10.9 requires mudata>=0.3.1
                  "velocity": ['scvelo @ git+https://github.com/theislab/scvelo.git'],
                  "pseudotime": ["scFates"],
                  "gsea": ["gseapy"],
                  "deseq2": ["pydeseq2>=0.4.11"],
                  "scar": ["scar @ git+https://github.com/Novartis/scar.git"]
                  }

# contains all requirements aka a full installation
extras_require["all"] = list(dict.fromkeys([item for sublist in extras_require.values() for item in sublist]))  # flatten list of all requirements
# contains the requirements needed to run notebooks 1-4 (atac & rna); skipping rarely used dependencies (e.g. scar)
extras_require["core"] = sum([value for key, value in extras_require.items() if key in ["converter", "atac", "interactive", "batch_correction"]], start=[])
# contains dependencies needed for the downstream notebooks (general & notebooks after 4)
extras_require["downstream"] = sum([value for key, value in extras_require.items() if key in ["receptor_ligand", "velocity", "pseudotime", "gsea", "deseq2"]], start=[])


def find_version(f: str) -> str:
    """
    Get package version from version file.

    Parameters
    ----------
    f : str
        Path to version file.

    Returns
    -------
    str
        Version string.

    Raises
    ------
    RuntimeError
        If version string is missing.
    """
    version_file = open(f).read()
    version_match = re.search(r"^__version__ = ['\"]([^'\"]*)['\"]", version_file, re.M)
    if version_match:
        return version_match.group(1)
    else:
        raise RuntimeError("Unable to find version string.")


# Find all packages in sctoolbox
packages = find_namespace_packages("sctoolbox")
packages = ["sctoolbox." + package for package in packages]  # add sctoolbox. prefix to all packages

# Find top level modules in sctoolbox
modules = glob.glob("sctoolbox/*.py")
modules = [m.replace("/", ".")[:-3] for m in modules if not m.endswith("__init__.py")]  # omit file ending and adjust path to import format e.g. sctoolbox._modules

setup(
    name='sctoolbox',
    description='Custom modules for single cell analysis',
    version=find_version(os.path.join("sctoolbox", "_version.py")),
    license='MIT',
    packages=packages,
    py_modules=modules,
    python_requires='>=3.9',  # dict type hints as we use it require python 3.9
    install_requires=[
        'pysam',
        'matplotlib',
        'matplotlib_venn',
        'scanpy[louvain,leiden]>=1.11',  # 'colorbar_loc' not available before 1.9; fix run_rank_genes error 1.11; also install community detection (louvain & leiden)
        'anndata>=0.8',  # anndata 0.7 is not upward compatible
        'numba>=0.57.0rc1',  # minimum version supporting python>=3.10, but 0.57 fails with "cannot import name 'quicksort' from 'numba.misc'" for scrublet
        'numpy',
        'kneed',
        'qnorm',
        'plotly',
        'scipy>=1.14',
        'statsmodels @ git+https://github.com/statsmodels/statsmodels',  # remove once statsmodels 0.15 is released
        'tqdm',
        'pandas>1.5.3',  # https://gitlab.gwdg.de/loosolab/software/sc_framework/-/issues/200
        'seaborn>0.12',
        'ipympl',
        'ipywidgets>=8.0.0',  # needed to show labels in interactive accordion widgets
        'scrublet',
        'IPython',
        'openpyxl',
        'apybiomart',
        'requests',
        'python-gitlab',
        'psutil',
        'deprecation',
        'pyyaml',
        'beartype>=0.18.2',  # Version 0.18.0 is not working properly
        'packaging',
        'throttler',
        'upsetplot',
<<<<<<< HEAD
        'pptreport'
=======
        'boto3'
>>>>>>> 1967dfc3
    ],
    include_package_data=True,
    extras_require=extras_require
)<|MERGE_RESOLUTION|>--- conflicted
+++ resolved
@@ -124,11 +124,8 @@
         'packaging',
         'throttler',
         'upsetplot',
-<<<<<<< HEAD
-        'pptreport'
-=======
+        'pptreport',
         'boto3'
->>>>>>> 1967dfc3
     ],
     include_package_data=True,
     extras_require=extras_require
