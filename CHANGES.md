# Changelog

<<<<<<< HEAD
## 0.14.0 (21-11-2025)
=======
## 0.14.0 (in progress)
- fix dimension reduction and neighbor graph overwritten by batch correction (#343)
- remove deprecated define_pc (replaced by propose_pcs)
- implemented dim_red
- fix docker image build (#400)
>>>>>>> 663d3abf
- connectionPlot: fix legend title issues (#369) and add parameters to edit the ranges displayed in the legends
- hairball plot: add colormap parameter
- cyclone plot: add restrict_to parameter (#314), fix color_max plot/colorbar mismatch (#373)
- fix sctoolbox.plotting.qc_filter.quality_violin warning (#347)
- fix sctoolbox.plotting.marker_genes.rank_genes_plot, "n_genes" and "var_names" are mutually exclusive (#315)
- sctoolbox.tools.download_data: s3_downloader, download_data add option to display progress bar
- add functions to download exemplary RNA and ATAC datasets (#376)
- implemented sctoolbox.utils.adata.tidy_layers
- prepare_atac_anndata: remove "path_h5ad" parameter (#335)
- fix pl.marker_genes.rank_genes_plot, "n_genes" and "var_names" are mutually exclusive (#315)
- fix tools.marker_genes.get_rank_genes_tables may overwrite sheets (#332)
- automate PyPi release
- implemented sctoolbox.utils.adata.tidy_layers (#363)
- fix error making assembly notebook mandatory when generating report (#383)
- replace "/" in AnnData before saving to avoid errors (#388)
- CI/CD split notebook job into ATAC and RNA
- sctoolbox.utils.bioutils._bed_is_sorted and _read_bedfile account for comment lines.
- migrate to numpy 2
- Fix error in bam_adata_ov if some reads do not contain the tag
- add advanced tutorial notebooks (!448)
- Add function from_R (#395)
- update analysis reports (#225, #392)

### Changes to notebooks
- temporarily remove the velocity notebook from testing (#397)
- update proportion_analysis notebook to be compatible with scanpro 0.4.0
- move gene annotation (clustering -> QC; #357)
- move HFV (QC -> normalization; #355)
- ATAC & RNA assembly: add section to adjust layers (#363)
- Allow multiple .rds/r.obj files to be read and merged into one adata (#395)
- renamed 0A2_ligand_receptor_differences.ipynb to 0A2_ligand_receptor_hub_genes.ipynb

## 0.13.5 (20-08-2025)
- fix pydeseq2 bug

## 0.13.4 (19-08-2025)
- implemented global thread settings
- fixed spelling mistake in title of predict cell cycle plot (#382)

## 0.13.3 (15-08-25)
- from_single_mtx: auto-adjust if the var/ obs file is one line of from the expected mtx
- add rasterization to reduce resource demand for big figures (plot_embedding, feature_per_group, search_umap-/ search_tnse_parameters, anndata_overview, pairwise_scatter)

## 0.13.2 (14-08-25)
- set bbknn(computation="cKDTree") and scanorama(approx=False) to fix issue with annoy package and processor architecture

## 0.13.1 (13-08-25)
- scrublet: use forkserver to start separte processes to enable multiprocessing (#380)
- enable AnnData write compression (this was default prior to AnnData version 0.6.16)

## 0.13.0 (08-08-25)
- predict_cell_cycle: implemented "gene_column" parameter
- restrict the maximum size of a figure (2^16 pixle)
- from_h5ad: expose concadata "label" parameter
- Add delete_obs and delete_var parameters to prepare_for_cellxgene() (#287)
- Add ability to use a peaks BED file to assemble var of ATAC-data (#346)
- set scanpy>=1.11 to fix run_rank_genes error (#331)
- GSEA: Revise gsea analysis: Bugfixes, save results into adata, rework plots (#345)
- Add column exists check to bioutils.pseudobulk_table (#356)
- Fix main title in receptor-ligand network plot (#358)
- load_h5ad(): warn if adata.raw is found. (#352)
- receptor-ligand: nan zscore to 0 (#302)
- adjust to altered scanpy.normalize_total behavior (#370)
- Add function to download tutorial data
- plot_pca_variance: add selected variance line; allow log-scale
- add global dpi setting
- implemented suppress_logging, get_version_report, plot_table, update_yml, generate_report
- Allow differential R-L plots to be asved as PDF
- receptor-ligand: adjust minimum line width in connectionPlot
- Added new notebook testdata and references. (partly #338)
- Improved flexibility in adata creation from mtx. (#365)
- lsi: fixed bug scaling the total variance explained to 100%

### Changes to notebooks
- velocity: Changed scvelo.read() to scanpy.read() in the velocity notebook due to deprecation (#344)
- General: prepare_for_cellxgene: Set mampok version to 3.0.6
- General: prepare_for_cellxgene: Add metadata parameter for mamplan correlation
- General: prepare_for_cellxgene: Add delete column option for .obs and .var
- RNA 02 QC: fixed bug causing initial var thresholds to be ignored
- General: pseudotime_analysis: color dendrogram for clustering instead of segment
- add layer option to notebooks that utilize the matrix (#342)
- pptreport integration:
    - 01-RNA
    - 02-RNA
    - 03-RNA
    - 04-RNA
    - 0A1-RNA receptor-ligand
    - 0A2-RNA receptor-ligand differences
    - 0B-RNA velocity notebook 
    - general group_markers
    - general pseudotime
    - general proportion
    - general GSEA
    - general annotation
    - 01-ATAC
    - 02-ATAC
    - 03-ATAC
    - 04-ATAC
- RNA: implemented report notebook
- General: annotation: add min_hits parameter
- RNA/ ATAC 03: allow to choose the number of computed PCs
- RNA/ ATAC 01: allow to choose batch name
- General: Move settings to config file
- velocity: Add missing save/embedding options
- atac_analysis: assembling: Changed to new testdata.
- ATAC: Implemented TOBIAS footprinting notebook
- General: Pseudotime: Remove threads parameter from dendrogram function

## 0.12.0 (19-12-24)
- add contrasts parameter to tools.marker_genes.run_deseq2
- tools.marker_genes.pairwise_rank_genes check minimum amount of groups
- cyclone fix shown top receptor/ligand genes
- hairball add node_size & node_label_size

### Changes to notebooks
- General: group_marker: set n_genes as top_n for get_rank_genes_tables
- ATAC 01 assembly: fix error when selecting the path_mtx (3rd) option (#326)
- General: prepare_for_cellxgene: set required mampok version to 3.0.5

## 0.11.0 (08-11-24)
- fix pl.embedding.plot_pca_variance() does not select all PCs using thr 100% (#309)
- feature_per_group remove empty axis (#312)
- fix get_rank_genes_tables return less than n_genes for filtered ranking
- fix _search_dim_red_parameters "ValueError: 'left' is not a valid value for loc"
- fix gseapy, louvain install outside of the docker image (#310)
- implemented plotting.embedding.agg_feature_embedding
- cleanup installation/ dependencies
- CI: Revert to installing mampok from main
- implement bgcolor cell-selection
- update readme
- add a bar plot to predict_cell_cycle (#301)

### Changes to notebooks
- add agg_feature_embedding to the group_marker notebook
- fix RNA:02 zebrafish gender suggestion (#311)
- revise 03_normalization_batch_correction notebook
- prepare_for_cellxgene: Add auth parameter
- use the bgcolor cell-selection in all notebooks

## 0.10.1 (17-09-24)
- temp fix pycirclize KeyError (until this is done https://github.com/moshi4/pyCirclize/issues/75)
- fix .A1 deprecated

### Changes to notebooks
- rna/qc: add use_native parameter
- annotation: fix marker repo clone cell

## 0.10.0 (10-09-24)
- deseq2 (R) -> pydeseq2 (python)
- add MAD filtering as alternative to gaussian-mixture model (#261)
- enhance gene labelling (#38)
- replace deprecated ratelimiter with throttle (#288)
- Rename enrichr_marker_genes to gene_set_enrichment and add prerank as possible method.
- Added gsea_network plot function.
- add the markerRepo to our environment
- Add validation of Seurat objects before converting to anndata (#293)
- add UpSet plot for threshold comparison (#294)
- native scrublet bugfix (#297)
- fix planet_plot import
- reduce warnings (#299)
- fixed env issue

### Changes to notebooks
- expand marker_genes notebook for atac & move to general_notebooks
- add option to choose filter method in rna/qc notebook
- add alternative to interactive thresholds (#38)
- use sctoolbox.plotting.embedding.plot_embedding (#279)
- General: GSEA: Implemented gsea_network plot
- General: GSEA: Added option to run prerank(gsea) method instead of enrichr
- RNA: 05_receptor-ligand: Split input field into its corresponding sections
- ATAC: 04_clustering: Docu revision of the ATAC Clustering notebook (#300)
- RNA: 04_clustering: Docu revision of the RNA Clustering notebook (#300)
- General: annotation: Revise annotation notebook (#269)
- RNA: 02_QC: Docu revision of the RNA QC notebook (#296)
- ATAC: 01_assembling_anndata: Move ATAC metric to notebook 2
- RNA: 03_normalization_batch_correction revise docu and description (#298)

## 0.9.0 (02-08-24)
- Added denoising function using scAR to QC notebook
- added kwargs and check for quant folder in assemblers.from_quant (#280)
- GSEA: Fix library gene-set overlap by converting all gene names to uppercase
- pl.gsea.term_dotplot: Fix example; Fix index==None bug
- added additional qc metrices for ATAC-seq to the first notebook (#256)
- Pin ipywidget version to > 8.0.0 to fix interactive labels (qc notebooks)
- revised prepare_atac_anndata (#267)
- solved scanpy, matplotlib, pandas.. version conflict by temporarily removing scanpro (#257)
- added planet_plot for high dimensional anndata plotting (#221)
- implemented concadata, from_h5ad to load and combine from multiple .h5ad files (#224)
- ligand-receptor: connectionPlot new parameters (#255)
- pca-correlation: replace 'columns' with 'ignore' parameter, allowing to ignore numeric columns for pca correlation. (#228)
- restructured atac notebook 3 (normalization and batch correction) (#278)
- Fix minor docstring/example issues.
- added labels for the tsse aggregation plot (#271)
- Fix Notebook pipeline unable to fetch some archives (#284)
- refactored CICD unit testing by the test_cleanup merge (#215)
- label_genes now accepts custom genelists (#38)
- Add inplace parameter to tfidf function (#277)
- Update plot_group_embeddings() to also take numerical values, e.g. density
- expand marker_genes notebook for atac, move to general_notebooks, change deseq2(R) to pydeseq2(python)

### Changes to notebooks
- improvments in description and structure of atac and general notebooks (#144)
- added header parameter to option 2 in notebook 01_assembling_anndata (#280)
- added notebook versioning (#115)
- added load from multiple h5ad files to assembly notebooks (#224)
- restructured atac notebook 3 (normalization and batch correction) (#278)
- RNA: Notebook 4: Added density plotting for categorical qc columns.
- RNA: Notebook 4: Replaced sc.pl.embedding from scanpy with pl.embedding.plot_embedding from sctoolbox
- Cleanup internal notebook structure

## 0.8.0 (14-06-24)
- from_mtx: support more folder structures and variable file now optional (#234, #240)
- ligand-receptor: download_db added support for LIANA resources
- revised tsse scoring and fixed matplotlib version conflict (#257)
- add cyclone (pycirclize based plot) as hairball alternative (#223)
- remove legacy import structure
- implement lazy module loading 
- wrapped up native scrublet (#242, #150)
- prepare_for_cellxgene: Account for duplciate var indices
- added number of features to ATAC nb 3 and added combat as an available batch correct algorithm (#245)
- removed cleanup temp for the selfservice container (#258)

### Changes to notebooks
- rna/ atac more subset PC description
- rna/ atac clustering renamed "recluster" -> "revise cluster"
- Add GSEA notebook (#172)
- rna/atac assembly notebook update from_mtx (#234, #240)

## 0.7.0 (23-04-24)
- Added code examples for tools and utils (#140)
    - recluster 
    - group_heatmap
    - plot_venn
    - in_range
- Fix notebooks in readthedocs documentation (#220)
- Removed custom_marker_annotation script
- Disintegrated FLD scoring and added PEAKQC to setup.py (#233)
- fixed PCA-var plot not fitting into anndata_overview (#232)

### Changes to notebooks
- Overhaul RNA & ATAC notebooks structure (includes #207)
- Revise RNA notebook 4 recluster section (#201)

## 0.6.1 (28-03-24)
- Fix release pages by renaming the release-pages: job to pages:
- refactor move clean-orphaned-tags to new stage .post (#229)

## 0.6 (27-03-24)
- Fix unable to determine R_HOME error (#190)
- implemented propose_pcs to automatically select PCA components (#187)
- add correlation barplot to plot_pca_variance
- created correlation_matrix method by restructuring plot_pca_correlation
- Fix beartype issue with Lists and Iterables containing Literals (#227)
- CICD overhaul (#191)
- fixed notebook version in the env to 6.5.2 (#199, partly #44)

### Changes to notebooks
- Move proportion_analysis notebooks to general notebooks (#195 and #214)
- replace scanpy pseudotime with scFates in pseudotime_analysis notebook
- prepare_for_cellxgene: Adapt to new mampok verison 2.0.9
- prepare_for_cellxgene: Allows the user to set an analyst manually (#213)
- rna 03_batch revision (#209, #202, #200, #152)
- 05_marker_genes: Complete Overhaul (#181)

## 0.5 (04-03-24)
- add receptor_genes & ligand_genes parameters to connectionPlot and decreased runtime
- readme update(#188)
- Fix error when writing adata converted from an R object (#205, #180)
- Marker Repo integration (#162)
- Set scvelo version to >=0.3.1 (#193)
- Added fa2 as dependency for pseudotime analysis
- anndata_overview: fix issue where colorbars for continuous data was not shown
- added ability to use highly variable features using the lsi() function (#165)
- removed deprecated group_heatmap, umap_pub (replaced by gene_expression_heatmap, plot_embedding)
- add doku page
- start change log

### Changes to notebooks
- rna assembly: refactor
- prepare_for_cellxgene: Added BN_public as possible deployment cluster (#192)
- 14_velocity_analysis: Remove duplicate parameter (#194)
- pseudotime_analysis: Save generated plots (#211)
- rna 03_batch: added qc metrics to overview plot

## 0.4 (31-1-24)
- Fix get_rank_genes_tables for groups without marker genes (#179)
- Bugfixes for CI jobs
- Fix check_changes pipeline
- Fix typos (#173 & #174)
- Include kwargs in utils.bioutils._overlap_two_bedfiles(#177)
- Implemented _add_path() to automatically add python path to environment
- added tests for _add_path() and _overlap_two_bedfiles() (#177)
- constraint ipywidgets version to 7.7.5 to fix the quality_violinplot() (#151)(#143)
- Add temp_dir to calc_overlap_fc.py (#167) and revised related functions
- more testing (mainly sctoolbox.tools) (#166)
- gerneral text revisions

### Changes to notebooks
- Add pseudotime & velocity analysis notebooks (#164)
- Update receptor-ligand notebook (#176)
- Refactored annotate_genes() from ATAC-notebook 05 to 04 and removed 05 (#175)

## 0.3 (30-11-2023)
- Add parameter type hinting including runtime type checking (#46)
- Fixed prepare_for_cellxgene color issue (#145, #146)
- Add CI/CD container build pipeline for testing (#135)
- Fixed example for gene_expression_heatmap and smaller bugfixes related to marker genes (#124)
- Removed pl.group_heatmap as it is fully covered by pl.gene_expression_heatmap
- Removed 'sinto' as dependency and added code in 'create_fragment_file' to create fragment file internally (solves #147)
- The function 'create_fragment_file' was moved to bam tools.
- Added "n_genes" parameter to tools.marker_genes.get_rank_genes_tables, and set the default to 200 (#153)
- Fixed CI/CD build job rules. Only trigger build job when files changed or triggered manually
- Add parameter to plot_pca_correlation to plot correlation with UMAP components (#157)
- Handle NaN values for plot_pca_correlation (#156)
- implemented prepare_for_cellxgene
- Added pl.embedding.plot_embedding() function to plot embeddings with different styles, e.g. hexbin and density (#149)
- Modified pl.embedding.plot_embedding() to plot different embedding dimensions
- Deprecated pl.umap_pub as this is now covered by pl.plot_embedding
- changed typing to beartype.typing
- Added GenomeTracks plotting
- Fix batch evaluation for small datasets (#148)
- Added \*\*kwargs to functions which are wrappers for other functions
- added RAGI cluster validation to clustering.py (!201)
- started disintegrating fld scoring (!201)
- reorganised ATAC-notebooks (!201)

### Changes to notebooks
- Added prepare for cellxgene notebook (#139)
- Added plot of highly expressed genes to RNA notebook 03 (#43)
- Changed structure of notebooks in directory; added "notebooks" subdirectories for RNA and ATAC

## 0.2 (30-08-2023)
- fix error in prepare_for_cellxgene caused by .uns[_color] not matching .obs column. (#176)
- implemented prepare_for_cellxgene (#147)
- fixed raw value copy issue in rna/02-batch notebook
- Added parameters for the TOBIAS flags in the config file to write_TOBIAS_config()
- Added logging verbose and decorator to ATAC related functions
- Fix "shell not found" error for CI pipeline (#129)
- Pinned scikit-learn to version <=1.2.2 (#128)
- Added script for gene correlation and comparison between two conditions
- Added check for marker gene lists (#103)
- Keep notebook metadata on push to prevent deleting kernel information
- Added sctoolbox as default kernel to RNA & ATAC notebooks
- Added check of column validity to tools.marker_genes.run_DESeq2() (#134)
- Increase test coverage for plotting functions (#126)
- Apply fixes to bugs found by increasing the test coverage.
- Added type hinting to functions.
- Revised doc-strings.
- run_rank_genes() auto converts groupby column to type 'category' (#137)
- Fix parameter for gene/cell filtering (#136)
- Add Check to _filter_object() if column contains only boolean (#110)
- Add support of matrx and numpy.ndarray type of adata.X for predict_sex (#111)
- Add method to get pd.DataFrame columns with list of regex (#90)
- Added 'pairwise_scatter' method for plotting QC metrics (#54)
- Add ATAC quality metrics TSSe (ENCODE), FRiP
- Revised FLD density plotting
- Adjusted style of default values in docs (#33)
- Added 'plot_pca_correlation' for plotting PCA correlation with obs/var columns (#118)
- Removed outdated normalization methods.
- Changed all line endings to LF (#138)
- Disabled threads parameter for tSNE (#130)
- Added 'plot_starsolo_quality' and 'plot_starsolo_UMI' to plotting module (#78)
- Fixed issues with clustered dotplot with new code (#122)

### Changes to RNA notebooks
- Added display of 3D UMAP html in notebook 04 (#119)

### Changes to ATAC notebooks
- Fixed assembling atac notebook 01
- Fixed get_atac_thresholds_wrapper and renamed it to get_thresholds_wrapper
- Added custome cwt implementation
- Added additional parameters to add_insertsize_metrics
- Revised nucleosomal score scoring

## 0.1.1 (24-05-2023)
- Fixed import issue
- Make version accessible
- Added check for CHANGES.rst in gitlab-ci
- Pinned numba==0.57.0rc1 due to import error (#117)
- Fixed bug in tools.norm_correct.atac_norm
- Added check for sctoolbox/_version.py file in gitlab-ci

## 0.1 (22-05-2023)
- First version<|MERGE_RESOLUTION|>--- conflicted
+++ resolved
@@ -1,14 +1,10 @@
 # Changelog
 
-<<<<<<< HEAD
 ## 0.14.0 (21-11-2025)
-=======
-## 0.14.0 (in progress)
 - fix dimension reduction and neighbor graph overwritten by batch correction (#343)
 - remove deprecated define_pc (replaced by propose_pcs)
 - implemented dim_red
 - fix docker image build (#400)
->>>>>>> 663d3abf
 - connectionPlot: fix legend title issues (#369) and add parameters to edit the ranges displayed in the legends
 - hairball plot: add colormap parameter
 - cyclone plot: add restrict_to parameter (#314), fix color_max plot/colorbar mismatch (#373)
