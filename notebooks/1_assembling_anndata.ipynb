--- conflicted
+++ resolved
@@ -315,19 +315,6 @@
   {
    "cell_type": "code",
    "execution_count": null,
-<<<<<<< HEAD
-=======
-   "id": "f3f9a7b0",
-   "metadata": {},
-   "outputs": [],
-   "source": [
-    "adata.uns[\"infoprocess\"][\"Test_number\"] = run_id # hack"
-   ]
-  },
-  {
-   "cell_type": "code",
-   "execution_count": null,
->>>>>>> f2134619
    "id": "5d79b618",
    "metadata": {
     "ExecuteTime": {
