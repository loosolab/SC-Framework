import sys
import os
import glob
import papermill as pm

# get argument
# either RNA or ATAC
notebook_type = sys.argv[1]

# Get location of script
script_dir = os.path.dirname(__file__)
print(f"Script location: {script_dir}")

# notebook sorting key
key = lambda x: "zzzz" if os.path.basename(x).startswith("99") else str.lower(os.path.basename(x))  # put the 99-report.ipynb notebook last

<<<<<<< HEAD
if notebook_type == "RNA":
    # Run RNA notebooks
    rna_notebook_path_suffix = "/../rna_analysis/notebooks/"
    notebook_dir = script_dir + rna_notebook_path_suffix
    rna_notebooks = sorted(glob.glob(notebook_dir + "*.ipynb"), key=key)  # sort as glob output is not ordered
    print("\n\n")
    print("--------------------------------------- RNA ---------------------------------------")
    print(f"Notebook directory: {notebook_dir}")
    print(f"Notebooks: {[os.path.basename(f) for f in rna_notebooks]}")
    print("-----------------------------------------------------------------------------------")
    print("\n\n")

    for notebook in rna_notebooks:
        # get filename
        notebook_file = os.path.basename(notebook)
        notebook_name = os.path.splitext(notebook_file)[0]

        print(f"\nRunning notebook: {notebook_file}")
        pm.execute_notebook(notebook, output_path=f"{script_dir}/../rna_analysis/{notebook_name}_out.ipynb", kernel_name='sctoolbox', log_level="DEBUG", report_mode=True, cwd=notebook_dir)

elif notebook_type == "ATAC":
    # Run ATAC notebooks
    notebook_dir = script_dir + "/../atac_analysis/notebooks/"
    atac_notebooks = sorted(glob.glob(notebook_dir + "*.ipynb"), key=key)  # sort as glob output is not ordered
    atac_notebooks = [nb for nb in atac_notebooks]
    print("\n\n")
    print("--------------------------------------- ATAC ---------------------------------------")
    print(f"Notebook directory: {notebook_dir}")
    print(f"Notebooks: {[os.path.basename(f) for f in atac_notebooks]}")
    print("------------------------------------------------------------------------------------")
    print("\n\n")

    for notebook in atac_notebooks:
        # get filename
        notebook_file = os.path.basename(notebook)
        notebook_name = os.path.splitext(notebook_file)[0]

        print(f"\nRunning notebook: {os.path.basename(notebook)}")
        pm.execute_notebook(notebook, output_path=f"{script_dir}/../atac_analysis/{notebook_name}_out.ipynb", kernel_name='sctoolbox', log_level="DEBUG", report_mode=True, cwd=notebook_dir)

else:
    raise ValueError(f"Unknown notebook type. Expected 'RNA' or 'ATAC' got {notebook_type}.")
=======
# Run RNA notebooks
notebook_dir = script_dir + rna_notebook_path_suffix
rna_notebooks = sorted(glob.glob(notebook_dir + "*.ipynb"), key=key)  # sort as glob output is not ordered
# TODO remove the pseudotime notebook due to version conflict with scFates
rna_notebooks = [n for n in rna_notebooks if os.path.basename(n) != "pseudotime_analysis.ipynb"]
print("\n\n")
print("--------------------------------------- RNA ---------------------------------------")
print(f"Notebook directory: {notebook_dir}")
print(f"Notebooks: {[os.path.basename(f) for f in rna_notebooks]}")
print("-----------------------------------------------------------------------------------")
print("\n\n")

for notebook in rna_notebooks:
    # get filename
    notebook_file = os.path.basename(notebook)
    notebook_name = os.path.splitext(notebook_file)[0]

    print(f"\nRunning notebook: {notebook_file}")
    pm.execute_notebook(notebook, output_path=f"{script_dir}/../rna_analysis/{notebook_name}_out.ipynb", kernel_name='sctoolbox', log_level="DEBUG", report_mode=True, cwd=notebook_dir)


# Run ATAC notebooks
notebook_dir = script_dir + "/../atac_analysis/notebooks/"
atac_notebooks = sorted(glob.glob(notebook_dir + "*.ipynb"), key=key)  # sort as glob output is not ordered
atac_notebooks = [nb for nb in atac_notebooks]
print("\n\n")
print("--------------------------------------- ATAC ---------------------------------------")
print(f"Notebook directory: {notebook_dir}")
print(f"Notebooks: {[os.path.basename(f) for f in atac_notebooks]}")
print("------------------------------------------------------------------------------------")
print("\n\n")

for notebook in atac_notebooks:
    # get filename
    notebook_file = os.path.basename(notebook)
    notebook_name = os.path.splitext(notebook_file)[0]

    print(f"\nRunning notebook: {os.path.basename(notebook)}")
    pm.execute_notebook(notebook, output_path=f"{script_dir}/../atac_analysis/{notebook_name}_out.ipynb", kernel_name='sctoolbox', log_level="DEBUG", report_mode=True, cwd=notebook_dir)
>>>>>>> f0bbf11c
<|MERGE_RESOLUTION|>--- conflicted
+++ resolved
@@ -14,12 +14,13 @@
 # notebook sorting key
 key = lambda x: "zzzz" if os.path.basename(x).startswith("99") else str.lower(os.path.basename(x))  # put the 99-report.ipynb notebook last
 
-<<<<<<< HEAD
 if notebook_type == "RNA":
     # Run RNA notebooks
     rna_notebook_path_suffix = "/../rna_analysis/notebooks/"
     notebook_dir = script_dir + rna_notebook_path_suffix
     rna_notebooks = sorted(glob.glob(notebook_dir + "*.ipynb"), key=key)  # sort as glob output is not ordered
+    # TODO remove the pseudotime notebook due to version conflict with scFates
+    rna_notebooks = [n for n in rna_notebooks if os.path.basename(n) != "pseudotime_analysis.ipynb"]
     print("\n\n")
     print("--------------------------------------- RNA ---------------------------------------")
     print(f"Notebook directory: {notebook_dir}")
@@ -56,45 +57,4 @@
         pm.execute_notebook(notebook, output_path=f"{script_dir}/../atac_analysis/{notebook_name}_out.ipynb", kernel_name='sctoolbox', log_level="DEBUG", report_mode=True, cwd=notebook_dir)
 
 else:
-    raise ValueError(f"Unknown notebook type. Expected 'RNA' or 'ATAC' got {notebook_type}.")
-=======
-# Run RNA notebooks
-notebook_dir = script_dir + rna_notebook_path_suffix
-rna_notebooks = sorted(glob.glob(notebook_dir + "*.ipynb"), key=key)  # sort as glob output is not ordered
-# TODO remove the pseudotime notebook due to version conflict with scFates
-rna_notebooks = [n for n in rna_notebooks if os.path.basename(n) != "pseudotime_analysis.ipynb"]
-print("\n\n")
-print("--------------------------------------- RNA ---------------------------------------")
-print(f"Notebook directory: {notebook_dir}")
-print(f"Notebooks: {[os.path.basename(f) for f in rna_notebooks]}")
-print("-----------------------------------------------------------------------------------")
-print("\n\n")
-
-for notebook in rna_notebooks:
-    # get filename
-    notebook_file = os.path.basename(notebook)
-    notebook_name = os.path.splitext(notebook_file)[0]
-
-    print(f"\nRunning notebook: {notebook_file}")
-    pm.execute_notebook(notebook, output_path=f"{script_dir}/../rna_analysis/{notebook_name}_out.ipynb", kernel_name='sctoolbox', log_level="DEBUG", report_mode=True, cwd=notebook_dir)
-
-
-# Run ATAC notebooks
-notebook_dir = script_dir + "/../atac_analysis/notebooks/"
-atac_notebooks = sorted(glob.glob(notebook_dir + "*.ipynb"), key=key)  # sort as glob output is not ordered
-atac_notebooks = [nb for nb in atac_notebooks]
-print("\n\n")
-print("--------------------------------------- ATAC ---------------------------------------")
-print(f"Notebook directory: {notebook_dir}")
-print(f"Notebooks: {[os.path.basename(f) for f in atac_notebooks]}")
-print("------------------------------------------------------------------------------------")
-print("\n\n")
-
-for notebook in atac_notebooks:
-    # get filename
-    notebook_file = os.path.basename(notebook)
-    notebook_name = os.path.splitext(notebook_file)[0]
-
-    print(f"\nRunning notebook: {os.path.basename(notebook)}")
-    pm.execute_notebook(notebook, output_path=f"{script_dir}/../atac_analysis/{notebook_name}_out.ipynb", kernel_name='sctoolbox', log_level="DEBUG", report_mode=True, cwd=notebook_dir)
->>>>>>> f0bbf11c
+    raise ValueError(f"Unknown notebook type. Expected 'RNA' or 'ATAC' got {notebook_type}.")