import os
import glob
import papermill as pm

# Get location of script
script_dir = os.path.dirname(__file__)
print(script_dir)

# Run RNA notebooks
notebook_dir = script_dir + "/../rna-notebooks/"
rna_notebooks = sorted(glob.glob(notebook_dir + "*.ipynb"))  # sort as glob output is not ordered
rna_notebooks = [nb for nb in rna_notebooks if "05" not in nb and "11" not in nb]
print(rna_notebooks)

for notebook in rna_notebooks:
    print(f"Running notebook: {notebook}")
    pm.execute_notebook(notebook, output_path="out.ipynb", kernel_name='sctoolbox', log_level="INFO", report_mode=True, cwd=notebook_dir)

# Run ATAC notebooks
notebook_dir = script_dir + "/../atac-notebooks/"
atac_notebooks = sorted(glob.glob(notebook_dir + "*.ipynb"))  # sort as glob output is not ordered
atac_notebooks = [nb for nb in atac_notebooks if "05" not in nb]  # 05 is not tested yet
print(atac_notebooks)

<<<<<<< HEAD
for notebook in atac_notebooks:
    print(f"Running notebook: {notebook}")
    pm.execute_notebook(notebook, output_path="out.ipynb", kernel_name='sctoolbox', log_level="INFO", report_mode=True, cwd=notebook_dir)
=======
if False:  # currently not working due to fld scoring update
    notebook_dir = script_dir + "/../atac-notebooks/"
    atac_notebooks = sorted(glob.glob(notebook_dir + "*.ipynb"))  # sort as glob output is not ordered
    atac_notebooks = [nb for nb in atac_notebooks if "05" not in nb]  # 05 is not tested yet
    print(atac_notebooks)

    for notebook in atac_notebooks:
        print(f"Running notebook: {notebook}")
        pm.execute_notebook(notebook, output_path="out.ipynb", kernel_name='sctoolbox', log_level="INFO", report_mode=True, cwd=notebook_dir)

# Run general notebooks

notebook_dir = script_dir + "/../general_notebooks/"
general_notebooks = glob.glob(notebook_dir + "*.ipynb")
print(general_notebooks)

for notebook in general_notebooks:
    print(f"Running notebook: {notebook}")
    pm.execute_notebook(notebook, output_path="out.ipynb", kernel_name='sctoolbox', log_level="INFO", report_mode=True, cwd=script_dir + "/../rna-notebooks/")
>>>>>>> 11b725c2
<|MERGE_RESOLUTION|>--- conflicted
+++ resolved
@@ -22,28 +22,16 @@
 atac_notebooks = [nb for nb in atac_notebooks if "05" not in nb]  # 05 is not tested yet
 print(atac_notebooks)
 
-<<<<<<< HEAD
 for notebook in atac_notebooks:
     print(f"Running notebook: {notebook}")
     pm.execute_notebook(notebook, output_path="out.ipynb", kernel_name='sctoolbox', log_level="INFO", report_mode=True, cwd=notebook_dir)
-=======
-if False:  # currently not working due to fld scoring update
-    notebook_dir = script_dir + "/../atac-notebooks/"
-    atac_notebooks = sorted(glob.glob(notebook_dir + "*.ipynb"))  # sort as glob output is not ordered
-    atac_notebooks = [nb for nb in atac_notebooks if "05" not in nb]  # 05 is not tested yet
-    print(atac_notebooks)
 
-    for notebook in atac_notebooks:
-        print(f"Running notebook: {notebook}")
-        pm.execute_notebook(notebook, output_path="out.ipynb", kernel_name='sctoolbox', log_level="INFO", report_mode=True, cwd=notebook_dir)
 
 # Run general notebooks
-
 notebook_dir = script_dir + "/../general_notebooks/"
 general_notebooks = glob.glob(notebook_dir + "*.ipynb")
 print(general_notebooks)
 
 for notebook in general_notebooks:
     print(f"Running notebook: {notebook}")
-    pm.execute_notebook(notebook, output_path="out.ipynb", kernel_name='sctoolbox', log_level="INFO", report_mode=True, cwd=script_dir + "/../rna-notebooks/")
->>>>>>> 11b725c2
+    pm.execute_notebook(notebook, output_path="out.ipynb", kernel_name='sctoolbox', log_level="INFO", report_mode=True, cwd=script_dir + "/../rna-notebooks/")