FROM condaforge/mambaforge

LABEL maintainer="Jan Detleffsen <jan.detleffsen@mpi-bn.mpg.de>"

COPY . /tmp/
COPY scripts /scripts/

# Set the time zone (before installing any packages)
RUN echo 'Europe/Berlin' > apt-get install -y tzdata

# make scripts executeable
RUN chmod +x scripts/bedGraphToBigWig 

<<<<<<< HEAD
# install dependencies for pages build
RUN pip install sphinx-exec-code && \
    pip install sphinx sphinx-rtd-theme && \
    pip install nbsphinx && \
    pip install nbsphinx_link

# system install of pandoc is needed
RUN apt-get update && \
    apt-get install -qq -y pandoc

# install Fortran compiler 
=======
# Clear the local repository of retrieved package files
>>>>>>> dbd1dcfe
RUN apt-get update --assume-yes && \
    apt-get clean

# install Fortran compiler 
RUN apt-get install --assume-yes gfortran

# Install missing libraries
RUN apt-get install bedtools && \
    apt-get install -y libcurl4 && \
    apt-get install -y git

# update mamba
RUN mamba update -n base mamba && \
    mamba --version

# install enviroment
RUN mamba env update -n base -f /tmp/sctoolbox_env.yml

# install sctoolbox
RUN pip install "/tmp/[all]" && \
    pip install pytest && \
    pip install pytest-cov && \
    pip install pytest-html && \
    pip install pytest-mock

# clear tmp
RUN rm -r /tmp/*

# Generate an ssh key
RUN apt-get install -y openssh-client && \
    mkdir .ssh && \
    ssh-keygen -t ed25519 -N "" -f .ssh/id_ed25519

ENV ROOT=TRUE \
    DISABLE_AUTH=TRUE
<|MERGE_RESOLUTION|>--- conflicted
+++ resolved
@@ -11,21 +11,7 @@
 # make scripts executeable
 RUN chmod +x scripts/bedGraphToBigWig 
 
-<<<<<<< HEAD
-# install dependencies for pages build
-RUN pip install sphinx-exec-code && \
-    pip install sphinx sphinx-rtd-theme && \
-    pip install nbsphinx && \
-    pip install nbsphinx_link
-
-# system install of pandoc is needed
-RUN apt-get update && \
-    apt-get install -qq -y pandoc
-
-# install Fortran compiler 
-=======
 # Clear the local repository of retrieved package files
->>>>>>> dbd1dcfe
 RUN apt-get update --assume-yes && \
     apt-get clean
 
