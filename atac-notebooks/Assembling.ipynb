{
 "cells": [
  {
   "cell_type": "markdown",
   "id": "bf52b2e2",
   "metadata": {},
   "source": [
    "# Assembling\n",
    "\n",
    "This notebook is used to assemble a processable h5ad object for subsequent notebooks."
   ]
  },
  {
   "cell_type": "markdown",
   "id": "c9e8b8fd",
   "metadata": {},
   "source": [
    "## Fill in input data, output and settings"
   ]
  },
  {
   "cell_type": "code",
   "execution_count": null,
   "id": "0cee5cae",
   "metadata": {},
   "outputs": [],
   "source": [
    "####################### TEST NAME ###################################\n",
    "test = 'Aorta'\n",
    "################### DEFINING STRATEGY ###############################\n",
    "from_h5ad = True #option 1\n",
    "assembling_10_velocity = False #option 2\n",
    "assembling_10_public = False #option 3\n",
    "convert_seurat = False #option 4\n",
    "\n",
    "###################### INPUT DATA ###################################\n",
    "\n",
    "#For option 1: The path to an existing .h5ad file\n",
    "h5ad_path = '/home/rstudio/preprocessing/data/anndata/cropped_146.h5ad'\n",
    "#################### Calc QC Columns ###############################\n",
    "n_threads = 8\n",
    "\n",
    "fragments_file = '/home/rstudio/preprocessing/data/bamfiles/fragments_cropped_146.bed'\n",
    "promoters_gtf = '/home/rstudio/preprocessing/data/homo_sapiens.104.promoters2000.gtf'\n",
    "\n",
    "\n",
    "##################### OUTPUT DATA ###################################\n",
    "output_dir = '/home/rstudio/processed_data'"
   ]
  },
  {
   "cell_type": "markdown",
   "id": "757771b4",
   "metadata": {},
   "source": [
    "## Import modules"
   ]
  },
  {
   "cell_type": "code",
   "execution_count": null,
   "id": "41fe2538",
   "metadata": {},
   "outputs": [],
   "source": [
    "# sctoolbox modules \n",
    "import sctoolbox.atac_tree as sub_tree\n",
    "import sctoolbox.creators as cr\n",
    "import sctoolbox.fragment_length as fragments\n",
    "import sctoolbox.calc_overlap_pct as overlap\n",
    "# import episcanpy\n",
    "import episcanpy as epi"
   ]
  },
  {
   "cell_type": "markdown",
   "id": "6a233959",
   "metadata": {},
   "source": [
    "## Setup path handling object "
   ]
  },
  {
   "cell_type": "code",
   "execution_count": null,
   "id": "bd6d7420",
   "metadata": {},
   "outputs": [],
   "source": [
    "# make an instance of the class\n",
    "tree = sub_tree.ATAC_tree()\n",
    "# set processing/output directory\n",
    "tree.processing_dir = output_dir\n",
    "# set sample/experiment.. \n",
    "tree.run = test"
   ]
  },
  {
   "cell_type": "markdown",
   "id": "2c097eef",
   "metadata": {},
   "source": [
    "## Read in data"
   ]
  },
  {
   "cell_type": "markdown",
   "id": "bbea2d7f",
   "metadata": {},
   "source": [
    "### Option 1: Read from .h5ad"
   ]
  },
  {
   "cell_type": "code",
   "execution_count": null,
   "id": "e4205757",
   "metadata": {},
   "outputs": [],
   "source": [
    "if from_h5ad:\n",
    "    \n",
    "    adata = epi.read_h5ad(h5ad_path)\n",
    "    \n",
    "    #Add information to the infoprocess\n",
    "    cr.build_infor(adata, \"Input_for_assembling\", h5ad_path)\n",
    "    cr.build_infor(adata, \"Strategy\", \"Read from h5ad\")"
   ]
  },
  {
   "cell_type": "markdown",
   "id": "80f5835b",
   "metadata": {},
   "source": [
    "## Inspect adata"
   ]
  },
  {
   "cell_type": "code",
   "execution_count": null,
   "id": "f442d368",
   "metadata": {},
   "outputs": [],
   "source": [
    "display(adata)"
   ]
  },
  {
   "cell_type": "code",
   "execution_count": null,
   "id": "cf193c1d",
   "metadata": {},
   "outputs": [],
   "source": [
    "display(adata.var)"
   ]
  },
  {
   "cell_type": "code",
   "execution_count": null,
   "id": "97c42d68",
   "metadata": {},
   "outputs": [],
   "source": [
    "display(adata.obs)"
   ]
  },
  {
   "cell_type": "markdown",
   "id": "ca7f726d",
   "metadata": {},
   "source": [
    "## Check for QC related columns"
   ]
  },
  {
   "cell_type": "markdown",
   "id": "c3339a44",
   "metadata": {},
   "source": [
    "### 1. Check if mean fragment length column exists\n"
   ]
  },
  {
   "cell_type": "code",
   "execution_count": null,
   "id": "8c14ec6a",
   "metadata": {},
   "outputs": [],
   "source": [
    "mfl_column = fragments.check_mfl(adata)\n",
    "mfl_column"
   ]
  },
  {
   "cell_type": "markdown",
   "id": "19b92fb6",
   "metadata": {},
   "source": [
    "### 2. Check if percentage of reads in promoters column exists"
   ]
  },
  {
   "cell_type": "code",
   "execution_count": null,
   "id": "4176d686",
   "metadata": {},
   "outputs": [],
   "source": [
    "pct_rip_column = overlap.check_pct_fragments_in_promoters(adata)\n",
    "pct_rip_column"
   ]
  },
  {
   "cell_type": "markdown",
   "id": "00d20302",
   "metadata": {},
   "source": [
    "## Calculate missing columns"
   ]
  },
  {
   "cell_type": "markdown",
   "id": "a9fa34ce",
   "metadata": {},
   "source": [
    "### 1. calc mean fragment length if missing "
   ]
  },
  {
   "cell_type": "code",
   "execution_count": null,
   "id": "f53e9aa4",
   "metadata": {
    "scrolled": true
   },
   "outputs": [],
   "source": [
    "if not mfl_column:\n",
    "    adata = fragments.add_mfl_fragment(fragments_file, adata, n_threads)\n",
    "adata.obs"
   ]
  },
  {
   "cell_type": "markdown",
   "id": "b6ce8d55",
   "metadata": {},
   "source": [
    "### 2. Promotor enrichment "
   ]
  },
  {
   "cell_type": "code",
   "execution_count": null,
   "id": "a459fc62",
   "metadata": {},
   "outputs": [],
   "source": [
    "if not pct_rip_column:\n",
<<<<<<< HEAD
    "    overlap.pct_reads_in_promoters(adata, promoters_gtf, fragments_file=fragments_file, cb_col=None, nproc=1)\n",
=======
    "    overlap.pct_fragments_in_promoters(adata, promoters_gtf, fragments_file, cb_col=None, nproc=1)\n",
>>>>>>> 67a416a0
    "adata.obs"
   ]
  },
  {
   "cell_type": "markdown",
   "id": "2cec4573",
   "metadata": {},
   "source": [
    "## Inspect adata.obs"
   ]
  },
  {
   "cell_type": "code",
   "execution_count": null,
   "id": "96055949",
   "metadata": {},
   "outputs": [],
   "source": [
    "adata.obs"
   ]
  },
  {
   "cell_type": "markdown",
   "id": "c56aa20e",
   "metadata": {},
   "source": [
    "## Save adata to .h5ad"
   ]
  },
  {
   "cell_type": "code",
   "execution_count": null,
   "id": "2826bda4",
   "metadata": {},
   "outputs": [],
   "source": [
    "adata_output = tree.assembled_anndata\n",
    "adata_output"
   ]
  },
  {
   "cell_type": "code",
   "execution_count": null,
   "id": "90773c16",
   "metadata": {},
   "outputs": [],
   "source": [
    "#Saving the data\n",
    "cr.build_infor(adata, \"Test_number\", test)\n",
    "cr.build_infor(adata, \"Anndata_path\", output_dir)\n",
    "\n",
    "adata_output = tree.assembled_anndata\n",
    "adata.write(filename=adata_output)"
   ]
  }
 ],
 "metadata": {
  "kernelspec": {
   "display_name": "Python 3 (ipykernel)",
   "language": "python",
   "name": "python3"
  },
  "language_info": {
   "codemirror_mode": {
    "name": "ipython",
    "version": 3
   },
   "file_extension": ".py",
   "mimetype": "text/x-python",
   "name": "python",
   "nbconvert_exporter": "python",
   "pygments_lexer": "ipython3",
   "version": "3.9.13"
  }
 },
 "nbformat": 4,
 "nbformat_minor": 5
}<|MERGE_RESOLUTION|>--- conflicted
+++ resolved
@@ -3,7 +3,11 @@
   {
    "cell_type": "markdown",
    "id": "bf52b2e2",
-   "metadata": {},
+   "metadata": {
+    "pycharm": {
+     "name": "#%% md\n"
+    }
+   },
    "source": [
     "# Assembling\n",
     "\n",
@@ -13,7 +17,11 @@
   {
    "cell_type": "markdown",
    "id": "c9e8b8fd",
-   "metadata": {},
+   "metadata": {
+    "pycharm": {
+     "name": "#%% md\n"
+    }
+   },
    "source": [
     "## Fill in input data, output and settings"
    ]
@@ -22,7 +30,11 @@
    "cell_type": "code",
    "execution_count": null,
    "id": "0cee5cae",
-   "metadata": {},
+   "metadata": {
+    "pycharm": {
+     "name": "#%%\n"
+    }
+   },
    "outputs": [],
    "source": [
     "####################### TEST NAME ###################################\n",
@@ -51,7 +63,11 @@
   {
    "cell_type": "markdown",
    "id": "757771b4",
-   "metadata": {},
+   "metadata": {
+    "pycharm": {
+     "name": "#%% md\n"
+    }
+   },
    "source": [
     "## Import modules"
    ]
@@ -60,7 +76,11 @@
    "cell_type": "code",
    "execution_count": null,
    "id": "41fe2538",
-   "metadata": {},
+   "metadata": {
+    "pycharm": {
+     "name": "#%%\n"
+    }
+   },
    "outputs": [],
    "source": [
     "# sctoolbox modules \n",
@@ -75,7 +95,11 @@
   {
    "cell_type": "markdown",
    "id": "6a233959",
-   "metadata": {},
+   "metadata": {
+    "pycharm": {
+     "name": "#%% md\n"
+    }
+   },
    "source": [
     "## Setup path handling object "
    ]
@@ -84,7 +108,11 @@
    "cell_type": "code",
    "execution_count": null,
    "id": "bd6d7420",
-   "metadata": {},
+   "metadata": {
+    "pycharm": {
+     "name": "#%%\n"
+    }
+   },
    "outputs": [],
    "source": [
     "# make an instance of the class\n",
@@ -98,7 +126,11 @@
   {
    "cell_type": "markdown",
    "id": "2c097eef",
-   "metadata": {},
+   "metadata": {
+    "pycharm": {
+     "name": "#%% md\n"
+    }
+   },
    "source": [
     "## Read in data"
    ]
@@ -106,7 +138,11 @@
   {
    "cell_type": "markdown",
    "id": "bbea2d7f",
-   "metadata": {},
+   "metadata": {
+    "pycharm": {
+     "name": "#%% md\n"
+    }
+   },
    "source": [
     "### Option 1: Read from .h5ad"
    ]
@@ -115,7 +151,11 @@
    "cell_type": "code",
    "execution_count": null,
    "id": "e4205757",
-   "metadata": {},
+   "metadata": {
+    "pycharm": {
+     "name": "#%%\n"
+    }
+   },
    "outputs": [],
    "source": [
     "if from_h5ad:\n",
@@ -130,7 +170,11 @@
   {
    "cell_type": "markdown",
    "id": "80f5835b",
-   "metadata": {},
+   "metadata": {
+    "pycharm": {
+     "name": "#%% md\n"
+    }
+   },
    "source": [
     "## Inspect adata"
    ]
@@ -139,7 +183,11 @@
    "cell_type": "code",
    "execution_count": null,
    "id": "f442d368",
-   "metadata": {},
+   "metadata": {
+    "pycharm": {
+     "name": "#%%\n"
+    }
+   },
    "outputs": [],
    "source": [
     "display(adata)"
@@ -149,7 +197,11 @@
    "cell_type": "code",
    "execution_count": null,
    "id": "cf193c1d",
-   "metadata": {},
+   "metadata": {
+    "pycharm": {
+     "name": "#%%\n"
+    }
+   },
    "outputs": [],
    "source": [
     "display(adata.var)"
@@ -159,7 +211,11 @@
    "cell_type": "code",
    "execution_count": null,
    "id": "97c42d68",
-   "metadata": {},
+   "metadata": {
+    "pycharm": {
+     "name": "#%%\n"
+    }
+   },
    "outputs": [],
    "source": [
     "display(adata.obs)"
@@ -168,7 +224,11 @@
   {
    "cell_type": "markdown",
    "id": "ca7f726d",
-   "metadata": {},
+   "metadata": {
+    "pycharm": {
+     "name": "#%% md\n"
+    }
+   },
    "source": [
     "## Check for QC related columns"
    ]
@@ -176,7 +236,11 @@
   {
    "cell_type": "markdown",
    "id": "c3339a44",
-   "metadata": {},
+   "metadata": {
+    "pycharm": {
+     "name": "#%% md\n"
+    }
+   },
    "source": [
     "### 1. Check if mean fragment length column exists\n"
    ]
@@ -185,7 +249,11 @@
    "cell_type": "code",
    "execution_count": null,
    "id": "8c14ec6a",
-   "metadata": {},
+   "metadata": {
+    "pycharm": {
+     "name": "#%%\n"
+    }
+   },
    "outputs": [],
    "source": [
     "mfl_column = fragments.check_mfl(adata)\n",
@@ -195,7 +263,11 @@
   {
    "cell_type": "markdown",
    "id": "19b92fb6",
-   "metadata": {},
+   "metadata": {
+    "pycharm": {
+     "name": "#%% md\n"
+    }
+   },
    "source": [
     "### 2. Check if percentage of reads in promoters column exists"
    ]
@@ -204,7 +276,11 @@
    "cell_type": "code",
    "execution_count": null,
    "id": "4176d686",
-   "metadata": {},
+   "metadata": {
+    "pycharm": {
+     "name": "#%%\n"
+    }
+   },
    "outputs": [],
    "source": [
     "pct_rip_column = overlap.check_pct_fragments_in_promoters(adata)\n",
@@ -214,7 +290,11 @@
   {
    "cell_type": "markdown",
    "id": "00d20302",
-   "metadata": {},
+   "metadata": {
+    "pycharm": {
+     "name": "#%% md\n"
+    }
+   },
    "source": [
     "## Calculate missing columns"
    ]
@@ -222,7 +302,11 @@
   {
    "cell_type": "markdown",
    "id": "a9fa34ce",
-   "metadata": {},
+   "metadata": {
+    "pycharm": {
+     "name": "#%% md\n"
+    }
+   },
    "source": [
     "### 1. calc mean fragment length if missing "
    ]
@@ -232,7 +316,10 @@
    "execution_count": null,
    "id": "f53e9aa4",
    "metadata": {
-    "scrolled": true
+    "scrolled": true,
+    "pycharm": {
+     "name": "#%%\n"
+    }
    },
    "outputs": [],
    "source": [
@@ -244,7 +331,11 @@
   {
    "cell_type": "markdown",
    "id": "b6ce8d55",
-   "metadata": {},
+   "metadata": {
+    "pycharm": {
+     "name": "#%% md\n"
+    }
+   },
    "source": [
     "### 2. Promotor enrichment "
    ]
@@ -253,22 +344,26 @@
    "cell_type": "code",
    "execution_count": null,
    "id": "a459fc62",
-   "metadata": {},
+   "metadata": {
+    "pycharm": {
+     "name": "#%%\n"
+    }
+   },
    "outputs": [],
    "source": [
     "if not pct_rip_column:\n",
-<<<<<<< HEAD
-    "    overlap.pct_reads_in_promoters(adata, promoters_gtf, fragments_file=fragments_file, cb_col=None, nproc=1)\n",
-=======
     "    overlap.pct_fragments_in_promoters(adata, promoters_gtf, fragments_file, cb_col=None, nproc=1)\n",
->>>>>>> 67a416a0
     "adata.obs"
    ]
   },
   {
    "cell_type": "markdown",
    "id": "2cec4573",
-   "metadata": {},
+   "metadata": {
+    "pycharm": {
+     "name": "#%% md\n"
+    }
+   },
    "source": [
     "## Inspect adata.obs"
    ]
@@ -277,7 +372,11 @@
    "cell_type": "code",
    "execution_count": null,
    "id": "96055949",
-   "metadata": {},
+   "metadata": {
+    "pycharm": {
+     "name": "#%%\n"
+    }
+   },
    "outputs": [],
    "source": [
     "adata.obs"
@@ -286,7 +385,11 @@
   {
    "cell_type": "markdown",
    "id": "c56aa20e",
-   "metadata": {},
+   "metadata": {
+    "pycharm": {
+     "name": "#%% md\n"
+    }
+   },
    "source": [
     "## Save adata to .h5ad"
    ]
@@ -295,7 +398,11 @@
    "cell_type": "code",
    "execution_count": null,
    "id": "2826bda4",
-   "metadata": {},
+   "metadata": {
+    "pycharm": {
+     "name": "#%%\n"
+    }
+   },
    "outputs": [],
    "source": [
     "adata_output = tree.assembled_anndata\n",
@@ -306,7 +413,11 @@
    "cell_type": "code",
    "execution_count": null,
    "id": "90773c16",
-   "metadata": {},
+   "metadata": {
+    "pycharm": {
+     "name": "#%%\n"
+    }
+   },
    "outputs": [],
    "source": [
     "#Saving the data\n",
