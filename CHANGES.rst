--- conflicted
+++ resolved
@@ -1,4 +1,3 @@
-<<<<<<< HEAD
 - TEST CLEANUP (#215)
     - gene_correlation
     - marker_genes
@@ -33,8 +32,6 @@
     - tools/tsse
 
 
-=======
->>>>>>> a8c2df4b
 0.9.0 (in progress)
 -------------------
 - GSEA: Fix library gene-set overlap by converting all gene names to uppercase
