--- conflicted
+++ resolved
@@ -1,5 +1,4 @@
 0.3 (in progress)
-<<<<<<< HEAD
 -----------------
 - Add CI/CD container build pipeline for testing (#135)
 - Fixed example for gene_expression_heatmap and smaller bugfixes related to marker genes (#124)
@@ -7,20 +6,14 @@
 - Removed 'sinto' as dependency and added code in 'create_fragment_file' to create fragment file internally (solves #147)
 - The function 'create_fragment_file' was moved to bam tools.
 - Added "n_genes" parameter to tools.marker_genes.get_rank_genes_tables, and set the default to 200 (#153)
+- Fixed CI/CD build job rules. Only trigger build job when files changed or triggered manually
+
+Changes to notebooks:
+^^^^^^^^^^^^^^^^^^^^
+- Added plot of highly expressed genes to RNA notebook 03 (#43)
 
 0.2 (30-08-2023)
 -----------------
-=======
-=================
-
-Changes to notebooks:
-
-- Added plot of highly expressed genes to RNA notebook 03 (#43)
-
-
-0.2 (in progress)
-=================
->>>>>>> a24ea1b6
 - implemented prepare_for_cellxgene
 - fix error in prepare_for_cellxgene caused by .uns[_color] not matching .obs column. (#176)
 - implemented prepare_for_cellxgene (#147)
@@ -53,13 +46,6 @@
 - Disabled threads parameter for tSNE (#130)
 - Added 'plot_starsolo_quality' and 'plot_starsolo_UMI' to plotting module (#78)
 - Fixed issues with clustered dotplot with new code (#122)
-<<<<<<< HEAD
-=======
-- Removed 'sinto' as dependency and added code in 'create_fragment_file' to create fragment file internally (solves #147)
-- The function 'create_fragment_file' was moved to bam tools.
-- Added "n_genes" parameter to tools.marker_genes.get_rank_genes_tables, and set the default to 200 (#153)
-- Fixed CI/CD build job rules. Only trigger build job when files changed or triggered manually
->>>>>>> a24ea1b6
 
 Changes to notebooks
 ^^^^^^^^^^^^^^^^^^^^
