0.10.0 (in progress)
<<<<<<< HEAD
-------------------
- deseq2 (R) -> pydeseq2 (python)

Changes to notebooks
^^^^^^^^^^^^^^^^^^^^
- expand marker_genes notebook for atac & move to general_notebooks
=======
- add MAD filtering as alternative to gaussian-mixture model (#261)
- enhance gene labelling (#38)
- replace deprecated ratelimiter with throttle (#288)
- Rename enrichr_marker_genes to gene_set_enrichment and add prerank as possible method.
- Added gsea_network plot function.
- add the markerRepo to our environment
- native scrublet bugfix (#297)

Changes to notebooks
^^^^^^^^^^^^^^^^^^^^
- add option to choose filter method in rna/qc notebook
- add alternative to interactive thresholds (#38)
- use sctoolbox.plotting.embedding.plot_embedding (#279)
- General: GSEA: Implemented gsea_network plot
- General: GSEA: Added option to run prerank(gsea) method instead of enrichr
- RNA: 05_receptor-ligand: Split input field into its corresponding sections
>>>>>>> 02476986

0.9.0 (02-08-24)
----------------
- Added denoising function using scAR to QC notebook
- added kwargs and check for quant folder in assemblers.from_quant (#280)
- GSEA: Fix library gene-set overlap by converting all gene names to uppercase
- pl.gsea.term_dotplot: Fix example; Fix index==None bug
- added additional qc metrices for ATAC-seq to the first notebook (#256)
- Pin ipywidget version to > 8.0.0 to fix interactive labels (qc notebooks)
- revised prepare_atac_anndata (#267)
- solved scanpy, matplotlib, pandas.. version conflict by temporarily removing scanpro (#257)
- added planet_plot for high dimensional anndata plotting (#221)
- implemented concadata, from_h5ad to load and combine from multiple .h5ad files (#224)
- ligand-receptor: connectionPlot new parameters (#255)
- pca-correlation: replace 'columns' with 'ignore' parameter, allowing to ignore numeric columns for pca correlation. (#228)
- restructured atac notebook 3 (normalization and batch correction) (#278)
- Fix minor docstring/example issues.
- added labels for the tsse aggregation plot (#271)
- Fix Notebook pipeline unable to fetch some archives (#284)
- refactored CICD unit testing by the test_cleanup merge (#215)
- label_genes now accepts custom genelists (#38)
- Add inplace parameter to tfidf function (#277)
- Update plot_group_embeddings() to also take numerical values, e.g. density
- expand marker_genes notebook for atac, move to general_notebooks, change deseq2(R) to pydeseq2(python)

Changes to notebooks
^^^^^^^^^^^^^^^^^^^^
- improvments in description and structure of atac and general notebooks (#144)
- added header parameter to option 2 in notebook 01_assembling_anndata (#280)
- added notebook versioning (#115)
- added load from multiple h5ad files to assembly notebooks (#224)
- restructured atac notebook 3 (normalization and batch correction) (#278)
- RNA: Notebook 4: Added density plotting for categorical qc columns.
- RNA: Notebook 4: Replaced sc.pl.embedding from scanpy with pl.embedding.plot_embedding from sctoolbox
- Cleanup internal notebook structure

0.8.0 (14-06-24)
----------------
- from_mtx: support more folder structures and variable file now optional (#234, #240)
- ligand-receptor: download_db added support for LIANA resources
- revised tsse scoring and fixed matplotlib version conflict (#257)
- add cyclone (pycirclize based plot) as hairball alternative (#223)
- remove legacy import structure
- implement lazy module loading 
- wrapped up native scrublet (#242, #150)
- prepare_for_cellxgene: Account for duplciate var indices
- added number of features to ATAC nb 3 and added combat as an available batch correct algorithm (#245)
- removed cleanup temp for the selfservice container (#258)

Changes to notebooks
^^^^^^^^^^^^^^^^^^^^
- rna/ atac more subset PC description
- rna/ atac clustering renamed "recluster" -> "revise cluster"
- Add GSEA notebook (#172)
- rna/atac assembly notebook update from_mtx (#234, #240)

0.7.0 (23-04-24)
----------------
- Added code examples for tools and utils (#140)
    - recluster 
    - group_heatmap
    - plot_venn
    - in_range
- Fix notebooks in readthedocs documentation (#220)
- Removed custom_marker_annotation script
- Disintegrated FLD scoring and added PEAKQC to setup.py (#233)
- fixed PCA-var plot not fitting into anndata_overview (#232)

Changes to notebooks
^^^^^^^^^^^^^^^^^^^^
- Overhaul RNA & ATAC notebooks structure (includes #207)
- Revise RNA notebook 4 recluster section (#201)

0.6.1 (28-03-24)
----------------
- Fix release pages by renaming the release-pages: job to pages:
- refactor move clean-orphaned-tags to new stage .post (#229)

0.6 (27-03-24)
--------------
- Fix unable to determine R_HOME error (#190)
- implemented propose_pcs to automatically select PCA components (#187)
- add correlation barplot to plot_pca_variance
- created correlation_matrix method by restructuring plot_pca_correlation
- Fix beartype issue with Lists and Iterables containing Literals (#227)
- CICD overhaul (#191)
- fixed notebook version in the env to 6.5.2 (#199, partly #44)

Changes to notebooks
^^^^^^^^^^^^^^^^^^^^
- Move proportion_analysis notebooks to general notebooks (#195 and #214)
- replace scanpy pseudotime with scFates in pseudotime_analysis notebook
- prepare_for_cellxgene: Adapt to new mampok verison 2.0.9
- prepare_for_cellxgene: Allows the user to set an analyst manually (#213)
- rna 03_batch revision (#209, #202, #200, #152)
- 05_marker_genes: Complete Overhaul (#181)

0.5 (04-03-24)
--------------

- add receptor_genes & ligand_genes parameters to connectionPlot and decreased runtime
- readme update(#188)
- Fix error when writing adata converted from an R object (#205, #180)
- Marker Repo integration (#162)
- Set scvelo version to >=0.3.1 (#193)
- Added fa2 as dependency for pseudotime analysis
- anndata_overview: fix issue where colorbars for continuous data was not shown
- added ability to use highly variable features using the lsi() function (#165)
- removed deprecated group_heatmap, umap_pub (replaced by gene_expression_heatmap, plot_embedding)
- add doku page
- start change log

Changes to notebooks
^^^^^^^^^^^^^^^^^^^^
- rna assembly: refactor
- prepare_for_cellxgene: Added BN_public as possible deployment cluster (#192)
- 14_velocity_analysis: Remove duplicate parameter (#194)
- pseudotime_analysis: Save generated plots (#211)
- rna 03_batch: added qc metrics to overview plot


0.4 (31-1-24)
-------------
- Fix get_rank_genes_tables for groups without marker genes (#179)
- Bugfixes for CI jobs
- Fix check_changes pipeline
- Fix typos (#173 & #174)
- Include kwargs in utils.bioutils._overlap_two_bedfiles(#177)
- Implemented _add_path() to automatically add python path to environment
- added tests for _add_path() and _overlap_two_bedfiles() (#177)
- constraint ipywidgets version to 7.7.5 to fix the quality_violinplot() (#151)(#143)
- Add temp_dir to calc_overlap_fc.py (#167) and revised related functions
- more testing (mainly sctoolbox.tools) (#166)
- gerneral text revisions

Changes to notebooks
^^^^^^^^^^^^^^^^^^^^
- Add pseudotime & velocity analysis notebooks (#164)
- Update receptor-ligand notebook (#176)
- Refactored annotate_genes() from ATAC-notebook 05 to 04 and removed 05 (#175)

0.3 (30-11-2023)
----------------
- Add parameter type hinting including runtime type checking (#46)
- Fixed prepare_for_cellxgene color issue (#145, #146)
- Add CI/CD container build pipeline for testing (#135)
- Fixed example for gene_expression_heatmap and smaller bugfixes related to marker genes (#124)
- Removed pl.group_heatmap as it is fully covered by pl.gene_expression_heatmap
- Removed 'sinto' as dependency and added code in 'create_fragment_file' to create fragment file internally (solves #147)
- The function 'create_fragment_file' was moved to bam tools.
- Added "n_genes" parameter to tools.marker_genes.get_rank_genes_tables, and set the default to 200 (#153)
- Fixed CI/CD build job rules. Only trigger build job when files changed or triggered manually
- Add parameter to plot_pca_correlation to plot correlation with UMAP components (#157)
- Handle NaN values for plot_pca_correlation (#156)
- implemented prepare_for_cellxgene
- Added pl.embedding.plot_embedding() function to plot embeddings with different styles, e.g. hexbin and density (#149)
- Modified pl.embedding.plot_embedding() to plot different embedding dimensions
- Deprecated pl.umap_pub as this is now covered by pl.plot_embedding
- changed typing to beartype.typing
- Added GenomeTracks plotting
- Fix batch evaluation for small datasets (#148)
- Added **kwargs to functions which are wrappers for other functions
- added RAGI cluster validation to clustering.py (!201)
- started disintegrating fld scoring (!201)
- reorganised ATAC-notebooks (!201)

Changes to notebooks
^^^^^^^^^^^^^^^^^^^^
- Added prepare for cellxgene notebook (#139)
- Added plot of highly expressed genes to RNA notebook 03 (#43)
- Changed structure of notebooks in directory; added "notebooks" subdirectories for RNA and ATAC


0.2 (30-08-2023)
----------------
- fix error in prepare_for_cellxgene caused by .uns[_color] not matching .obs column. (#176)
- implemented prepare_for_cellxgene (#147)
- fixed raw value copy issue in rna/02-batch notebook
- Added parameters for the TOBIAS flags in the config file to write_TOBIAS_config()
- Added logging verbose and decorator to ATAC related functions
- Fix "shell not found" error for CI pipeline (#129)
- Pinned scikit-learn to version <=1.2.2 (#128)
- Added script for gene correlation and comparison between two conditions
- Added check for marker gene lists (#103)
- Keep notebook metadata on push to prevent deleting kernel information
- Added sctoolbox as default kernel to RNA & ATAC notebooks
- Added check of column validity to tools.marker_genes.run_DESeq2() (#134)
- Increase test coverage for plotting functions (#126)
- Apply fixes to bugs found by increasing the test coverage.
- Added type hinting to functions.
- Revised doc-strings.
- run_rank_genes() auto converts groupby column to type 'category' (#137)
- Fix parameter for gene/cell filtering (#136)
- Add Check to _filter_object() if column contains only boolean (#110)
- Add support of matrx and numpy.ndarray type of adata.X for predict_sex (#111)
- Add method to get pd.DataFrame columns with list of regex (#90)
- Added 'pairwise_scatter' method for plotting QC metrics (#54)
- Add ATAC quality metrics TSSe (ENCODE), FRiP
- Revised FLD density plotting
- Adjusted style of default values in docs (#33)
- Added 'plot_pca_correlation' for plotting PCA correlation with obs/var columns (#118)
- Removed outdated normalization methods.
- Changed all line endings to LF (#138)
- Disabled threads parameter for tSNE (#130)
- Added 'plot_starsolo_quality' and 'plot_starsolo_UMI' to plotting module (#78)
- Fixed issues with clustered dotplot with new code (#122)

Changes to RNA notebooks
^^^^^^^^^^^^^^^^^^^^^^^^
- Added display of 3D UMAP html in notebook 04 (#119)

Changes to ATAC notebooks
^^^^^^^^^^^^^^^^^^^^^^^^^
- Fixed assembling atac notebook 01
- Fixed get_atac_thresholds_wrapper and renamed it to get_thresholds_wrapper
- Added custome cwt implementation
- Added additional parameters to add_insertsize_metrics
- Revised nucleosomal score scoring

0.1.1 (24-05-2023)
------------------
- Fixed import issue
- Make version accessible
- Added check for CHANGES.rst in gitlab-ci
- Pinned numba==0.57.0rc1 due to import error (#117)
- Fixed bug in tools.norm_correct.atac_norm
- Added check for sctoolbox/_version.py file in gitlab-ci

0.1 (22-05-2023)
----------------
- First version<|MERGE_RESOLUTION|>--- conflicted
+++ resolved
@@ -1,12 +1,6 @@
 0.10.0 (in progress)
-<<<<<<< HEAD
--------------------
+--------------------
 - deseq2 (R) -> pydeseq2 (python)
-
-Changes to notebooks
-^^^^^^^^^^^^^^^^^^^^
-- expand marker_genes notebook for atac & move to general_notebooks
-=======
 - add MAD filtering as alternative to gaussian-mixture model (#261)
 - enhance gene labelling (#38)
 - replace deprecated ratelimiter with throttle (#288)
@@ -17,13 +11,13 @@
 
 Changes to notebooks
 ^^^^^^^^^^^^^^^^^^^^
+- expand marker_genes notebook for atac & move to general_notebooks
 - add option to choose filter method in rna/qc notebook
 - add alternative to interactive thresholds (#38)
 - use sctoolbox.plotting.embedding.plot_embedding (#279)
 - General: GSEA: Implemented gsea_network plot
 - General: GSEA: Added option to run prerank(gsea) method instead of enrichr
 - RNA: 05_receptor-ligand: Split input field into its corresponding sections
->>>>>>> 02476986
 
 0.9.0 (02-08-24)
 ----------------
