0.2 (in progress)
--------------------
- fixed raw value copy issue in rna/02-batch notebook
- Added parameters for the TOBIAS flags in the config file to write_TOBIAS_config()
- Added logging verbose and decorator to ATAC related functions
- Fix "shell not found" error for CI pipeline (#129)
- Pinned scikit-learn to version <=1.2.2 (#128)
- Added check for marker gene lists (#103)
- Keep notebook metadata on push to prevent deleting kernel information
- Added sctoolbox as default kernel to RNA & ATAC notebooks
- Added check of column validity to tools.marker_genes.run_DESeq2() (#134)
- Increase test coverage for plotting functions (#126)
- Apply fixes to bugs found by increasing the test coverage.
<<<<<<< HEAD
- run_rank_genes() auto converts groupby column to type 'category' (#137)
=======
- Fix parameter for gene/cell filtering (#136)
- Add Check to _filter_object() if column contains only boolean (#110)
- Add support of matrx and numpy.ndarray type of adata.X for predict_sex (#111)
>>>>>>> 3225ad1d

Changes to ATAC notebooks (0.1.1.2 - 05-06-2023):
- Fixed assembling atac notebook 01
- Fixed get_atac_thresholds_wrapper and renamed it to get_thresholds_wrapper
- Added custome cwt implementation
- Added additional parameters to add_insertsize_metrics
- Revised nucleosomal score scoring

0.1.1 (24-05-2023)
--------------------
- Fixed import issue
- Make version accessible
- Added check for CHANGES.rst in gitlab-ci
- Pinned numba==0.57.0rc1 due to import error (#117)
- Fixed bug in tools.norm_correct.atac_norm
- Added check for sctoolbox/_version.py file in gitlab-ci

0.1 (22-05-2023)
--------------------
- First version<|MERGE_RESOLUTION|>--- conflicted
+++ resolved
@@ -11,13 +11,10 @@
 - Added check of column validity to tools.marker_genes.run_DESeq2() (#134)
 - Increase test coverage for plotting functions (#126)
 - Apply fixes to bugs found by increasing the test coverage.
-<<<<<<< HEAD
 - run_rank_genes() auto converts groupby column to type 'category' (#137)
-=======
 - Fix parameter for gene/cell filtering (#136)
 - Add Check to _filter_object() if column contains only boolean (#110)
 - Add support of matrx and numpy.ndarray type of adata.X for predict_sex (#111)
->>>>>>> 3225ad1d
 
 Changes to ATAC notebooks (0.1.1.2 - 05-06-2023):
 - Fixed assembling atac notebook 01
