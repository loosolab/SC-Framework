--- conflicted
+++ resolved
@@ -20,12 +20,9 @@
 - Add Check to _filter_object() if column contains only boolean (#110)
 - Add support of matrx and numpy.ndarray type of adata.X for predict_sex (#111)
 - Add method to get pd.DataFrame columns with list of regex (#90)
-<<<<<<< HEAD
 - Add ATAC quality metrics TSSe (ENCODE), FRiP
 - Revised FLD density plotting
-=======
 - Adjusted style of default values in docs (#33)
->>>>>>> 3247aad0
 - Added 'plot_pca_correlation' for plotting PCA correlation with obs/var columns (#118)
 - Removed outdated normalization methods
 - Changed all line endings to LF (#138)
