--- conflicted
+++ resolved
@@ -1,11 +1,7 @@
 0.4 (in progress)
-<<<<<<< HEAD
 -----------------
 - Added code examples for tools and utils (#140)
-=======
--------------------
 - Bugfixes for CI jobs
->>>>>>> 9f4a3ab9
 
 
 0.3 (30-11-2023)
