--- conflicted
+++ resolved
@@ -1,13 +1,9 @@
 0.4 (in progress)
 -----------------
-- Added code examples for tools and utils (#140)
-<<<<<<< HEAD
-	- group_heatmap
-=======
 - Bugfixes for CI jobs
 - Fix typos (#173 & #174)
->>>>>>> 5cddbdce
-
+- Added code examples for tools and utils (#140)
+	- group_heatmap
 
 0.3 (30-11-2023)
 -----------------
