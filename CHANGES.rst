--- conflicted
+++ resolved
@@ -13,11 +13,8 @@
 - receptor-ligand: nan zscore to 0 (#302)
 - adjust to altered scanpy.normalize_total behavior (#370)
 - Add function to download tutorial data
-<<<<<<< HEAD
 - Allow differential R-L plots to be asved as PDF
-=======
 - receptor-ligand: adjust minimum line width in connectionPlot
->>>>>>> 2a5f7cba
 - Added new notebook testdata and references. (partly #338)
 - Improved flexibility in adata creation from mtx. (#365)
 
