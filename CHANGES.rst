--- conflicted
+++ resolved
@@ -32,11 +32,8 @@
     - general GSEA
     - general annotation
     - 01-ATAC
-<<<<<<< HEAD
-=======
     - 02-ATAC
     - 03-ATAC
->>>>>>> 59b6b483
 
 0.12.0 (19-12-24)
 -----------------
