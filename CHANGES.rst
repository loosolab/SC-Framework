--- conflicted
+++ resolved
@@ -1,11 +1,4 @@
 0.13.0 (in progress)
-<<<<<<< HEAD
------------------
-
-Changes to notebooks
-^^^^^^^^^^^^^^^^^^^^
-- RNA 02 QC: fixed bug causing initial var thresholds to be ignored
-=======
 --------------------
 - Add delete_obs and delete_var parameters to prepare_for_cellxgene() (#287)
 
@@ -15,7 +8,7 @@
 - General: prepare_for_cellxgene: Set mampok version to 3.0.6
 - General: prepare_for_cellxgene: Add metadata parameter for mamplan correlation
 - General: prepare_for_cellxgene: Add delete column option for .obs and .var
->>>>>>> 33d37f62
+- RNA 02 QC: fixed bug causing initial var thresholds to be ignored
 
 0.12.0 (19-12-24)
 -----------------
