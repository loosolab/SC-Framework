--- conflicted
+++ resolved
@@ -6,11 +6,8 @@
 - add cyclone (pycirclize based plot) as hairball alternative (#223)
 - remove legacy import structure
 - implement lazy module loading
-<<<<<<< HEAD
 - removed cleanup temp for the selfservice container (#258)
-=======
 - prepare_for_cellxgene: Account for duplciate var indices
->>>>>>> da10af86
 
 Changes to notebooks
 ^^^^^^^^^^^^^^^^^^^^
