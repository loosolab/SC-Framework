--- conflicted
+++ resolved
@@ -1,11 +1,4 @@
 0.3 (in progress)
-<<<<<<< HEAD
-=================
-
-- Modified pl.embedding.plot_embedding() to plot different embedding dimensions
-- Added pl.embedding.plot_embedding() function to plot embeddings with different styles, e.g. hexbin and density
-- Deprecated pl.umap_pub as this is now covered by pl.plot_embedding
-=======
 -----------------
 - Add CI/CD container build pipeline for testing (#135)
 - Fixed example for gene_expression_heatmap and smaller bugfixes related to marker genes (#124)
@@ -15,13 +8,13 @@
 - Added "n_genes" parameter to tools.marker_genes.get_rank_genes_tables, and set the default to 200 (#153)
 - Fixed CI/CD build job rules. Only trigger build job when files changed or triggered manually
 - Add parameter type hinting including runtime type checking (#46)
-- Added pl.embedding.embedding() function to plot embeddings with different styles, e.g. hexbin and density
-- Deprecated pl.umap_pub as this is now covered by pl.embedding
+- Added pl.embedding.plot_embedding() function to plot embeddings with different styles, e.g. hexbin and density
+- Modified pl.embedding.plot_embedding() to plot different embedding dimensions
+- Deprecated pl.umap_pub as this is now covered by pl.plot_embedding
 - Add parameter to plot_pca_correlation to plot correlation with UMAP components (#157)
 - Handle NaN values for plot_pca_correlation (#156)
->>>>>>> 63ba78e1
 
-Changes to notebooks:
+Changes to notebooks
 ^^^^^^^^^^^^^^^^^^^^
 - Added plot of highly expressed genes to RNA notebook 03 (#43)
 
