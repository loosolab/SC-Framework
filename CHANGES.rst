0.9.0 (in progress)
-------------------
- added kwargs and check for quant folder in assemblers.from_quant (#280)
- GSEA: Fix library gene-set overlap by converting all gene names to uppercase
- pl.gsea.term_dotplot: Fix example; Fix index==None bug
- added additional qc metrices for ATAC-seq to the first notebook (#256)
- Pin ipywidget version to > 8.0.0 to fix interactive labels (qc notebooks)
- revised prepare_atac_anndata (#267)
- solved scanpy, matplotlib, pandas.. version conflict by temporarily removing scanpro (#257)
- added planet_plot for high dimensional anndata plotting (#221)
- implemented concadata, from_h5ad to load and combine from multiple .h5ad files (#224)
- ligand-receptor: connectionPlot new parameters (#255)
- pca-correlation: replace 'columns' with 'ignore' parameter, allowing to ignore numeric columns for pca correlation. (#228)
- restructured atac notebook 3 (normalization and batch correction) (#278)
- Fix minor docstring/example issues.
<<<<<<< HEAD
- refactored unit testing by the test_cleanup merge (#215)
=======
- Fix Notebook pipeline unable to fetch some archives (#284)
>>>>>>> 7e5c0df0

Changes to notebooks
^^^^^^^^^^^^^^^^^^^^
- added header parameter to option 2 in notebook 01_assembling_anndata (#280)
- added notebook versioning (#115)
- added load from multiple h5ad files to assembly notebooks (#224)
- restructured atac notebook 3 (normalization and batch correction) (#278)

0.8.0 (14-06-24)
----------------
- from_mtx: support more folder structures and variable file now optional (#234, #240)
- ligand-receptor: download_db added support for LIANA resources
- revised tsse scoring and fixed matplotlib version conflict (#257)
- add cyclone (pycirclize based plot) as hairball alternative (#223)
- remove legacy import structure
- implement lazy module loading 
- wrapped up native scrublet (#242, #150)
- prepare_for_cellxgene: Account for duplciate var indices
- added number of features to ATAC nb 3 and added combat as an available batch correct algorithm (#245)
- removed cleanup temp for the selfservice container (#258)

Changes to notebooks
^^^^^^^^^^^^^^^^^^^^
- rna/ atac more subset PC description
- rna/ atac clustering renamed "recluster" -> "revise cluster"
- Add GSEA notebook (#172)
- rna/atac assembly notebook update from_mtx (#234, #240)

0.7.0 (23-04-24)
----------------
- Added code examples for tools and utils (#140)
    - recluster 
    - group_heatmap
    - plot_venn
    - in_range
- Fix notebooks in readthedocs documentation (#220)
- Removed custom_marker_annotation script
- Disintegrated FLD scoring and added PEAKQC to setup.py (#233)
- fixed PCA-var plot not fitting into anndata_overview (#232)

Changes to notebooks
^^^^^^^^^^^^^^^^^^^^
- Overhaul RNA & ATAC notebooks structure (includes #207)
- Revise RNA notebook 4 recluster section (#201)

0.6.1 (28-03-24)
----------------
- Fix release pages by renaming the release-pages: job to pages:
- refactor move clean-orphaned-tags to new stage .post (#229)

0.6 (27-03-24)
--------------
- Fix unable to determine R_HOME error (#190)
- implemented propose_pcs to automatically select PCA components (#187)
- add correlation barplot to plot_pca_variance
- created correlation_matrix method by restructuring plot_pca_correlation
- Fix beartype issue with Lists and Iterables containing Literals (#227)
- CICD overhaul (#191)
- fixed notebook version in the env to 6.5.2 (#199, partly #44)

Changes to notebooks
^^^^^^^^^^^^^^^^^^^^
- Move proportion_analysis notebooks to general notebooks (#195 and #214)
- replace scanpy pseudotime with scFates in pseudotime_analysis notebook
- prepare_for_cellxgene: Adapt to new mampok verison 2.0.9
- prepare_for_cellxgene: Allows the user to set an analyst manually (#213)
- rna 03_batch revision (#209, #202, #200, #152)
- 05_marker_genes: Complete Overhaul (#181)

0.5 (04-03-24)
--------------

- add receptor_genes & ligand_genes parameters to connectionPlot and decreased runtime
- readme update(#188)
- Fix error when writing adata converted from an R object (#205, #180)
- Marker Repo integration (#162)
- Set scvelo version to >=0.3.1 (#193)
- Added fa2 as dependency for pseudotime analysis
- anndata_overview: fix issue where colorbars for continuous data was not shown
- added ability to use highly variable features using the lsi() function (#165)
- removed deprecated group_heatmap, umap_pub (replaced by gene_expression_heatmap, plot_embedding)
- add doku page
- start change log

Changes to notebooks
^^^^^^^^^^^^^^^^^^^^
- rna assembly: refactor
- prepare_for_cellxgene: Added BN_public as possible deployment cluster (#192)
- 14_velocity_analysis: Remove duplicate parameter (#194)
- pseudotime_analysis: Save generated plots (#211)
- rna 03_batch: added qc metrics to overview plot


0.4 (31-1-24)
-------------
- Fix get_rank_genes_tables for groups without marker genes (#179)
- Bugfixes for CI jobs
- Fix check_changes pipeline
- Fix typos (#173 & #174)
- Include kwargs in utils.bioutils._overlap_two_bedfiles(#177)
- Implemented _add_path() to automatically add python path to environment
- added tests for _add_path() and _overlap_two_bedfiles() (#177)
- constraint ipywidgets version to 7.7.5 to fix the quality_violinplot() (#151)(#143)
- Add temp_dir to calc_overlap_fc.py (#167) and revised related functions
- more testing (mainly sctoolbox.tools) (#166)
- gerneral text revisions

Changes to notebooks
^^^^^^^^^^^^^^^^^^^^
- Add pseudotime & velocity analysis notebooks (#164)
- Update receptor-ligand notebook (#176)
- Refactored annotate_genes() from ATAC-notebook 05 to 04 and removed 05 (#175)

0.3 (30-11-2023)
----------------
- Add parameter type hinting including runtime type checking (#46)
- Fixed prepare_for_cellxgene color issue (#145, #146)
- Add CI/CD container build pipeline for testing (#135)
- Fixed example for gene_expression_heatmap and smaller bugfixes related to marker genes (#124)
- Removed pl.group_heatmap as it is fully covered by pl.gene_expression_heatmap
- Removed 'sinto' as dependency and added code in 'create_fragment_file' to create fragment file internally (solves #147)
- The function 'create_fragment_file' was moved to bam tools.
- Added "n_genes" parameter to tools.marker_genes.get_rank_genes_tables, and set the default to 200 (#153)
- Fixed CI/CD build job rules. Only trigger build job when files changed or triggered manually
- Add parameter to plot_pca_correlation to plot correlation with UMAP components (#157)
- Handle NaN values for plot_pca_correlation (#156)
- implemented prepare_for_cellxgene
- Added pl.embedding.plot_embedding() function to plot embeddings with different styles, e.g. hexbin and density (#149)
- Modified pl.embedding.plot_embedding() to plot different embedding dimensions
- Deprecated pl.umap_pub as this is now covered by pl.plot_embedding
- changed typing to beartype.typing
- Added GenomeTracks plotting
- Fix batch evaluation for small datasets (#148)
- Added **kwargs to functions which are wrappers for other functions
- added RAGI cluster validation to clustering.py (!201)
- started disintegrating fld scoring (!201)
- reorganised ATAC-notebooks (!201)

Changes to notebooks
^^^^^^^^^^^^^^^^^^^^
- Added prepare for cellxgene notebook (#139)
- Added plot of highly expressed genes to RNA notebook 03 (#43)
- Changed structure of notebooks in directory; added "notebooks" subdirectories for RNA and ATAC


0.2 (30-08-2023)
----------------
- fix error in prepare_for_cellxgene caused by .uns[_color] not matching .obs column. (#176)
- implemented prepare_for_cellxgene (#147)
- fixed raw value copy issue in rna/02-batch notebook
- Added parameters for the TOBIAS flags in the config file to write_TOBIAS_config()
- Added logging verbose and decorator to ATAC related functions
- Fix "shell not found" error for CI pipeline (#129)
- Pinned scikit-learn to version <=1.2.2 (#128)
- Added script for gene correlation and comparison between two conditions
- Added check for marker gene lists (#103)
- Keep notebook metadata on push to prevent deleting kernel information
- Added sctoolbox as default kernel to RNA & ATAC notebooks
- Added check of column validity to tools.marker_genes.run_DESeq2() (#134)
- Increase test coverage for plotting functions (#126)
- Apply fixes to bugs found by increasing the test coverage.
- Added type hinting to functions.
- Revised doc-strings.
- run_rank_genes() auto converts groupby column to type 'category' (#137)
- Fix parameter for gene/cell filtering (#136)
- Add Check to _filter_object() if column contains only boolean (#110)
- Add support of matrx and numpy.ndarray type of adata.X for predict_sex (#111)
- Add method to get pd.DataFrame columns with list of regex (#90)
- Added 'pairwise_scatter' method for plotting QC metrics (#54)
- Add ATAC quality metrics TSSe (ENCODE), FRiP
- Revised FLD density plotting
- Adjusted style of default values in docs (#33)
- Added 'plot_pca_correlation' for plotting PCA correlation with obs/var columns (#118)
- Removed outdated normalization methods.
- Changed all line endings to LF (#138)
- Disabled threads parameter for tSNE (#130)
- Added 'plot_starsolo_quality' and 'plot_starsolo_UMI' to plotting module (#78)
- Fixed issues with clustered dotplot with new code (#122)

Changes to RNA notebooks
^^^^^^^^^^^^^^^^^^^^^^^^
- Added display of 3D UMAP html in notebook 04 (#119)

Changes to ATAC notebooks
^^^^^^^^^^^^^^^^^^^^^^^^^
- Fixed assembling atac notebook 01
- Fixed get_atac_thresholds_wrapper and renamed it to get_thresholds_wrapper
- Added custome cwt implementation
- Added additional parameters to add_insertsize_metrics
- Revised nucleosomal score scoring

0.1.1 (24-05-2023)
------------------
- Fixed import issue
- Make version accessible
- Added check for CHANGES.rst in gitlab-ci
- Pinned numba==0.57.0rc1 due to import error (#117)
- Fixed bug in tools.norm_correct.atac_norm
- Added check for sctoolbox/_version.py file in gitlab-ci

0.1 (22-05-2023)
----------------
- First version<|MERGE_RESOLUTION|>--- conflicted
+++ resolved
@@ -13,11 +13,8 @@
 - pca-correlation: replace 'columns' with 'ignore' parameter, allowing to ignore numeric columns for pca correlation. (#228)
 - restructured atac notebook 3 (normalization and batch correction) (#278)
 - Fix minor docstring/example issues.
-<<<<<<< HEAD
+- Fix Notebook pipeline unable to fetch some archives (#284)
 - refactored unit testing by the test_cleanup merge (#215)
-=======
-- Fix Notebook pipeline unable to fetch some archives (#284)
->>>>>>> 7e5c0df0
 
 Changes to notebooks
 ^^^^^^^^^^^^^^^^^^^^
