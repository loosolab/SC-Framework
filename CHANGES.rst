--- conflicted
+++ resolved
@@ -1,12 +1,9 @@
 0.4 (in progress)
 -----------------
 - Added code examples for tools and utils (#140)
-<<<<<<< HEAD
-- Added code examples for plot_venn (#140)
-=======
+    - plot_venn
 - Bugfixes for CI jobs
 - Fix typos (#173 & #174)
->>>>>>> 2a8f9b99
 
 
 0.3 (30-11-2023)
