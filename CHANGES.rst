0.13.0 (in progress)
--------------------
- Add delete_obs and delete_var parameters to prepare_for_cellxgene() (#287)
<<<<<<< HEAD
- set scanpy>=1.11 to fix run_rank_genes error (#331)
=======
- GSEA: Revise gsea analysis: Bugfixes, save results into adata, rework plots (#345)
- Add column exists check to bioutils.pseudobulk_table (#356)
- Fix main title in receptor-ligand network plot (#358)
- load_h5ad(): warn if adata.raw is found. (#352)
- receptor-ligand: nan zscore to 0 (#302)
>>>>>>> cc03a5ef

Changes to notebooks
^^^^^^^^^^^^^^^^^^^^
- velocity: Changed scvelo.read() to scanpy.read() in the velocity notebook due to deprecation (#344)
- General: prepare_for_cellxgene: Set mampok version to 3.0.6
- General: prepare_for_cellxgene: Add metadata parameter for mamplan correlation
- General: prepare_for_cellxgene: Add delete column option for .obs and .var
<<<<<<< HEAD
- RNA 02 QC: fixed bug causing initial var thresholds to be ignored
=======
- General: pseudotime_analysis: color dendrogram for clustering instead of segment
- add layer option to notebooks that utilize the matrix (#342)
>>>>>>> cc03a5ef

0.12.0 (19-12-24)
-----------------
- add contrasts parameter to tools.marker_genes.run_deseq2
- tools.marker_genes.pairwise_rank_genes check minimum amount of groups
- cyclone fix shown top receptor/ligand genes
- hairball add node_size & node_label_size

Changes to notebooks
^^^^^^^^^^^^^^^^^^^^
- General: group_marker: set n_genes as top_n for get_rank_genes_tables
- ATAC 01 assembly: fix error when selecting the path_mtx (3rd) option (#326)
- General: prepare_for_cellxgene: set required mampok version to 3.0.5

0.11.0 (08-11-24)
-----------------
- fix pl.embedding.plot_pca_variance() does not select all PCs using thr 100% (#309)
- feature_per_group remove empty axis (#312)
- fix get_rank_genes_tables return less than n_genes for filtered ranking
- fix _search_dim_red_parameters "ValueError: 'left' is not a valid value for loc"
- fix gseapy, louvain install outside of the docker image (#310)
- implemented plotting.embedding.agg_feature_embedding
- cleanup installation/ dependencies
- CI: Revert to installing mampok from main
- implement bgcolor cell-selection
- update readme
- add a bar plot to predict_cell_cycle (#301)

Changes to notebooks
^^^^^^^^^^^^^^^^^^^^
- add agg_feature_embedding to the group_marker notebook
- fix RNA:02 zebrafish gender suggestion (#311)
- revise 03_normalization_batch_correction notebook
- prepare_for_cellxgene: Add auth parameter
- use the bgcolor cell-selection in all notebooks

0.10.1 (17-09-24)
-----------------
- temp fix pycirclize KeyError (until this is done https://github.com/moshi4/pyCirclize/issues/75)
- fix .A1 deprecated

Changes to notebooks
^^^^^^^^^^^^^^^^^^^^
- rna/qc: add use_native parameter
- annotation: fix marker repo clone cell

0.10.0 (10-09-24)
-----------------
- deseq2 (R) -> pydeseq2 (python)
- add MAD filtering as alternative to gaussian-mixture model (#261)
- enhance gene labelling (#38)
- replace deprecated ratelimiter with throttle (#288)
- Rename enrichr_marker_genes to gene_set_enrichment and add prerank as possible method.
- Added gsea_network plot function.
- add the markerRepo to our environment
- Add validation of Seurat objects before converting to anndata (#293)
- add UpSet plot for threshold comparison (#294)
- native scrublet bugfix (#297)
- fix planet_plot import
- reduce warnings (#299)
- fixed env issue

Changes to notebooks
^^^^^^^^^^^^^^^^^^^^
- expand marker_genes notebook for atac & move to general_notebooks
- add option to choose filter method in rna/qc notebook
- add alternative to interactive thresholds (#38)
- use sctoolbox.plotting.embedding.plot_embedding (#279)
- General: GSEA: Implemented gsea_network plot
- General: GSEA: Added option to run prerank(gsea) method instead of enrichr
- RNA: 05_receptor-ligand: Split input field into its corresponding sections
- ATAC: 04_clustering: Docu revision of the ATAC Clustering notebook (#300)
- RNA: 04_clustering: Docu revision of the RNA Clustering notebook (#300)
- General: annotation: Revise annotation notebook (#269)
- RNA: 02_QC: Docu revision of the RNA QC notebook (#296)
- ATAC: 01_assembling_anndata: Move ATAC metric to notebook 2
- RNA: 03_normalization_batch_correction revise docu and description (#298)

0.9.0 (02-08-24)
----------------
- Added denoising function using scAR to QC notebook
- added kwargs and check for quant folder in assemblers.from_quant (#280)
- GSEA: Fix library gene-set overlap by converting all gene names to uppercase
- pl.gsea.term_dotplot: Fix example; Fix index==None bug
- added additional qc metrices for ATAC-seq to the first notebook (#256)
- Pin ipywidget version to > 8.0.0 to fix interactive labels (qc notebooks)
- revised prepare_atac_anndata (#267)
- solved scanpy, matplotlib, pandas.. version conflict by temporarily removing scanpro (#257)
- added planet_plot for high dimensional anndata plotting (#221)
- implemented concadata, from_h5ad to load and combine from multiple .h5ad files (#224)
- ligand-receptor: connectionPlot new parameters (#255)
- pca-correlation: replace 'columns' with 'ignore' parameter, allowing to ignore numeric columns for pca correlation. (#228)
- restructured atac notebook 3 (normalization and batch correction) (#278)
- Fix minor docstring/example issues.
- added labels for the tsse aggregation plot (#271)
- Fix Notebook pipeline unable to fetch some archives (#284)
- refactored CICD unit testing by the test_cleanup merge (#215)
- label_genes now accepts custom genelists (#38)
- Add inplace parameter to tfidf function (#277)
- Update plot_group_embeddings() to also take numerical values, e.g. density
- expand marker_genes notebook for atac, move to general_notebooks, change deseq2(R) to pydeseq2(python)

Changes to notebooks
^^^^^^^^^^^^^^^^^^^^
- improvments in description and structure of atac and general notebooks (#144)
- added header parameter to option 2 in notebook 01_assembling_anndata (#280)
- added notebook versioning (#115)
- added load from multiple h5ad files to assembly notebooks (#224)
- restructured atac notebook 3 (normalization and batch correction) (#278)
- RNA: Notebook 4: Added density plotting for categorical qc columns.
- RNA: Notebook 4: Replaced sc.pl.embedding from scanpy with pl.embedding.plot_embedding from sctoolbox
- Cleanup internal notebook structure

0.8.0 (14-06-24)
----------------
- from_mtx: support more folder structures and variable file now optional (#234, #240)
- ligand-receptor: download_db added support for LIANA resources
- revised tsse scoring and fixed matplotlib version conflict (#257)
- add cyclone (pycirclize based plot) as hairball alternative (#223)
- remove legacy import structure
- implement lazy module loading 
- wrapped up native scrublet (#242, #150)
- prepare_for_cellxgene: Account for duplciate var indices
- added number of features to ATAC nb 3 and added combat as an available batch correct algorithm (#245)
- removed cleanup temp for the selfservice container (#258)

Changes to notebooks
^^^^^^^^^^^^^^^^^^^^
- rna/ atac more subset PC description
- rna/ atac clustering renamed "recluster" -> "revise cluster"
- Add GSEA notebook (#172)
- rna/atac assembly notebook update from_mtx (#234, #240)

0.7.0 (23-04-24)
----------------
- Added code examples for tools and utils (#140)
    - recluster 
    - group_heatmap
    - plot_venn
    - in_range
- Fix notebooks in readthedocs documentation (#220)
- Removed custom_marker_annotation script
- Disintegrated FLD scoring and added PEAKQC to setup.py (#233)
- fixed PCA-var plot not fitting into anndata_overview (#232)

Changes to notebooks
^^^^^^^^^^^^^^^^^^^^
- Overhaul RNA & ATAC notebooks structure (includes #207)
- Revise RNA notebook 4 recluster section (#201)

0.6.1 (28-03-24)
----------------
- Fix release pages by renaming the release-pages: job to pages:
- refactor move clean-orphaned-tags to new stage .post (#229)

0.6 (27-03-24)
--------------
- Fix unable to determine R_HOME error (#190)
- implemented propose_pcs to automatically select PCA components (#187)
- add correlation barplot to plot_pca_variance
- created correlation_matrix method by restructuring plot_pca_correlation
- Fix beartype issue with Lists and Iterables containing Literals (#227)
- CICD overhaul (#191)
- fixed notebook version in the env to 6.5.2 (#199, partly #44)

Changes to notebooks
^^^^^^^^^^^^^^^^^^^^
- Move proportion_analysis notebooks to general notebooks (#195 and #214)
- replace scanpy pseudotime with scFates in pseudotime_analysis notebook
- prepare_for_cellxgene: Adapt to new mampok verison 2.0.9
- prepare_for_cellxgene: Allows the user to set an analyst manually (#213)
- rna 03_batch revision (#209, #202, #200, #152)
- 05_marker_genes: Complete Overhaul (#181)

0.5 (04-03-24)
--------------

- add receptor_genes & ligand_genes parameters to connectionPlot and decreased runtime
- readme update(#188)
- Fix error when writing adata converted from an R object (#205, #180)
- Marker Repo integration (#162)
- Set scvelo version to >=0.3.1 (#193)
- Added fa2 as dependency for pseudotime analysis
- anndata_overview: fix issue where colorbars for continuous data was not shown
- added ability to use highly variable features using the lsi() function (#165)
- removed deprecated group_heatmap, umap_pub (replaced by gene_expression_heatmap, plot_embedding)
- add doku page
- start change log

Changes to notebooks
^^^^^^^^^^^^^^^^^^^^
- rna assembly: refactor
- prepare_for_cellxgene: Added BN_public as possible deployment cluster (#192)
- 14_velocity_analysis: Remove duplicate parameter (#194)
- pseudotime_analysis: Save generated plots (#211)
- rna 03_batch: added qc metrics to overview plot


0.4 (31-1-24)
-------------
- Fix get_rank_genes_tables for groups without marker genes (#179)
- Bugfixes for CI jobs
- Fix check_changes pipeline
- Fix typos (#173 & #174)
- Include kwargs in utils.bioutils._overlap_two_bedfiles(#177)
- Implemented _add_path() to automatically add python path to environment
- added tests for _add_path() and _overlap_two_bedfiles() (#177)
- constraint ipywidgets version to 7.7.5 to fix the quality_violinplot() (#151)(#143)
- Add temp_dir to calc_overlap_fc.py (#167) and revised related functions
- more testing (mainly sctoolbox.tools) (#166)
- gerneral text revisions

Changes to notebooks
^^^^^^^^^^^^^^^^^^^^
- Add pseudotime & velocity analysis notebooks (#164)
- Update receptor-ligand notebook (#176)
- Refactored annotate_genes() from ATAC-notebook 05 to 04 and removed 05 (#175)

0.3 (30-11-2023)
----------------
- Add parameter type hinting including runtime type checking (#46)
- Fixed prepare_for_cellxgene color issue (#145, #146)
- Add CI/CD container build pipeline for testing (#135)
- Fixed example for gene_expression_heatmap and smaller bugfixes related to marker genes (#124)
- Removed pl.group_heatmap as it is fully covered by pl.gene_expression_heatmap
- Removed 'sinto' as dependency and added code in 'create_fragment_file' to create fragment file internally (solves #147)
- The function 'create_fragment_file' was moved to bam tools.
- Added "n_genes" parameter to tools.marker_genes.get_rank_genes_tables, and set the default to 200 (#153)
- Fixed CI/CD build job rules. Only trigger build job when files changed or triggered manually
- Add parameter to plot_pca_correlation to plot correlation with UMAP components (#157)
- Handle NaN values for plot_pca_correlation (#156)
- implemented prepare_for_cellxgene
- Added pl.embedding.plot_embedding() function to plot embeddings with different styles, e.g. hexbin and density (#149)
- Modified pl.embedding.plot_embedding() to plot different embedding dimensions
- Deprecated pl.umap_pub as this is now covered by pl.plot_embedding
- changed typing to beartype.typing
- Added GenomeTracks plotting
- Fix batch evaluation for small datasets (#148)
- Added **kwargs to functions which are wrappers for other functions
- added RAGI cluster validation to clustering.py (!201)
- started disintegrating fld scoring (!201)
- reorganised ATAC-notebooks (!201)

Changes to notebooks
^^^^^^^^^^^^^^^^^^^^
- Added prepare for cellxgene notebook (#139)
- Added plot of highly expressed genes to RNA notebook 03 (#43)
- Changed structure of notebooks in directory; added "notebooks" subdirectories for RNA and ATAC


0.2 (30-08-2023)
----------------
- fix error in prepare_for_cellxgene caused by .uns[_color] not matching .obs column. (#176)
- implemented prepare_for_cellxgene (#147)
- fixed raw value copy issue in rna/02-batch notebook
- Added parameters for the TOBIAS flags in the config file to write_TOBIAS_config()
- Added logging verbose and decorator to ATAC related functions
- Fix "shell not found" error for CI pipeline (#129)
- Pinned scikit-learn to version <=1.2.2 (#128)
- Added script for gene correlation and comparison between two conditions
- Added check for marker gene lists (#103)
- Keep notebook metadata on push to prevent deleting kernel information
- Added sctoolbox as default kernel to RNA & ATAC notebooks
- Added check of column validity to tools.marker_genes.run_DESeq2() (#134)
- Increase test coverage for plotting functions (#126)
- Apply fixes to bugs found by increasing the test coverage.
- Added type hinting to functions.
- Revised doc-strings.
- run_rank_genes() auto converts groupby column to type 'category' (#137)
- Fix parameter for gene/cell filtering (#136)
- Add Check to _filter_object() if column contains only boolean (#110)
- Add support of matrx and numpy.ndarray type of adata.X for predict_sex (#111)
- Add method to get pd.DataFrame columns with list of regex (#90)
- Added 'pairwise_scatter' method for plotting QC metrics (#54)
- Add ATAC quality metrics TSSe (ENCODE), FRiP
- Revised FLD density plotting
- Adjusted style of default values in docs (#33)
- Added 'plot_pca_correlation' for plotting PCA correlation with obs/var columns (#118)
- Removed outdated normalization methods.
- Changed all line endings to LF (#138)
- Disabled threads parameter for tSNE (#130)
- Added 'plot_starsolo_quality' and 'plot_starsolo_UMI' to plotting module (#78)
- Fixed issues with clustered dotplot with new code (#122)

Changes to RNA notebooks
^^^^^^^^^^^^^^^^^^^^^^^^
- Added display of 3D UMAP html in notebook 04 (#119)

Changes to ATAC notebooks
^^^^^^^^^^^^^^^^^^^^^^^^^
- Fixed assembling atac notebook 01
- Fixed get_atac_thresholds_wrapper and renamed it to get_thresholds_wrapper
- Added custome cwt implementation
- Added additional parameters to add_insertsize_metrics
- Revised nucleosomal score scoring

0.1.1 (24-05-2023)
------------------
- Fixed import issue
- Make version accessible
- Added check for CHANGES.rst in gitlab-ci
- Pinned numba==0.57.0rc1 due to import error (#117)
- Fixed bug in tools.norm_correct.atac_norm
- Added check for sctoolbox/_version.py file in gitlab-ci

0.1 (22-05-2023)
----------------
- First version<|MERGE_RESOLUTION|>--- conflicted
+++ resolved
@@ -1,15 +1,12 @@
 0.13.0 (in progress)
 --------------------
 - Add delete_obs and delete_var parameters to prepare_for_cellxgene() (#287)
-<<<<<<< HEAD
 - set scanpy>=1.11 to fix run_rank_genes error (#331)
-=======
 - GSEA: Revise gsea analysis: Bugfixes, save results into adata, rework plots (#345)
 - Add column exists check to bioutils.pseudobulk_table (#356)
 - Fix main title in receptor-ligand network plot (#358)
 - load_h5ad(): warn if adata.raw is found. (#352)
 - receptor-ligand: nan zscore to 0 (#302)
->>>>>>> cc03a5ef
 
 Changes to notebooks
 ^^^^^^^^^^^^^^^^^^^^
@@ -17,12 +14,9 @@
 - General: prepare_for_cellxgene: Set mampok version to 3.0.6
 - General: prepare_for_cellxgene: Add metadata parameter for mamplan correlation
 - General: prepare_for_cellxgene: Add delete column option for .obs and .var
-<<<<<<< HEAD
 - RNA 02 QC: fixed bug causing initial var thresholds to be ignored
-=======
 - General: pseudotime_analysis: color dendrogram for clustering instead of segment
 - add layer option to notebooks that utilize the matrix (#342)
->>>>>>> cc03a5ef
 
 0.12.0 (19-12-24)
 -----------------
