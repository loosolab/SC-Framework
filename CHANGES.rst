0.13.0 (in progress)
-----------------
- predict_cell_cycle: implemented "gene_column" parameter
- restrict the maximum size of a figure (2^16 pixle)
- from_h5ad: expose concadata "label" parameter
- Add delete_obs and delete_var parameters to prepare_for_cellxgene() (#287)
- Add ability to use a peaks BED file to assemble var of ATAC-data (#346)
- set scanpy>=1.11 to fix run_rank_genes error (#331)
- GSEA: Revise gsea analysis: Bugfixes, save results into adata, rework plots (#345)
- Add column exists check to bioutils.pseudobulk_table (#356)
- Fix main title in receptor-ligand network plot (#358)
- load_h5ad(): warn if adata.raw is found. (#352)
- receptor-ligand: nan zscore to 0 (#302)
<<<<<<< HEAD
- Add funciton to donwload tutorial data
=======
- adjust to altered scanpy.normalize_total behavior (#370)
>>>>>>> 0eec7d2a

Changes to notebooks
^^^^^^^^^^^^^^^^^^^^
- velocity: Changed scvelo.read() to scanpy.read() in the velocity notebook due to deprecation (#344)
- General: prepare_for_cellxgene: Set mampok version to 3.0.6
- General: prepare_for_cellxgene: Add metadata parameter for mamplan correlation
- General: prepare_for_cellxgene: Add delete column option for .obs and .var
- RNA 02 QC: fixed bug causing initial var thresholds to be ignored
- General: pseudotime_analysis: color dendrogram for clustering instead of segment
- add layer option to notebooks that utilize the matrix (#342)
- General: annotation: add min_hits parameter
- RNA/ ATAC 03: allow to choose the number of computed PCs
- RNA/ ATAC 01: allow to choose batch name

0.12.0 (19-12-24)
-----------------
- add contrasts parameter to tools.marker_genes.run_deseq2
- tools.marker_genes.pairwise_rank_genes check minimum amount of groups
- cyclone fix shown top receptor/ligand genes
- hairball add node_size & node_label_size

Changes to notebooks
^^^^^^^^^^^^^^^^^^^^
- General: group_marker: set n_genes as top_n for get_rank_genes_tables
- ATAC 01 assembly: fix error when selecting the path_mtx (3rd) option (#326)
- General: prepare_for_cellxgene: set required mampok version to 3.0.5

0.11.0 (08-11-24)
-----------------
- fix pl.embedding.plot_pca_variance() does not select all PCs using thr 100% (#309)
- feature_per_group remove empty axis (#312)
- fix get_rank_genes_tables return less than n_genes for filtered ranking
- fix _search_dim_red_parameters "ValueError: 'left' is not a valid value for loc"
- fix gseapy, louvain install outside of the docker image (#310)
- implemented plotting.embedding.agg_feature_embedding
- cleanup installation/ dependencies
- CI: Revert to installing mampok from main
- implement bgcolor cell-selection
- update readme
- add a bar plot to predict_cell_cycle (#301)

Changes to notebooks
^^^^^^^^^^^^^^^^^^^^
- add agg_feature_embedding to the group_marker notebook
- fix RNA:02 zebrafish gender suggestion (#311)
- revise 03_normalization_batch_correction notebook
- prepare_for_cellxgene: Add auth parameter
- use the bgcolor cell-selection in all notebooks

0.10.1 (17-09-24)
-----------------
- temp fix pycirclize KeyError (until this is done https://github.com/moshi4/pyCirclize/issues/75)
- fix .A1 deprecated

Changes to notebooks
^^^^^^^^^^^^^^^^^^^^
- rna/qc: add use_native parameter
- annotation: fix marker repo clone cell

0.10.0 (10-09-24)
-----------------
- deseq2 (R) -> pydeseq2 (python)
- add MAD filtering as alternative to gaussian-mixture model (#261)
- enhance gene labelling (#38)
- replace deprecated ratelimiter with throttle (#288)
- Rename enrichr_marker_genes to gene_set_enrichment and add prerank as possible method.
- Added gsea_network plot function.
- add the markerRepo to our environment
- Add validation of Seurat objects before converting to anndata (#293)
- add UpSet plot for threshold comparison (#294)
- native scrublet bugfix (#297)
- fix planet_plot import
- reduce warnings (#299)
- fixed env issue

Changes to notebooks
^^^^^^^^^^^^^^^^^^^^
- expand marker_genes notebook for atac & move to general_notebooks
- add option to choose filter method in rna/qc notebook
- add alternative to interactive thresholds (#38)
- use sctoolbox.plotting.embedding.plot_embedding (#279)
- General: GSEA: Implemented gsea_network plot
- General: GSEA: Added option to run prerank(gsea) method instead of enrichr
- RNA: 05_receptor-ligand: Split input field into its corresponding sections
- ATAC: 04_clustering: Docu revision of the ATAC Clustering notebook (#300)
- RNA: 04_clustering: Docu revision of the RNA Clustering notebook (#300)
- General: annotation: Revise annotation notebook (#269)
- RNA: 02_QC: Docu revision of the RNA QC notebook (#296)
- ATAC: 01_assembling_anndata: Move ATAC metric to notebook 2
- RNA: 03_normalization_batch_correction revise docu and description (#298)

0.9.0 (02-08-24)
----------------
- Added denoising function using scAR to QC notebook
- added kwargs and check for quant folder in assemblers.from_quant (#280)
- GSEA: Fix library gene-set overlap by converting all gene names to uppercase
- pl.gsea.term_dotplot: Fix example; Fix index==None bug
- added additional qc metrices for ATAC-seq to the first notebook (#256)
- Pin ipywidget version to > 8.0.0 to fix interactive labels (qc notebooks)
- revised prepare_atac_anndata (#267)
- solved scanpy, matplotlib, pandas.. version conflict by temporarily removing scanpro (#257)
- added planet_plot for high dimensional anndata plotting (#221)
- implemented concadata, from_h5ad to load and combine from multiple .h5ad files (#224)
- ligand-receptor: connectionPlot new parameters (#255)
- pca-correlation: replace 'columns' with 'ignore' parameter, allowing to ignore numeric columns for pca correlation. (#228)
- restructured atac notebook 3 (normalization and batch correction) (#278)
- Fix minor docstring/example issues.
- added labels for the tsse aggregation plot (#271)
- Fix Notebook pipeline unable to fetch some archives (#284)
- refactored CICD unit testing by the test_cleanup merge (#215)
- label_genes now accepts custom genelists (#38)
- Add inplace parameter to tfidf function (#277)
- Update plot_group_embeddings() to also take numerical values, e.g. density
- expand marker_genes notebook for atac, move to general_notebooks, change deseq2(R) to pydeseq2(python)

Changes to notebooks
^^^^^^^^^^^^^^^^^^^^
- improvments in description and structure of atac and general notebooks (#144)
- added header parameter to option 2 in notebook 01_assembling_anndata (#280)
- added notebook versioning (#115)
- added load from multiple h5ad files to assembly notebooks (#224)
- restructured atac notebook 3 (normalization and batch correction) (#278)
- RNA: Notebook 4: Added density plotting for categorical qc columns.
- RNA: Notebook 4: Replaced sc.pl.embedding from scanpy with pl.embedding.plot_embedding from sctoolbox
- Cleanup internal notebook structure

0.8.0 (14-06-24)
----------------
- from_mtx: support more folder structures and variable file now optional (#234, #240)
- ligand-receptor: download_db added support for LIANA resources
- revised tsse scoring and fixed matplotlib version conflict (#257)
- add cyclone (pycirclize based plot) as hairball alternative (#223)
- remove legacy import structure
- implement lazy module loading 
- wrapped up native scrublet (#242, #150)
- prepare_for_cellxgene: Account for duplciate var indices
- added number of features to ATAC nb 3 and added combat as an available batch correct algorithm (#245)
- removed cleanup temp for the selfservice container (#258)

Changes to notebooks
^^^^^^^^^^^^^^^^^^^^
- rna/ atac more subset PC description
- rna/ atac clustering renamed "recluster" -> "revise cluster"
- Add GSEA notebook (#172)
- rna/atac assembly notebook update from_mtx (#234, #240)

0.7.0 (23-04-24)
----------------
- Added code examples for tools and utils (#140)
    - recluster 
    - group_heatmap
    - plot_venn
    - in_range
- Fix notebooks in readthedocs documentation (#220)
- Removed custom_marker_annotation script
- Disintegrated FLD scoring and added PEAKQC to setup.py (#233)
- fixed PCA-var plot not fitting into anndata_overview (#232)

Changes to notebooks
^^^^^^^^^^^^^^^^^^^^
- Overhaul RNA & ATAC notebooks structure (includes #207)
- Revise RNA notebook 4 recluster section (#201)

0.6.1 (28-03-24)
----------------
- Fix release pages by renaming the release-pages: job to pages:
- refactor move clean-orphaned-tags to new stage .post (#229)

0.6 (27-03-24)
--------------
- Fix unable to determine R_HOME error (#190)
- implemented propose_pcs to automatically select PCA components (#187)
- add correlation barplot to plot_pca_variance
- created correlation_matrix method by restructuring plot_pca_correlation
- Fix beartype issue with Lists and Iterables containing Literals (#227)
- CICD overhaul (#191)
- fixed notebook version in the env to 6.5.2 (#199, partly #44)

Changes to notebooks
^^^^^^^^^^^^^^^^^^^^
- Move proportion_analysis notebooks to general notebooks (#195 and #214)
- replace scanpy pseudotime with scFates in pseudotime_analysis notebook
- prepare_for_cellxgene: Adapt to new mampok verison 2.0.9
- prepare_for_cellxgene: Allows the user to set an analyst manually (#213)
- rna 03_batch revision (#209, #202, #200, #152)
- 05_marker_genes: Complete Overhaul (#181)

0.5 (04-03-24)
--------------

- add receptor_genes & ligand_genes parameters to connectionPlot and decreased runtime
- readme update(#188)
- Fix error when writing adata converted from an R object (#205, #180)
- Marker Repo integration (#162)
- Set scvelo version to >=0.3.1 (#193)
- Added fa2 as dependency for pseudotime analysis
- anndata_overview: fix issue where colorbars for continuous data was not shown
- added ability to use highly variable features using the lsi() function (#165)
- removed deprecated group_heatmap, umap_pub (replaced by gene_expression_heatmap, plot_embedding)
- add doku page
- start change log

Changes to notebooks
^^^^^^^^^^^^^^^^^^^^
- rna assembly: refactor
- prepare_for_cellxgene: Added BN_public as possible deployment cluster (#192)
- 14_velocity_analysis: Remove duplicate parameter (#194)
- pseudotime_analysis: Save generated plots (#211)
- rna 03_batch: added qc metrics to overview plot


0.4 (31-1-24)
-------------
- Fix get_rank_genes_tables for groups without marker genes (#179)
- Bugfixes for CI jobs
- Fix check_changes pipeline
- Fix typos (#173 & #174)
- Include kwargs in utils.bioutils._overlap_two_bedfiles(#177)
- Implemented _add_path() to automatically add python path to environment
- added tests for _add_path() and _overlap_two_bedfiles() (#177)
- constraint ipywidgets version to 7.7.5 to fix the quality_violinplot() (#151)(#143)
- Add temp_dir to calc_overlap_fc.py (#167) and revised related functions
- more testing (mainly sctoolbox.tools) (#166)
- gerneral text revisions

Changes to notebooks
^^^^^^^^^^^^^^^^^^^^
- Add pseudotime & velocity analysis notebooks (#164)
- Update receptor-ligand notebook (#176)
- Refactored annotate_genes() from ATAC-notebook 05 to 04 and removed 05 (#175)

0.3 (30-11-2023)
----------------
- Add parameter type hinting including runtime type checking (#46)
- Fixed prepare_for_cellxgene color issue (#145, #146)
- Add CI/CD container build pipeline for testing (#135)
- Fixed example for gene_expression_heatmap and smaller bugfixes related to marker genes (#124)
- Removed pl.group_heatmap as it is fully covered by pl.gene_expression_heatmap
- Removed 'sinto' as dependency and added code in 'create_fragment_file' to create fragment file internally (solves #147)
- The function 'create_fragment_file' was moved to bam tools.
- Added "n_genes" parameter to tools.marker_genes.get_rank_genes_tables, and set the default to 200 (#153)
- Fixed CI/CD build job rules. Only trigger build job when files changed or triggered manually
- Add parameter to plot_pca_correlation to plot correlation with UMAP components (#157)
- Handle NaN values for plot_pca_correlation (#156)
- implemented prepare_for_cellxgene
- Added pl.embedding.plot_embedding() function to plot embeddings with different styles, e.g. hexbin and density (#149)
- Modified pl.embedding.plot_embedding() to plot different embedding dimensions
- Deprecated pl.umap_pub as this is now covered by pl.plot_embedding
- changed typing to beartype.typing
- Added GenomeTracks plotting
- Fix batch evaluation for small datasets (#148)
- Added **kwargs to functions which are wrappers for other functions
- added RAGI cluster validation to clustering.py (!201)
- started disintegrating fld scoring (!201)
- reorganised ATAC-notebooks (!201)

Changes to notebooks
^^^^^^^^^^^^^^^^^^^^
- Added prepare for cellxgene notebook (#139)
- Added plot of highly expressed genes to RNA notebook 03 (#43)
- Changed structure of notebooks in directory; added "notebooks" subdirectories for RNA and ATAC


0.2 (30-08-2023)
----------------
- fix error in prepare_for_cellxgene caused by .uns[_color] not matching .obs column. (#176)
- implemented prepare_for_cellxgene (#147)
- fixed raw value copy issue in rna/02-batch notebook
- Added parameters for the TOBIAS flags in the config file to write_TOBIAS_config()
- Added logging verbose and decorator to ATAC related functions
- Fix "shell not found" error for CI pipeline (#129)
- Pinned scikit-learn to version <=1.2.2 (#128)
- Added script for gene correlation and comparison between two conditions
- Added check for marker gene lists (#103)
- Keep notebook metadata on push to prevent deleting kernel information
- Added sctoolbox as default kernel to RNA & ATAC notebooks
- Added check of column validity to tools.marker_genes.run_DESeq2() (#134)
- Increase test coverage for plotting functions (#126)
- Apply fixes to bugs found by increasing the test coverage.
- Added type hinting to functions.
- Revised doc-strings.
- run_rank_genes() auto converts groupby column to type 'category' (#137)
- Fix parameter for gene/cell filtering (#136)
- Add Check to _filter_object() if column contains only boolean (#110)
- Add support of matrx and numpy.ndarray type of adata.X for predict_sex (#111)
- Add method to get pd.DataFrame columns with list of regex (#90)
- Added 'pairwise_scatter' method for plotting QC metrics (#54)
- Add ATAC quality metrics TSSe (ENCODE), FRiP
- Revised FLD density plotting
- Adjusted style of default values in docs (#33)
- Added 'plot_pca_correlation' for plotting PCA correlation with obs/var columns (#118)
- Removed outdated normalization methods.
- Changed all line endings to LF (#138)
- Disabled threads parameter for tSNE (#130)
- Added 'plot_starsolo_quality' and 'plot_starsolo_UMI' to plotting module (#78)
- Fixed issues with clustered dotplot with new code (#122)

Changes to RNA notebooks
^^^^^^^^^^^^^^^^^^^^^^^^
- Added display of 3D UMAP html in notebook 04 (#119)

Changes to ATAC notebooks
^^^^^^^^^^^^^^^^^^^^^^^^^
- Fixed assembling atac notebook 01
- Fixed get_atac_thresholds_wrapper and renamed it to get_thresholds_wrapper
- Added custome cwt implementation
- Added additional parameters to add_insertsize_metrics
- Revised nucleosomal score scoring

0.1.1 (24-05-2023)
------------------
- Fixed import issue
- Make version accessible
- Added check for CHANGES.rst in gitlab-ci
- Pinned numba==0.57.0rc1 due to import error (#117)
- Fixed bug in tools.norm_correct.atac_norm
- Added check for sctoolbox/_version.py file in gitlab-ci

0.1 (22-05-2023)
----------------
- First version<|MERGE_RESOLUTION|>--- conflicted
+++ resolved
@@ -11,11 +11,8 @@
 - Fix main title in receptor-ligand network plot (#358)
 - load_h5ad(): warn if adata.raw is found. (#352)
 - receptor-ligand: nan zscore to 0 (#302)
-<<<<<<< HEAD
 - Add funciton to donwload tutorial data
-=======
 - adjust to altered scanpy.normalize_total behavior (#370)
->>>>>>> 0eec7d2a
 
 Changes to notebooks
 ^^^^^^^^^^^^^^^^^^^^
