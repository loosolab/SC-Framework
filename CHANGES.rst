--- conflicted
+++ resolved
@@ -8,24 +8,17 @@
 - Added "n_genes" parameter to tools.marker_genes.get_rank_genes_tables, and set the default to 200 (#153)
 - Fixed CI/CD build job rules. Only trigger build job when files changed or triggered manually
 - Add parameter type hinting including runtime type checking (#46)
-
 - Added pl.embedding.embedding() function to plot embeddings with different styles, e.g. hexbin and density
 - Deprecated pl.umap_pub as this is now covered by pl.embedding
+- Add parameter to plot_pca_correlation to plot correlation with UMAP components (#157)
+- Handle NaN values for plot_pca_correlation (#156)
 
 Changes to notebooks:
 ^^^^^^^^^^^^^^^^^^^^
 - Added plot of highly expressed genes to RNA notebook 03 (#43)
 
-<<<<<<< HEAD
 0.2 (30-08-2023)
 -----------------
-=======
-
-0.2 (in progress)
-=================
-- Add paramter to plot_pca_correlation to plot correlation with UMAP components (#157)
-- Handle NaN values for plot_pca_correlation (#156)
->>>>>>> 48765481
 - implemented prepare_for_cellxgene
 - fix error in prepare_for_cellxgene caused by .uns[_color] not matching .obs column. (#176)
 - implemented prepare_for_cellxgene (#147)
