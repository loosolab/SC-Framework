--- conflicted
+++ resolved
@@ -26,11 +26,8 @@
 - Added 'plot_pca_correlation' for plotting PCA correlation with obs/var columns (#118)
 - Removed outdated normalization methods
 - Changed all line endings to LF (#138)
-<<<<<<< HEAD
 - Add CI/CD container build pipeline for testing (#135)
-=======
 - Diabled threads parameter for tSNE (#130)
->>>>>>> 4debd5b1
 
 Changes to ATAC notebooks:
 **************************
