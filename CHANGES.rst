<<<<<<< HEAD
0.2 (in progress)
-------------------
- Test to check for changes

=======
0.1.1
--------------------
- Fixed import issue
- Make version accessible
>>>>>>> c93f52cf

0.1 (22-05-2023)
--------------------
- First version
<|MERGE_RESOLUTION|>--- conflicted
+++ resolved
@@ -1,15 +1,9 @@
-<<<<<<< HEAD
-0.2 (in progress)
--------------------
-- Test to check for changes
-
-=======
-0.1.1
---------------------
-- Fixed import issue
-- Make version accessible
->>>>>>> c93f52cf
-
-0.1 (22-05-2023)
---------------------
-- First version
+0.1.1
+--------------------
+- Fixed import issue
+- Make version accessible
+- Added check for CHANGES.rst in gitlab-ci
+
+0.1 (22-05-2023)
+--------------------
+- First version