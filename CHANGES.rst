--- conflicted
+++ resolved
@@ -26,12 +26,9 @@
 - General: annotation: add min_hits parameter
 - RNA/ ATAC 03: allow to choose the number of computed PCs
 - RNA/ ATAC 01: allow to choose batch name
-<<<<<<< HEAD
-- ATAC: Implemented TOBIAS footprinting notebook
-=======
 - General: Move settings to config file
 - velocity: Add missing save/embedding options
->>>>>>> b632fa74
+- ATAC: Implemented TOBIAS footprinting notebook
 
 0.12.0 (19-12-24)
 -----------------
