0.10.0 (in progress)
--------------------
- deseq2 (R) -> pydeseq2 (python)
- add MAD filtering as alternative to gaussian-mixture model (#261)
- enhance gene labelling (#38)
- replace deprecated ratelimiter with throttle (#288)
- Rename enrichr_marker_genes to gene_set_enrichment and add prerank as possible method.
- Added gsea_network plot function.
- add the markerRepo to our environment
<<<<<<< HEAD
- Add validation of Seurat objects before converting to anndata (#293)
=======
- add UpSet plot for threshold comparison (#294)
>>>>>>> 230f5982
- native scrublet bugfix (#297)
- fix planet_plot import

Changes to notebooks
^^^^^^^^^^^^^^^^^^^^
- expand marker_genes notebook for atac & move to general_notebooks
- add option to choose filter method in rna/qc notebook
- add alternative to interactive thresholds (#38)
- use sctoolbox.plotting.embedding.plot_embedding (#279)
- General: GSEA: Implemented gsea_network plot
- General: GSEA: Added option to run prerank(gsea) method instead of enrichr
- RNA: 05_receptor-ligand: Split input field into its corresponding sections
- ATAC: 04_clustering: Docu revision of the ATAC Clustering notebook (#300)
- RNA: 04_clustering: Docu revision of the RNA Clustering notebook (#300)
- General: annotation: Revise annotation notebook (#269)
- RNA: 02_QC: Docu revision of the RNA QC notebook (#296)
- ATAC: 01_assembling_anndata: Move ATAC metric to notebook 2
- RNA: 03_normalization_batch_correction revise docu and description (#298)

0.9.0 (02-08-24)
----------------
- Added denoising function using scAR to QC notebook
- added kwargs and check for quant folder in assemblers.from_quant (#280)
- GSEA: Fix library gene-set overlap by converting all gene names to uppercase
- pl.gsea.term_dotplot: Fix example; Fix index==None bug
- added additional qc metrices for ATAC-seq to the first notebook (#256)
- Pin ipywidget version to > 8.0.0 to fix interactive labels (qc notebooks)
- revised prepare_atac_anndata (#267)
- solved scanpy, matplotlib, pandas.. version conflict by temporarily removing scanpro (#257)
- added planet_plot for high dimensional anndata plotting (#221)
- implemented concadata, from_h5ad to load and combine from multiple .h5ad files (#224)
- ligand-receptor: connectionPlot new parameters (#255)
- pca-correlation: replace 'columns' with 'ignore' parameter, allowing to ignore numeric columns for pca correlation. (#228)
- restructured atac notebook 3 (normalization and batch correction) (#278)
- Fix minor docstring/example issues.
- added labels for the tsse aggregation plot (#271)
- Fix Notebook pipeline unable to fetch some archives (#284)
- refactored CICD unit testing by the test_cleanup merge (#215)
- label_genes now accepts custom genelists (#38)
- Add inplace parameter to tfidf function (#277)
- Update plot_group_embeddings() to also take numerical values, e.g. density
- expand marker_genes notebook for atac, move to general_notebooks, change deseq2(R) to pydeseq2(python)

Changes to notebooks
^^^^^^^^^^^^^^^^^^^^
- improvments in description and structure of atac and general notebooks (#144)
- added header parameter to option 2 in notebook 01_assembling_anndata (#280)
- added notebook versioning (#115)
- added load from multiple h5ad files to assembly notebooks (#224)
- restructured atac notebook 3 (normalization and batch correction) (#278)
- RNA: Notebook 4: Added density plotting for categorical qc columns.
- RNA: Notebook 4: Replaced sc.pl.embedding from scanpy with pl.embedding.plot_embedding from sctoolbox
- Cleanup internal notebook structure

0.8.0 (14-06-24)
----------------
- from_mtx: support more folder structures and variable file now optional (#234, #240)
- ligand-receptor: download_db added support for LIANA resources
- revised tsse scoring and fixed matplotlib version conflict (#257)
- add cyclone (pycirclize based plot) as hairball alternative (#223)
- remove legacy import structure
- implement lazy module loading 
- wrapped up native scrublet (#242, #150)
- prepare_for_cellxgene: Account for duplciate var indices
- added number of features to ATAC nb 3 and added combat as an available batch correct algorithm (#245)
- removed cleanup temp for the selfservice container (#258)

Changes to notebooks
^^^^^^^^^^^^^^^^^^^^
- rna/ atac more subset PC description
- rna/ atac clustering renamed "recluster" -> "revise cluster"
- Add GSEA notebook (#172)
- rna/atac assembly notebook update from_mtx (#234, #240)

0.7.0 (23-04-24)
----------------
- Added code examples for tools and utils (#140)
    - recluster 
    - group_heatmap
    - plot_venn
    - in_range
- Fix notebooks in readthedocs documentation (#220)
- Removed custom_marker_annotation script
- Disintegrated FLD scoring and added PEAKQC to setup.py (#233)
- fixed PCA-var plot not fitting into anndata_overview (#232)

Changes to notebooks
^^^^^^^^^^^^^^^^^^^^
- Overhaul RNA & ATAC notebooks structure (includes #207)
- Revise RNA notebook 4 recluster section (#201)

0.6.1 (28-03-24)
----------------
- Fix release pages by renaming the release-pages: job to pages:
- refactor move clean-orphaned-tags to new stage .post (#229)

0.6 (27-03-24)
--------------
- Fix unable to determine R_HOME error (#190)
- implemented propose_pcs to automatically select PCA components (#187)
- add correlation barplot to plot_pca_variance
- created correlation_matrix method by restructuring plot_pca_correlation
- Fix beartype issue with Lists and Iterables containing Literals (#227)
- CICD overhaul (#191)
- fixed notebook version in the env to 6.5.2 (#199, partly #44)

Changes to notebooks
^^^^^^^^^^^^^^^^^^^^
- Move proportion_analysis notebooks to general notebooks (#195 and #214)
- replace scanpy pseudotime with scFates in pseudotime_analysis notebook
- prepare_for_cellxgene: Adapt to new mampok verison 2.0.9
- prepare_for_cellxgene: Allows the user to set an analyst manually (#213)
- rna 03_batch revision (#209, #202, #200, #152)
- 05_marker_genes: Complete Overhaul (#181)

0.5 (04-03-24)
--------------

- add receptor_genes & ligand_genes parameters to connectionPlot and decreased runtime
- readme update(#188)
- Fix error when writing adata converted from an R object (#205, #180)
- Marker Repo integration (#162)
- Set scvelo version to >=0.3.1 (#193)
- Added fa2 as dependency for pseudotime analysis
- anndata_overview: fix issue where colorbars for continuous data was not shown
- added ability to use highly variable features using the lsi() function (#165)
- removed deprecated group_heatmap, umap_pub (replaced by gene_expression_heatmap, plot_embedding)
- add doku page
- start change log

Changes to notebooks
^^^^^^^^^^^^^^^^^^^^
- rna assembly: refactor
- prepare_for_cellxgene: Added BN_public as possible deployment cluster (#192)
- 14_velocity_analysis: Remove duplicate parameter (#194)
- pseudotime_analysis: Save generated plots (#211)
- rna 03_batch: added qc metrics to overview plot


0.4 (31-1-24)
-------------
- Fix get_rank_genes_tables for groups without marker genes (#179)
- Bugfixes for CI jobs
- Fix check_changes pipeline
- Fix typos (#173 & #174)
- Include kwargs in utils.bioutils._overlap_two_bedfiles(#177)
- Implemented _add_path() to automatically add python path to environment
- added tests for _add_path() and _overlap_two_bedfiles() (#177)
- constraint ipywidgets version to 7.7.5 to fix the quality_violinplot() (#151)(#143)
- Add temp_dir to calc_overlap_fc.py (#167) and revised related functions
- more testing (mainly sctoolbox.tools) (#166)
- gerneral text revisions

Changes to notebooks
^^^^^^^^^^^^^^^^^^^^
- Add pseudotime & velocity analysis notebooks (#164)
- Update receptor-ligand notebook (#176)
- Refactored annotate_genes() from ATAC-notebook 05 to 04 and removed 05 (#175)

0.3 (30-11-2023)
----------------
- Add parameter type hinting including runtime type checking (#46)
- Fixed prepare_for_cellxgene color issue (#145, #146)
- Add CI/CD container build pipeline for testing (#135)
- Fixed example for gene_expression_heatmap and smaller bugfixes related to marker genes (#124)
- Removed pl.group_heatmap as it is fully covered by pl.gene_expression_heatmap
- Removed 'sinto' as dependency and added code in 'create_fragment_file' to create fragment file internally (solves #147)
- The function 'create_fragment_file' was moved to bam tools.
- Added "n_genes" parameter to tools.marker_genes.get_rank_genes_tables, and set the default to 200 (#153)
- Fixed CI/CD build job rules. Only trigger build job when files changed or triggered manually
- Add parameter to plot_pca_correlation to plot correlation with UMAP components (#157)
- Handle NaN values for plot_pca_correlation (#156)
- implemented prepare_for_cellxgene
- Added pl.embedding.plot_embedding() function to plot embeddings with different styles, e.g. hexbin and density (#149)
- Modified pl.embedding.plot_embedding() to plot different embedding dimensions
- Deprecated pl.umap_pub as this is now covered by pl.plot_embedding
- changed typing to beartype.typing
- Added GenomeTracks plotting
- Fix batch evaluation for small datasets (#148)
- Added **kwargs to functions which are wrappers for other functions
- added RAGI cluster validation to clustering.py (!201)
- started disintegrating fld scoring (!201)
- reorganised ATAC-notebooks (!201)

Changes to notebooks
^^^^^^^^^^^^^^^^^^^^
- Added prepare for cellxgene notebook (#139)
- Added plot of highly expressed genes to RNA notebook 03 (#43)
- Changed structure of notebooks in directory; added "notebooks" subdirectories for RNA and ATAC


0.2 (30-08-2023)
----------------
- fix error in prepare_for_cellxgene caused by .uns[_color] not matching .obs column. (#176)
- implemented prepare_for_cellxgene (#147)
- fixed raw value copy issue in rna/02-batch notebook
- Added parameters for the TOBIAS flags in the config file to write_TOBIAS_config()
- Added logging verbose and decorator to ATAC related functions
- Fix "shell not found" error for CI pipeline (#129)
- Pinned scikit-learn to version <=1.2.2 (#128)
- Added script for gene correlation and comparison between two conditions
- Added check for marker gene lists (#103)
- Keep notebook metadata on push to prevent deleting kernel information
- Added sctoolbox as default kernel to RNA & ATAC notebooks
- Added check of column validity to tools.marker_genes.run_DESeq2() (#134)
- Increase test coverage for plotting functions (#126)
- Apply fixes to bugs found by increasing the test coverage.
- Added type hinting to functions.
- Revised doc-strings.
- run_rank_genes() auto converts groupby column to type 'category' (#137)
- Fix parameter for gene/cell filtering (#136)
- Add Check to _filter_object() if column contains only boolean (#110)
- Add support of matrx and numpy.ndarray type of adata.X for predict_sex (#111)
- Add method to get pd.DataFrame columns with list of regex (#90)
- Added 'pairwise_scatter' method for plotting QC metrics (#54)
- Add ATAC quality metrics TSSe (ENCODE), FRiP
- Revised FLD density plotting
- Adjusted style of default values in docs (#33)
- Added 'plot_pca_correlation' for plotting PCA correlation with obs/var columns (#118)
- Removed outdated normalization methods.
- Changed all line endings to LF (#138)
- Disabled threads parameter for tSNE (#130)
- Added 'plot_starsolo_quality' and 'plot_starsolo_UMI' to plotting module (#78)
- Fixed issues with clustered dotplot with new code (#122)

Changes to RNA notebooks
^^^^^^^^^^^^^^^^^^^^^^^^
- Added display of 3D UMAP html in notebook 04 (#119)

Changes to ATAC notebooks
^^^^^^^^^^^^^^^^^^^^^^^^^
- Fixed assembling atac notebook 01
- Fixed get_atac_thresholds_wrapper and renamed it to get_thresholds_wrapper
- Added custome cwt implementation
- Added additional parameters to add_insertsize_metrics
- Revised nucleosomal score scoring

0.1.1 (24-05-2023)
------------------
- Fixed import issue
- Make version accessible
- Added check for CHANGES.rst in gitlab-ci
- Pinned numba==0.57.0rc1 due to import error (#117)
- Fixed bug in tools.norm_correct.atac_norm
- Added check for sctoolbox/_version.py file in gitlab-ci

0.1 (22-05-2023)
----------------
- First version<|MERGE_RESOLUTION|>--- conflicted
+++ resolved
@@ -7,11 +7,8 @@
 - Rename enrichr_marker_genes to gene_set_enrichment and add prerank as possible method.
 - Added gsea_network plot function.
 - add the markerRepo to our environment
-<<<<<<< HEAD
 - Add validation of Seurat objects before converting to anndata (#293)
-=======
 - add UpSet plot for threshold comparison (#294)
->>>>>>> 230f5982
 - native scrublet bugfix (#297)
 - fix planet_plot import
 
