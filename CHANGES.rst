0.9.0 (in progress)
-------------------
- GSEA: Fix library gene-set overlap by converting all gene names to uppercase
- pl.gsea.term_dotplot: Fix example; Fix index==None bug
- added additional qc metrices for ATAC-seq to the first notebook (#256)
- Pin ipywidget version to > 8.0.0 to fix interactive labels (qc notebooks)
- revised prepare_atac_anndata (#267)
- solved scanpy, matplotlib, pandas.. version conflict by temporarily removing scanpro (#257)
- added planet_plot for high dimensional anndata plotting (#221)
- implemented concadata, from_h5ad to load and combine from multiple .h5ad files (#224)
- ligand-receptor: connectionPlot new parameters (#255)
- pca-correlation: replace 'columns' with 'ignore' parameter, allowing to ignore numeric columns for pca correlation. (#228)
<<<<<<< HEAD
- Fix minor docstring/example issues.
=======
- restructured atac notebook 3 (normalization and batch correction) (#278)
>>>>>>> 640c8026

Changes to notebooks
^^^^^^^^^^^^^^^^^^^^
- added notebook versioning (#115)
- added load from multiple h5ad files to assembly notebooks (#224)

0.8.0 (14-06-24)
----------------
- from_mtx: support more folder structures and variable file now optional (#234, #240)
- ligand-receptor: download_db added support for LIANA resources
- revised tsse scoring and fixed matplotlib version conflict (#257)
- add cyclone (pycirclize based plot) as hairball alternative (#223)
- remove legacy import structure
- implement lazy module loading 
- wrapped up native scrublet (#242, #150)
- prepare_for_cellxgene: Account for duplciate var indices
- added number of features to ATAC nb 3 and added combat as an available batch correct algorithm (#245)
- removed cleanup temp for the selfservice container (#258)

Changes to notebooks
^^^^^^^^^^^^^^^^^^^^
- rna/ atac more subset PC description
- rna/ atac clustering renamed "recluster" -> "revise cluster"
- Add GSEA notebook (#172)
- rna/atac assembly notebook update from_mtx (#234, #240)

0.7.0 (23-04-24)
----------------
- Added code examples for tools and utils (#140)
    - recluster 
    - group_heatmap
    - plot_venn
    - in_range
- Fix notebooks in readthedocs documentation (#220)
- Removed custom_marker_annotation script
- Disintegrated FLD scoring and added PEAKQC to setup.py (#233)
- fixed PCA-var plot not fitting into anndata_overview (#232)

Changes to notebooks
^^^^^^^^^^^^^^^^^^^^
- Overhaul RNA & ATAC notebooks structure (includes #207)
- Revise RNA notebook 4 recluster section (#201)

0.6.1 (28-03-24)
----------------
- Fix release pages by renaming the release-pages: job to pages:
- refactor move clean-orphaned-tags to new stage .post (#229)

0.6 (27-03-24)
--------------
- Fix unable to determine R_HOME error (#190)
- implemented propose_pcs to automatically select PCA components (#187)
- add correlation barplot to plot_pca_variance
- created correlation_matrix method by restructuring plot_pca_correlation
- Fix beartype issue with Lists and Iterables containing Literals (#227)
- CICD overhaul (#191)
- fixed notebook version in the env to 6.5.2 (#199, partly #44)

Changes to notebooks
^^^^^^^^^^^^^^^^^^^^
- Move proportion_analysis notebooks to general notebooks (#195 and #214)
- replace scanpy pseudotime with scFates in pseudotime_analysis notebook
- prepare_for_cellxgene: Adapt to new mampok verison 2.0.9
- prepare_for_cellxgene: Allows the user to set an analyst manually (#213)
- rna 03_batch revision (#209, #202, #200, #152)
- 05_marker_genes: Complete Overhaul (#181)

0.5 (04-03-24)
--------------

- add receptor_genes & ligand_genes parameters to connectionPlot and decreased runtime
- readme update(#188)
- Fix error when writing adata converted from an R object (#205, #180)
- Marker Repo integration (#162)
- Set scvelo version to >=0.3.1 (#193)
- Added fa2 as dependency for pseudotime analysis
- anndata_overview: fix issue where colorbars for continuous data was not shown
- added ability to use highly variable features using the lsi() function (#165)
- removed deprecated group_heatmap, umap_pub (replaced by gene_expression_heatmap, plot_embedding)
- add doku page
- start change log

Changes to notebooks
^^^^^^^^^^^^^^^^^^^^
- rna assembly: refactor
- prepare_for_cellxgene: Added BN_public as possible deployment cluster (#192)
- 14_velocity_analysis: Remove duplicate parameter (#194)
- pseudotime_analysis: Save generated plots (#211)
- rna 03_batch: added qc metrics to overview plot


0.4 (31-1-24)
-------------
- Fix get_rank_genes_tables for groups without marker genes (#179)
- Bugfixes for CI jobs
- Fix check_changes pipeline
- Fix typos (#173 & #174)
- Include kwargs in utils.bioutils._overlap_two_bedfiles(#177)
- Implemented _add_path() to automatically add python path to environment
- added tests for _add_path() and _overlap_two_bedfiles() (#177)
- constraint ipywidgets version to 7.7.5 to fix the quality_violinplot() (#151)(#143)
- Add temp_dir to calc_overlap_fc.py (#167) and revised related functions
- more testing (mainly sctoolbox.tools) (#166)
- gerneral text revisions

Changes to notebooks
^^^^^^^^^^^^^^^^^^^^
- Add pseudotime & velocity analysis notebooks (#164)
- Update receptor-ligand notebook (#176)
- Refactored annotate_genes() from ATAC-notebook 05 to 04 and removed 05 (#175)

0.3 (30-11-2023)
----------------
- Add parameter type hinting including runtime type checking (#46)
- Fixed prepare_for_cellxgene color issue (#145, #146)
- Add CI/CD container build pipeline for testing (#135)
- Fixed example for gene_expression_heatmap and smaller bugfixes related to marker genes (#124)
- Removed pl.group_heatmap as it is fully covered by pl.gene_expression_heatmap
- Removed 'sinto' as dependency and added code in 'create_fragment_file' to create fragment file internally (solves #147)
- The function 'create_fragment_file' was moved to bam tools.
- Added "n_genes" parameter to tools.marker_genes.get_rank_genes_tables, and set the default to 200 (#153)
- Fixed CI/CD build job rules. Only trigger build job when files changed or triggered manually
- Add parameter to plot_pca_correlation to plot correlation with UMAP components (#157)
- Handle NaN values for plot_pca_correlation (#156)
- implemented prepare_for_cellxgene
- Added pl.embedding.plot_embedding() function to plot embeddings with different styles, e.g. hexbin and density (#149)
- Modified pl.embedding.plot_embedding() to plot different embedding dimensions
- Deprecated pl.umap_pub as this is now covered by pl.plot_embedding
- changed typing to beartype.typing
- Added GenomeTracks plotting
- Fix batch evaluation for small datasets (#148)
- Added **kwargs to functions which are wrappers for other functions
- added RAGI cluster validation to clustering.py (!201)
- started disintegrating fld scoring (!201)
- reorganised ATAC-notebooks (!201)

Changes to notebooks
^^^^^^^^^^^^^^^^^^^^
- Added prepare for cellxgene notebook (#139)
- Added plot of highly expressed genes to RNA notebook 03 (#43)
- Changed structure of notebooks in directory; added "notebooks" subdirectories for RNA and ATAC


0.2 (30-08-2023)
----------------
- fix error in prepare_for_cellxgene caused by .uns[_color] not matching .obs column. (#176)
- implemented prepare_for_cellxgene (#147)
- fixed raw value copy issue in rna/02-batch notebook
- Added parameters for the TOBIAS flags in the config file to write_TOBIAS_config()
- Added logging verbose and decorator to ATAC related functions
- Fix "shell not found" error for CI pipeline (#129)
- Pinned scikit-learn to version <=1.2.2 (#128)
- Added script for gene correlation and comparison between two conditions
- Added check for marker gene lists (#103)
- Keep notebook metadata on push to prevent deleting kernel information
- Added sctoolbox as default kernel to RNA & ATAC notebooks
- Added check of column validity to tools.marker_genes.run_DESeq2() (#134)
- Increase test coverage for plotting functions (#126)
- Apply fixes to bugs found by increasing the test coverage.
- Added type hinting to functions.
- Revised doc-strings.
- run_rank_genes() auto converts groupby column to type 'category' (#137)
- Fix parameter for gene/cell filtering (#136)
- Add Check to _filter_object() if column contains only boolean (#110)
- Add support of matrx and numpy.ndarray type of adata.X for predict_sex (#111)
- Add method to get pd.DataFrame columns with list of regex (#90)
- Added 'pairwise_scatter' method for plotting QC metrics (#54)
- Add ATAC quality metrics TSSe (ENCODE), FRiP
- Revised FLD density plotting
- Adjusted style of default values in docs (#33)
- Added 'plot_pca_correlation' for plotting PCA correlation with obs/var columns (#118)
- Removed outdated normalization methods.
- Changed all line endings to LF (#138)
- Disabled threads parameter for tSNE (#130)
- Added 'plot_starsolo_quality' and 'plot_starsolo_UMI' to plotting module (#78)
- Fixed issues with clustered dotplot with new code (#122)

Changes to RNA notebooks
^^^^^^^^^^^^^^^^^^^^^^^^
- Added display of 3D UMAP html in notebook 04 (#119)

Changes to ATAC notebooks
^^^^^^^^^^^^^^^^^^^^^^^^^
- Fixed assembling atac notebook 01
- Fixed get_atac_thresholds_wrapper and renamed it to get_thresholds_wrapper
- Added custome cwt implementation
- Added additional parameters to add_insertsize_metrics
- Revised nucleosomal score scoring

0.1.1 (24-05-2023)
------------------
- Fixed import issue
- Make version accessible
- Added check for CHANGES.rst in gitlab-ci
- Pinned numba==0.57.0rc1 due to import error (#117)
- Fixed bug in tools.norm_correct.atac_norm
- Added check for sctoolbox/_version.py file in gitlab-ci

0.1 (22-05-2023)
----------------
- First version<|MERGE_RESOLUTION|>--- conflicted
+++ resolved
@@ -10,16 +10,13 @@
 - implemented concadata, from_h5ad to load and combine from multiple .h5ad files (#224)
 - ligand-receptor: connectionPlot new parameters (#255)
 - pca-correlation: replace 'columns' with 'ignore' parameter, allowing to ignore numeric columns for pca correlation. (#228)
-<<<<<<< HEAD
 - Fix minor docstring/example issues.
-=======
-- restructured atac notebook 3 (normalization and batch correction) (#278)
->>>>>>> 640c8026
 
 Changes to notebooks
 ^^^^^^^^^^^^^^^^^^^^
 - added notebook versioning (#115)
 - added load from multiple h5ad files to assembly notebooks (#224)
+- restructured atac notebook 3 (normalization and batch correction) (#278)
 
 0.8.0 (14-06-24)
 ----------------
