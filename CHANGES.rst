--- conflicted
+++ resolved
@@ -25,13 +25,10 @@
     - 04-RNA
     - 0A1-RNA receptor-ligand
     - 0A2-RNA receptor-ligand differences
-<<<<<<< HEAD
     - 01-ATAC
-=======
     - 0B-RNA velocity notebook 
     - general GSEA
     - general annotation
->>>>>>> 4ac8a7cd
 
 0.12.0 (19-12-24)
 -----------------
