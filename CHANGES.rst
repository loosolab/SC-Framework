--- conflicted
+++ resolved
@@ -1,13 +1,11 @@
-<<<<<<< HEAD
 0.8.0 (in progress)
 ----------------
 - ligand-receptor: download_db added support for LIANA resources
+- revised tsse scoring and fixed matplotlib version conflict (#257)
 
 Changes to notebooks
 ^^^^^^^^^^^^^^^^^^^^
 - rna/ atac clustering renamed "recluster" -> "revise cluster"
-=======
->>>>>>> 4461d1ca
 
 0.7.0 (23-04-24)
 ----------------
@@ -20,7 +18,6 @@
 - Removed custom_marker_annotation script
 - Disintegrated FLD scoring and added PEAKQC to setup.py (#233)
 - fixed PCA-var plot not fitting into anndata_overview (#232)
-- revised tsse scoring and fixed matplotlib version conflict (#257)
 
 Changes to notebooks
 ^^^^^^^^^^^^^^^^^^^^
