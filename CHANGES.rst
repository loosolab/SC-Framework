--- conflicted
+++ resolved
@@ -24,13 +24,10 @@
     - 03-RNA 
     - 04-RNA 
     - 0A1-RNA receptor-ligand
-<<<<<<< HEAD
-    - general 0B velocity notebook 
+    - 0A2-RNA receptor-ligand differences
+    - 0B-RNA velocity notebook 
     - general GSEA
     - general annotation
-=======
-    - 0A2-RNA receptor-ligand differences
->>>>>>> 49200eaa
 
 0.12.0 (19-12-24)
 -----------------
