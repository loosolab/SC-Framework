0.13.0 (in progress)
-----------------
- predict_cell_cycle: implemented "gene_column" parameter
- restrict the maximum size of a figure (2^16 pixle)
- from_h5ad: expose concadata "label" parameter
- Add delete_obs and delete_var parameters to prepare_for_cellxgene() (#287)
- Add ability to use a peaks BED file to assemble var of ATAC-data (#346)
- set scanpy>=1.11 to fix run_rank_genes error (#331)
- GSEA: Revise gsea analysis: Bugfixes, save results into adata, rework plots (#345)
- Add column exists check to bioutils.pseudobulk_table (#356)
- Fix main title in receptor-ligand network plot (#358)
- load_h5ad(): warn if adata.raw is found. (#352)
- receptor-ligand: nan zscore to 0 (#302)
- adjust to altered scanpy.normalize_total behavior (#370)
- Add function to download tutorial data
<<<<<<< HEAD
- receptor-ligand: adjust minimum line width in connectionPlot
=======
- Added new notebook testdata and references. (partly #338)
- Improved flexibility in adata creation from mtx. (#365)
>>>>>>> d875f6f6

Changes to notebooks
^^^^^^^^^^^^^^^^^^^^
- velocity: Changed scvelo.read() to scanpy.read() in the velocity notebook due to deprecation (#344)
- General: prepare_for_cellxgene: Set mampok version to 3.0.6
- General: prepare_for_cellxgene: Add metadata parameter for mamplan correlation
- General: prepare_for_cellxgene: Add delete column option for .obs and .var
- RNA 02 QC: fixed bug causing initial var thresholds to be ignored
- General: pseudotime_analysis: color dendrogram for clustering instead of segment
- add layer option to notebooks that utilize the matrix (#342)
- General: annotation: add min_hits parameter
- RNA/ ATAC 03: allow to choose the number of computed PCs
- RNA/ ATAC 01: allow to choose batch name
- General: Move settings to config file
- velocity: Add missing save/embedding options
- atac_analysis: assembling: Changed to new testdata.

0.12.0 (19-12-24)
-----------------
- add contrasts parameter to tools.marker_genes.run_deseq2
- tools.marker_genes.pairwise_rank_genes check minimum amount of groups
- cyclone fix shown top receptor/ligand genes
- hairball add node_size & node_label_size

Changes to notebooks
^^^^^^^^^^^^^^^^^^^^
- General: group_marker: set n_genes as top_n for get_rank_genes_tables
- ATAC 01 assembly: fix error when selecting the path_mtx (3rd) option (#326)
- General: prepare_for_cellxgene: set required mampok version to 3.0.5

0.11.0 (08-11-24)
-----------------
- fix pl.embedding.plot_pca_variance() does not select all PCs using thr 100% (#309)
- feature_per_group remove empty axis (#312)
- fix get_rank_genes_tables return less than n_genes for filtered ranking
- fix _search_dim_red_parameters "ValueError: 'left' is not a valid value for loc"
- fix gseapy, louvain install outside of the docker image (#310)
- implemented plotting.embedding.agg_feature_embedding
- cleanup installation/ dependencies
- CI: Revert to installing mampok from main
- implement bgcolor cell-selection
- update readme
- add a bar plot to predict_cell_cycle (#301)

Changes to notebooks
^^^^^^^^^^^^^^^^^^^^
- add agg_feature_embedding to the group_marker notebook
- fix RNA:02 zebrafish gender suggestion (#311)
- revise 03_normalization_batch_correction notebook
- prepare_for_cellxgene: Add auth parameter
- use the bgcolor cell-selection in all notebooks

0.10.1 (17-09-24)
-----------------
- temp fix pycirclize KeyError (until this is done https://github.com/moshi4/pyCirclize/issues/75)
- fix .A1 deprecated

Changes to notebooks
^^^^^^^^^^^^^^^^^^^^
- rna/qc: add use_native parameter
- annotation: fix marker repo clone cell

0.10.0 (10-09-24)
-----------------
- deseq2 (R) -> pydeseq2 (python)
- add MAD filtering as alternative to gaussian-mixture model (#261)
- enhance gene labelling (#38)
- replace deprecated ratelimiter with throttle (#288)
- Rename enrichr_marker_genes to gene_set_enrichment and add prerank as possible method.
- Added gsea_network plot function.
- add the markerRepo to our environment
- Add validation of Seurat objects before converting to anndata (#293)
- add UpSet plot for threshold comparison (#294)
- native scrublet bugfix (#297)
- fix planet_plot import
- reduce warnings (#299)
- fixed env issue

Changes to notebooks
^^^^^^^^^^^^^^^^^^^^
- expand marker_genes notebook for atac & move to general_notebooks
- add option to choose filter method in rna/qc notebook
- add alternative to interactive thresholds (#38)
- use sctoolbox.plotting.embedding.plot_embedding (#279)
- General: GSEA: Implemented gsea_network plot
- General: GSEA: Added option to run prerank(gsea) method instead of enrichr
- RNA: 05_receptor-ligand: Split input field into its corresponding sections
- ATAC: 04_clustering: Docu revision of the ATAC Clustering notebook (#300)
- RNA: 04_clustering: Docu revision of the RNA Clustering notebook (#300)
- General: annotation: Revise annotation notebook (#269)
- RNA: 02_QC: Docu revision of the RNA QC notebook (#296)
- ATAC: 01_assembling_anndata: Move ATAC metric to notebook 2
- RNA: 03_normalization_batch_correction revise docu and description (#298)

0.9.0 (02-08-24)
----------------
- Added denoising function using scAR to QC notebook
- added kwargs and check for quant folder in assemblers.from_quant (#280)
- GSEA: Fix library gene-set overlap by converting all gene names to uppercase
- pl.gsea.term_dotplot: Fix example; Fix index==None bug
- added additional qc metrices for ATAC-seq to the first notebook (#256)
- Pin ipywidget version to > 8.0.0 to fix interactive labels (qc notebooks)
- revised prepare_atac_anndata (#267)
- solved scanpy, matplotlib, pandas.. version conflict by temporarily removing scanpro (#257)
- added planet_plot for high dimensional anndata plotting (#221)
- implemented concadata, from_h5ad to load and combine from multiple .h5ad files (#224)
- ligand-receptor: connectionPlot new parameters (#255)
- pca-correlation: replace 'columns' with 'ignore' parameter, allowing to ignore numeric columns for pca correlation. (#228)
- restructured atac notebook 3 (normalization and batch correction) (#278)
- Fix minor docstring/example issues.
- added labels for the tsse aggregation plot (#271)
- Fix Notebook pipeline unable to fetch some archives (#284)
- refactored CICD unit testing by the test_cleanup merge (#215)
- label_genes now accepts custom genelists (#38)
- Add inplace parameter to tfidf function (#277)
- Update plot_group_embeddings() to also take numerical values, e.g. density
- expand marker_genes notebook for atac, move to general_notebooks, change deseq2(R) to pydeseq2(python)

Changes to notebooks
^^^^^^^^^^^^^^^^^^^^
- improvments in description and structure of atac and general notebooks (#144)
- added header parameter to option 2 in notebook 01_assembling_anndata (#280)
- added notebook versioning (#115)
- added load from multiple h5ad files to assembly notebooks (#224)
- restructured atac notebook 3 (normalization and batch correction) (#278)
- RNA: Notebook 4: Added density plotting for categorical qc columns.
- RNA: Notebook 4: Replaced sc.pl.embedding from scanpy with pl.embedding.plot_embedding from sctoolbox
- Cleanup internal notebook structure

0.8.0 (14-06-24)
----------------
- from_mtx: support more folder structures and variable file now optional (#234, #240)
- ligand-receptor: download_db added support for LIANA resources
- revised tsse scoring and fixed matplotlib version conflict (#257)
- add cyclone (pycirclize based plot) as hairball alternative (#223)
- remove legacy import structure
- implement lazy module loading 
- wrapped up native scrublet (#242, #150)
- prepare_for_cellxgene: Account for duplciate var indices
- added number of features to ATAC nb 3 and added combat as an available batch correct algorithm (#245)
- removed cleanup temp for the selfservice container (#258)

Changes to notebooks
^^^^^^^^^^^^^^^^^^^^
- rna/ atac more subset PC description
- rna/ atac clustering renamed "recluster" -> "revise cluster"
- Add GSEA notebook (#172)
- rna/atac assembly notebook update from_mtx (#234, #240)

0.7.0 (23-04-24)
----------------
- Added code examples for tools and utils (#140)
    - recluster 
    - group_heatmap
    - plot_venn
    - in_range
- Fix notebooks in readthedocs documentation (#220)
- Removed custom_marker_annotation script
- Disintegrated FLD scoring and added PEAKQC to setup.py (#233)
- fixed PCA-var plot not fitting into anndata_overview (#232)

Changes to notebooks
^^^^^^^^^^^^^^^^^^^^
- Overhaul RNA & ATAC notebooks structure (includes #207)
- Revise RNA notebook 4 recluster section (#201)

0.6.1 (28-03-24)
----------------
- Fix release pages by renaming the release-pages: job to pages:
- refactor move clean-orphaned-tags to new stage .post (#229)

0.6 (27-03-24)
--------------
- Fix unable to determine R_HOME error (#190)
- implemented propose_pcs to automatically select PCA components (#187)
- add correlation barplot to plot_pca_variance
- created correlation_matrix method by restructuring plot_pca_correlation
- Fix beartype issue with Lists and Iterables containing Literals (#227)
- CICD overhaul (#191)
- fixed notebook version in the env to 6.5.2 (#199, partly #44)

Changes to notebooks
^^^^^^^^^^^^^^^^^^^^
- Move proportion_analysis notebooks to general notebooks (#195 and #214)
- replace scanpy pseudotime with scFates in pseudotime_analysis notebook
- prepare_for_cellxgene: Adapt to new mampok verison 2.0.9
- prepare_for_cellxgene: Allows the user to set an analyst manually (#213)
- rna 03_batch revision (#209, #202, #200, #152)
- 05_marker_genes: Complete Overhaul (#181)

0.5 (04-03-24)
--------------

- add receptor_genes & ligand_genes parameters to connectionPlot and decreased runtime
- readme update(#188)
- Fix error when writing adata converted from an R object (#205, #180)
- Marker Repo integration (#162)
- Set scvelo version to >=0.3.1 (#193)
- Added fa2 as dependency for pseudotime analysis
- anndata_overview: fix issue where colorbars for continuous data was not shown
- added ability to use highly variable features using the lsi() function (#165)
- removed deprecated group_heatmap, umap_pub (replaced by gene_expression_heatmap, plot_embedding)
- add doku page
- start change log

Changes to notebooks
^^^^^^^^^^^^^^^^^^^^
- rna assembly: refactor
- prepare_for_cellxgene: Added BN_public as possible deployment cluster (#192)
- 14_velocity_analysis: Remove duplicate parameter (#194)
- pseudotime_analysis: Save generated plots (#211)
- rna 03_batch: added qc metrics to overview plot


0.4 (31-1-24)
-------------
- Fix get_rank_genes_tables for groups without marker genes (#179)
- Bugfixes for CI jobs
- Fix check_changes pipeline
- Fix typos (#173 & #174)
- Include kwargs in utils.bioutils._overlap_two_bedfiles(#177)
- Implemented _add_path() to automatically add python path to environment
- added tests for _add_path() and _overlap_two_bedfiles() (#177)
- constraint ipywidgets version to 7.7.5 to fix the quality_violinplot() (#151)(#143)
- Add temp_dir to calc_overlap_fc.py (#167) and revised related functions
- more testing (mainly sctoolbox.tools) (#166)
- gerneral text revisions

Changes to notebooks
^^^^^^^^^^^^^^^^^^^^
- Add pseudotime & velocity analysis notebooks (#164)
- Update receptor-ligand notebook (#176)
- Refactored annotate_genes() from ATAC-notebook 05 to 04 and removed 05 (#175)

0.3 (30-11-2023)
----------------
- Add parameter type hinting including runtime type checking (#46)
- Fixed prepare_for_cellxgene color issue (#145, #146)
- Add CI/CD container build pipeline for testing (#135)
- Fixed example for gene_expression_heatmap and smaller bugfixes related to marker genes (#124)
- Removed pl.group_heatmap as it is fully covered by pl.gene_expression_heatmap
- Removed 'sinto' as dependency and added code in 'create_fragment_file' to create fragment file internally (solves #147)
- The function 'create_fragment_file' was moved to bam tools.
- Added "n_genes" parameter to tools.marker_genes.get_rank_genes_tables, and set the default to 200 (#153)
- Fixed CI/CD build job rules. Only trigger build job when files changed or triggered manually
- Add parameter to plot_pca_correlation to plot correlation with UMAP components (#157)
- Handle NaN values for plot_pca_correlation (#156)
- implemented prepare_for_cellxgene
- Added pl.embedding.plot_embedding() function to plot embeddings with different styles, e.g. hexbin and density (#149)
- Modified pl.embedding.plot_embedding() to plot different embedding dimensions
- Deprecated pl.umap_pub as this is now covered by pl.plot_embedding
- changed typing to beartype.typing
- Added GenomeTracks plotting
- Fix batch evaluation for small datasets (#148)
- Added **kwargs to functions which are wrappers for other functions
- added RAGI cluster validation to clustering.py (!201)
- started disintegrating fld scoring (!201)
- reorganised ATAC-notebooks (!201)

Changes to notebooks
^^^^^^^^^^^^^^^^^^^^
- Added prepare for cellxgene notebook (#139)
- Added plot of highly expressed genes to RNA notebook 03 (#43)
- Changed structure of notebooks in directory; added "notebooks" subdirectories for RNA and ATAC


0.2 (30-08-2023)
----------------
- fix error in prepare_for_cellxgene caused by .uns[_color] not matching .obs column. (#176)
- implemented prepare_for_cellxgene (#147)
- fixed raw value copy issue in rna/02-batch notebook
- Added parameters for the TOBIAS flags in the config file to write_TOBIAS_config()
- Added logging verbose and decorator to ATAC related functions
- Fix "shell not found" error for CI pipeline (#129)
- Pinned scikit-learn to version <=1.2.2 (#128)
- Added script for gene correlation and comparison between two conditions
- Added check for marker gene lists (#103)
- Keep notebook metadata on push to prevent deleting kernel information
- Added sctoolbox as default kernel to RNA & ATAC notebooks
- Added check of column validity to tools.marker_genes.run_DESeq2() (#134)
- Increase test coverage for plotting functions (#126)
- Apply fixes to bugs found by increasing the test coverage.
- Added type hinting to functions.
- Revised doc-strings.
- run_rank_genes() auto converts groupby column to type 'category' (#137)
- Fix parameter for gene/cell filtering (#136)
- Add Check to _filter_object() if column contains only boolean (#110)
- Add support of matrx and numpy.ndarray type of adata.X for predict_sex (#111)
- Add method to get pd.DataFrame columns with list of regex (#90)
- Added 'pairwise_scatter' method for plotting QC metrics (#54)
- Add ATAC quality metrics TSSe (ENCODE), FRiP
- Revised FLD density plotting
- Adjusted style of default values in docs (#33)
- Added 'plot_pca_correlation' for plotting PCA correlation with obs/var columns (#118)
- Removed outdated normalization methods.
- Changed all line endings to LF (#138)
- Disabled threads parameter for tSNE (#130)
- Added 'plot_starsolo_quality' and 'plot_starsolo_UMI' to plotting module (#78)
- Fixed issues with clustered dotplot with new code (#122)

Changes to RNA notebooks
^^^^^^^^^^^^^^^^^^^^^^^^
- Added display of 3D UMAP html in notebook 04 (#119)

Changes to ATAC notebooks
^^^^^^^^^^^^^^^^^^^^^^^^^
- Fixed assembling atac notebook 01
- Fixed get_atac_thresholds_wrapper and renamed it to get_thresholds_wrapper
- Added custome cwt implementation
- Added additional parameters to add_insertsize_metrics
- Revised nucleosomal score scoring

0.1.1 (24-05-2023)
------------------
- Fixed import issue
- Make version accessible
- Added check for CHANGES.rst in gitlab-ci
- Pinned numba==0.57.0rc1 due to import error (#117)
- Fixed bug in tools.norm_correct.atac_norm
- Added check for sctoolbox/_version.py file in gitlab-ci

0.1 (22-05-2023)
----------------
- First version<|MERGE_RESOLUTION|>--- conflicted
+++ resolved
@@ -13,12 +13,9 @@
 - receptor-ligand: nan zscore to 0 (#302)
 - adjust to altered scanpy.normalize_total behavior (#370)
 - Add function to download tutorial data
-<<<<<<< HEAD
 - receptor-ligand: adjust minimum line width in connectionPlot
-=======
 - Added new notebook testdata and references. (partly #338)
 - Improved flexibility in adata creation from mtx. (#365)
->>>>>>> d875f6f6
 
 Changes to notebooks
 ^^^^^^^^^^^^^^^^^^^^
