--- conflicted
+++ resolved
@@ -1,9 +1,7 @@
 0.5 (in progess)
 -------------
 - Added code examples for tools and utils (#140)
-<<<<<<< HEAD
-- Added an example for cluster-reclustering script 
-=======
+    - recluster 
 	- group_heatmap
     - plot_venn
 - Marker Repo integration (#162)
@@ -35,8 +33,6 @@
 ^^^^^^^^^^^^^^^^^^^^
 - Add pseudotime & velocity analysis notebooks (#164)
 - Update receptor-ligand notebook (#176)
-
->>>>>>> c61c149d
 
 0.3 (30-11-2023)
 ----------------
