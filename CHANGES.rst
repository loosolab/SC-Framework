0.8.0 (in progress)
-------------------
- TEST CLEANUP (#215)
    - marker_genes
    - tobias
    - embedding tools
    - genometracks
    - plotting/clustering
    - velocity
    - plotting/test_qc_filter
    - general
<<<<<<< HEAD
    - highly_variable
=======

0.7.0 (23-04-24)
-------------
>>>>>>> f39c6cec
- Added code examples for tools and utils (#140)
    - recluster 
    - group_heatmap
    - plot_venn
    - in_range
- Fix notebooks in readthedocs documentation (#220)
- Removed custom_marker_annotation script
- Disintegrated FLD scoring and added PEAKQC to setup.py (#233)
- fixed PCA-var plot not fitting into anndata_overview (#232)

Changes to notebooks
^^^^^^^^^^^^^^^^^^^^
- Overhaul RNA & ATAC notebooks structure (includes #207)
- Revise RNA notebook 4 recluster section (#201)

0.6.1 (28-03-24)
-------------
- Fix release pages by renaming the release-pages: job to pages:
- refactor move clean-orphaned-tags to new stage .post (#229)

0.6 (27-03-24)
-------------
- TEST CLEANUP
    - embedding
- Fix unable to determine R_HOME error (#190)
- implemented propose_pcs to automatically select PCA components (#187)
- add correlation barplot to plot_pca_variance
- created correlation_matrix method by restructuring plot_pca_correlation
- Fix beartype issue with Lists and Iterables containing Literals (#227)
- CICD overhaul (#191)
- fixed notebook version in the env to 6.5.2 (#199, partly #44)

Changes to notebooks
^^^^^^^^^^^^^^^^^^^^
- Move proportion_analysis notebooks to general notebooks (#195 and #214)
- replace scanpy pseudotime with scFates in pseudotime_analysis notebook
- prepare_for_cellxgene: Adapt to new mampok verison 2.0.9
- prepare_for_cellxgene: Allows the user to set an analyst manually (#213)
- rna 03_batch revision (#209, #202, #200, #152)
- 05_marker_genes: Complete Overhaul (#181)

0.5 (04-03-24)
-------------

- add receptor_genes & ligand_genes parameters to connectionPlot and decreased runtime
- readme update(#188)
- Fix error when writing adata converted from an R object (#205, #180)
- Marker Repo integration (#162)
- Set scvelo version to >=0.3.1 (#193)
- Added fa2 as dependency for pseudotime analysis
- anndata_overview: fix issue where colorbars for continuous data was not shown
- added ability to use highly variable features using the lsi() function (#165)
- removed deprecated group_heatmap, umap_pub (replaced by gene_expression_heatmap, plot_embedding)
- add doku page
- start change log

Changes to notebooks
^^^^^^^^^^^^^^^^^^^^
- rna assembly: refactor
- prepare_for_cellxgene: Added BN_public as possible deployment cluster (#192)
- 14_velocity_analysis: Remove duplicate parameter (#194)
- pseudotime_analysis: Save generated plots (#211)
- rna 03_batch: added qc metrics to overview plot


0.4 (31-1-24)
-------------
- Fix get_rank_genes_tables for groups without marker genes (#179)
- Bugfixes for CI jobs
- Fix check_changes pipeline
- Fix typos (#173 & #174)
- Include kwargs in utils.bioutils._overlap_two_bedfiles(#177)
- Implemented _add_path() to automatically add python path to environment
- added tests for _add_path() and _overlap_two_bedfiles() (#177)
- constraint ipywidgets version to 7.7.5 to fix the quality_violinplot() (#151)(#143)
- Add temp_dir to calc_overlap_fc.py (#167) and revised related functions
- more testing (mainly sctoolbox.tools) (#166)
- gerneral text revisions

Changes to notebooks
^^^^^^^^^^^^^^^^^^^^
- Add pseudotime & velocity analysis notebooks (#164)
- Update receptor-ligand notebook (#176)
- Refactored annotate_genes() from ATAC-notebook 05 to 04 and removed 05 (#175)

0.3 (30-11-2023)
----------------
- Add parameter type hinting including runtime type checking (#46)
- Fixed prepare_for_cellxgene color issue (#145, #146)
- Add CI/CD container build pipeline for testing (#135)
- Fixed example for gene_expression_heatmap and smaller bugfixes related to marker genes (#124)
- Removed pl.group_heatmap as it is fully covered by pl.gene_expression_heatmap
- Removed 'sinto' as dependency and added code in 'create_fragment_file' to create fragment file internally (solves #147)
- The function 'create_fragment_file' was moved to bam tools.
- Added "n_genes" parameter to tools.marker_genes.get_rank_genes_tables, and set the default to 200 (#153)
- Fixed CI/CD build job rules. Only trigger build job when files changed or triggered manually
- Add parameter to plot_pca_correlation to plot correlation with UMAP components (#157)
- Handle NaN values for plot_pca_correlation (#156)
- implemented prepare_for_cellxgene
- Added pl.embedding.plot_embedding() function to plot embeddings with different styles, e.g. hexbin and density (#149)
- Modified pl.embedding.plot_embedding() to plot different embedding dimensions
- Deprecated pl.umap_pub as this is now covered by pl.plot_embedding
- changed typing to beartype.typing
- Added GenomeTracks plotting
- Fix batch evaluation for small datasets (#148)
- Added **kwargs to functions which are wrappers for other functions
- added RAGI cluster validation to clustering.py (!201)
- started disintegrating fld scoring (!201)
- reorganised ATAC-notebooks (!201)

Changes to notebooks
^^^^^^^^^^^^^^^^^^^^
- Added prepare for cellxgene notebook (#139)
- Added plot of highly expressed genes to RNA notebook 03 (#43)
- Changed structure of notebooks in directory; added "notebooks" subdirectories for RNA and ATAC


0.2 (30-08-2023)
----------------
- fix error in prepare_for_cellxgene caused by .uns[_color] not matching .obs column. (#176)
- implemented prepare_for_cellxgene (#147)
- fixed raw value copy issue in rna/02-batch notebook
- Added parameters for the TOBIAS flags in the config file to write_TOBIAS_config()
- Added logging verbose and decorator to ATAC related functions
- Fix "shell not found" error for CI pipeline (#129)
- Pinned scikit-learn to version <=1.2.2 (#128)
- Added script for gene correlation and comparison between two conditions
- Added check for marker gene lists (#103)
- Keep notebook metadata on push to prevent deleting kernel information
- Added sctoolbox as default kernel to RNA & ATAC notebooks
- Added check of column validity to tools.marker_genes.run_DESeq2() (#134)
- Increase test coverage for plotting functions (#126)
- Apply fixes to bugs found by increasing the test coverage.
- Added type hinting to functions.
- Revised doc-strings.
- run_rank_genes() auto converts groupby column to type 'category' (#137)
- Fix parameter for gene/cell filtering (#136)
- Add Check to _filter_object() if column contains only boolean (#110)
- Add support of matrx and numpy.ndarray type of adata.X for predict_sex (#111)
- Add method to get pd.DataFrame columns with list of regex (#90)
- Added 'pairwise_scatter' method for plotting QC metrics (#54)
- Add ATAC quality metrics TSSe (ENCODE), FRiP
- Revised FLD density plotting
- Adjusted style of default values in docs (#33)
- Added 'plot_pca_correlation' for plotting PCA correlation with obs/var columns (#118)
- Removed outdated normalization methods.
- Changed all line endings to LF (#138)
- Disabled threads parameter for tSNE (#130)
- Added 'plot_starsolo_quality' and 'plot_starsolo_UMI' to plotting module (#78)
- Fixed issues with clustered dotplot with new code (#122)

Changes to RNA notebooks
^^^^^^^^^^^^^^^^^^^^^^^^
- Added display of 3D UMAP html in notebook 04 (#119)

Changes to ATAC notebooks
^^^^^^^^^^^^^^^^^^^^^^^^^
- Fixed assembling atac notebook 01
- Fixed get_atac_thresholds_wrapper and renamed it to get_thresholds_wrapper
- Added custome cwt implementation
- Added additional parameters to add_insertsize_metrics
- Revised nucleosomal score scoring

0.1.1 (24-05-2023)
------------------
- Fixed import issue
- Make version accessible
- Added check for CHANGES.rst in gitlab-ci
- Pinned numba==0.57.0rc1 due to import error (#117)
- Fixed bug in tools.norm_correct.atac_norm
- Added check for sctoolbox/_version.py file in gitlab-ci

0.1 (22-05-2023)
----------------
- First version<|MERGE_RESOLUTION|>--- conflicted
+++ resolved
@@ -9,13 +9,10 @@
     - velocity
     - plotting/test_qc_filter
     - general
-<<<<<<< HEAD
     - highly_variable
-=======
 
 0.7.0 (23-04-24)
 -------------
->>>>>>> f39c6cec
 - Added code examples for tools and utils (#140)
     - recluster 
     - group_heatmap
