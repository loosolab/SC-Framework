--- conflicted
+++ resolved
@@ -10,12 +10,9 @@
 - implemented concadata, from_h5ad to load and combine from multiple .h5ad files (#224)
 - ligand-receptor: connectionPlot new parameters (#255)
 - pca-correlation: replace 'columns' with 'ignore' parameter, allowing to ignore numeric columns for pca correlation. (#228)
-<<<<<<< HEAD
 - restructured atac notebook 3 (normalization and batch correction) (#278)
+- Fix minor docstring/example issues.
 - refactored unit testing by the test_cleanup merge (#215)
-=======
-- Fix minor docstring/example issues.
->>>>>>> b0fda04c
 
 Changes to notebooks
 ^^^^^^^^^^^^^^^^^^^^
