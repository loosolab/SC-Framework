--- conflicted
+++ resolved
@@ -1,11 +1,9 @@
 0.6 (Current)
 -------------
-<<<<<<< HEAD
 - Added code examples for tools and utils (#140)
     - recluster 
     - group_heatmap
     - plot_venn
-=======
 - Fix unable to determine R_HOME error (#190)
 
 Changes to notebooks
@@ -18,7 +16,6 @@
 - add receptor_genes & ligand_genes parameters to connectionPlot and decreased runtime
 - readme update(#188)
 - Fix error when writing adata converted from an R object (#205, #180)
->>>>>>> f2b3bd23
 - Marker Repo integration (#162)
 - Set scvelo version to >=0.3.1 (#193)
 - Added fa2 as dependency for pseudotime analysis
