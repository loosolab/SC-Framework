0.3 (in progress)
<<<<<<< HEAD
=================

- Fixed prepare_for_cellxgene color issue (#145, #146)
- Added pl.embedding.embedding() function to plot embeddings with different styles, e.g. hexbin and density
- Deprecated pl.umap_pub as this is now covered by pl.embedding

Changes to notebooks:

- Added prepare for cellxgene notebook (#139)
- Added plot of highly expressed genes to RNA notebook 03 (#43)


0.2
=================
- Add paramter to plot_pca_correlation to plot correlation with UMAP components (#157)
- Handle NaN values for plot_pca_correlation (#156)
=======
-----------------
- Add CI/CD container build pipeline for testing (#135)
- Fixed example for gene_expression_heatmap and smaller bugfixes related to marker genes (#124)
- Removed pl.group_heatmap as it is fully covered by pl.gene_expression_heatmap
- Removed 'sinto' as dependency and added code in 'create_fragment_file' to create fragment file internally (solves #147)
- The function 'create_fragment_file' was moved to bam tools.
- Added "n_genes" parameter to tools.marker_genes.get_rank_genes_tables, and set the default to 200 (#153)
- Fixed CI/CD build job rules. Only trigger build job when files changed or triggered manually
- Add parameter type hinting including runtime type checking (#46)
- Added pl.embedding.plot_embedding() function to plot embeddings with different styles, e.g. hexbin and density
- Modified pl.embedding.plot_embedding() to plot different embedding dimensions
- Deprecated pl.umap_pub as this is now covered by pl.plot_embedding
- Add parameter to plot_pca_correlation to plot correlation with UMAP components (#157)
- Handle NaN values for plot_pca_correlation (#156)
- changed typing to beartype.typing

Changes to notebooks
^^^^^^^^^^^^^^^^^^^^
- Added plot of highly expressed genes to RNA notebook 03 (#43)

0.2 (30-08-2023)
-----------------
>>>>>>> 564b0b2a
- implemented prepare_for_cellxgene
- fix error in prepare_for_cellxgene caused by .uns[_color] not matching .obs column. (#176)
- implemented prepare_for_cellxgene (#147)
- fixed raw value copy issue in rna/02-batch notebook
- Added parameters for the TOBIAS flags in the config file to write_TOBIAS_config()
- Added logging verbose and decorator to ATAC related functions
- Fix "shell not found" error for CI pipeline (#129)
- Pinned scikit-learn to version <=1.2.2 (#128)
- Added script for gene correlation and comparison between two conditions
- Added check for marker gene lists (#103)
- Keep notebook metadata on push to prevent deleting kernel information
- Added sctoolbox as default kernel to RNA & ATAC notebooks
- Added check of column validity to tools.marker_genes.run_DESeq2() (#134)
- Increase test coverage for plotting functions (#126)
- Apply fixes to bugs found by increasing the test coverage.
- Added type hinting to functions.
- Revised doc-strings.
- run_rank_genes() auto converts groupby column to type 'category' (#137)
- Fix parameter for gene/cell filtering (#136)
- Add Check to _filter_object() if column contains only boolean (#110)
- Add support of matrx and numpy.ndarray type of adata.X for predict_sex (#111)
- Add method to get pd.DataFrame columns with list of regex (#90)
- Added 'pairwise_scatter' method for plotting QC metrics (#54)
- Add ATAC quality metrics TSSe (ENCODE), FRiP
- Revised FLD density plotting
- Adjusted style of default values in docs (#33)
- Added 'plot_pca_correlation' for plotting PCA correlation with obs/var columns (#118)
- Removed outdated normalization methods.
- Changed all line endings to LF (#138)
- Disabled threads parameter for tSNE (#130)
- Added 'plot_starsolo_quality' and 'plot_starsolo_UMI' to plotting module (#78)
- Fixed issues with clustered dotplot with new code (#122)

Changes to notebooks
^^^^^^^^^^^^^^^^^^^^
- Added display of 3D UMAP html in notebook 04 (#119)
- Fixed assembling atac notebook 01
- Fixed get_atac_thresholds_wrapper and renamed it to get_thresholds_wrapper
- Added custome cwt implementation
- Added additional parameters to add_insertsize_metrics
- Revised nucleosomal score scoring

0.1.1 (24-05-2023)
------------------
- Fixed import issue
- Make version accessible
- Added check for CHANGES.rst in gitlab-ci
- Pinned numba==0.57.0rc1 due to import error (#117)
- Fixed bug in tools.norm_correct.atac_norm
- Added check for sctoolbox/_version.py file in gitlab-ci

0.1 (22-05-2023)
----------------
- First version<|MERGE_RESOLUTION|>--- conflicted
+++ resolved
@@ -1,23 +1,6 @@
 0.3 (in progress)
-<<<<<<< HEAD
-=================
-
+-----------------
 - Fixed prepare_for_cellxgene color issue (#145, #146)
-- Added pl.embedding.embedding() function to plot embeddings with different styles, e.g. hexbin and density
-- Deprecated pl.umap_pub as this is now covered by pl.embedding
-
-Changes to notebooks:
-
-- Added prepare for cellxgene notebook (#139)
-- Added plot of highly expressed genes to RNA notebook 03 (#43)
-
-
-0.2
-=================
-- Add paramter to plot_pca_correlation to plot correlation with UMAP components (#157)
-- Handle NaN values for plot_pca_correlation (#156)
-=======
------------------
 - Add CI/CD container build pipeline for testing (#135)
 - Fixed example for gene_expression_heatmap and smaller bugfixes related to marker genes (#124)
 - Removed pl.group_heatmap as it is fully covered by pl.gene_expression_heatmap
@@ -35,11 +18,11 @@
 
 Changes to notebooks
 ^^^^^^^^^^^^^^^^^^^^
+- Added prepare for cellxgene notebook (#139)
 - Added plot of highly expressed genes to RNA notebook 03 (#43)
 
 0.2 (30-08-2023)
 -----------------
->>>>>>> 564b0b2a
 - implemented prepare_for_cellxgene
 - fix error in prepare_for_cellxgene caused by .uns[_color] not matching .obs column. (#176)
 - implemented prepare_for_cellxgene (#147)
