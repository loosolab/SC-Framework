--- conflicted
+++ resolved
@@ -1,24 +1,18 @@
 0.6 (Current)
 -------------
 - Fix unable to determine R_HOME error (#190)
-<<<<<<< HEAD
 - implemented propose_pcs to automatically select PCA components (#187)
 - add correlation barplot to plot_pca_variance
 - created correlation_matrix method by restructuring plot_pca_correlation
-
-Changes to notebooks
-^^^^^^^^^^^^^^^^^^^^
-- rna 03_batch revision (#209, #202, #200, #152)
-=======
 - Fix beartype issue with Lists and Iterables containing Literals (#227)
 - CICD overhaul (#191)
 
 Changes to notebooks
 ^^^^^^^^^^^^^^^^^^^^
 - replace scanpy pseudotime with scFates in pseudotime_analysis notebook
->>>>>>> c2e84e80
 - prepare_for_cellxgene: Adapt to new mampok verison 2.0.9
 - prepare_for_cellxgene: Allows the user to set an analyst manually (#213)
+- rna 03_batch revision (#209, #202, #200, #152)
 
 0.5 (04-03-24)
 -------------
