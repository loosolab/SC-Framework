--- conflicted
+++ resolved
@@ -1,10 +1,7 @@
 0.12.0 (in progress)
 --------------------
-<<<<<<< HEAD
 - add contrasts parameter to tools.marker_genes.run_deseq2
-=======
 - tools.marker_genes.pairwise_rank_genes check minimum amount of groups
->>>>>>> 6ba66717
 
 0.11.0 (08-11-24)
 -----------------
