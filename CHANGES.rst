0.10.0 (in progress)
- add MAD filtering as alternative to gaussian-mixture model (#261)
- enhance gene labelling (#38)
- replace deprecated ratelimiter with throttle (#288)
- Rename enrichr_marker_genes to gene_set_enrichment and add prerank as possible method.
- Added gsea_network plot function.
- add the markerRepo to our environment
- native scrublet bugfix (#297)

Changes to notebooks
^^^^^^^^^^^^^^^^^^^^
- add option to choose filter method in rna/qc notebook
- add alternative to interactive thresholds (#38)
- use sctoolbox.plotting.embedding.plot_embedding (#279)
- General: GSEA: Implemented gsea_network plot
- General: GSEA: Added option to run prerank(gsea) method instead of enrichr
- RNA: 05_receptor-ligand: Split input field into its corresponding sections
<<<<<<< HEAD
- RNA: 04_clustering: Docu revision of the RNA Clustering notebook (#300)
- ATAC: 04_clustering: Docu revision of the ATAC Clustering notebook (#300)
=======
- General: annotation: Revise annotation notebook (#269)
- RNA: 02_QC: Docu revision of the RNA QC notebook (#296)
>>>>>>> 7d01a7e4

0.9.0 (02-08-24)
----------------
- Added denoising function using scAR to QC notebook
- added kwargs and check for quant folder in assemblers.from_quant (#280)
- GSEA: Fix library gene-set overlap by converting all gene names to uppercase
- pl.gsea.term_dotplot: Fix example; Fix index==None bug
- added additional qc metrices for ATAC-seq to the first notebook (#256)
- Pin ipywidget version to > 8.0.0 to fix interactive labels (qc notebooks)
- revised prepare_atac_anndata (#267)
- solved scanpy, matplotlib, pandas.. version conflict by temporarily removing scanpro (#257)
- added planet_plot for high dimensional anndata plotting (#221)
- implemented concadata, from_h5ad to load and combine from multiple .h5ad files (#224)
- ligand-receptor: connectionPlot new parameters (#255)
- pca-correlation: replace 'columns' with 'ignore' parameter, allowing to ignore numeric columns for pca correlation. (#228)
- restructured atac notebook 3 (normalization and batch correction) (#278)
- Fix minor docstring/example issues.
- added labels for the tsse aggregation plot (#271)
- Fix Notebook pipeline unable to fetch some archives (#284)
- refactored CICD unit testing by the test_cleanup merge (#215)
- label_genes now accepts custom genelists (#38)
- Add inplace parameter to tfidf function (#277)
- Update plot_group_embeddings() to also take numerical values, e.g. density

Changes to notebooks
^^^^^^^^^^^^^^^^^^^^
- improvments in description and structure of atac and general notebooks (#144)
- added header parameter to option 2 in notebook 01_assembling_anndata (#280)
- added notebook versioning (#115)
- added load from multiple h5ad files to assembly notebooks (#224)
- restructured atac notebook 3 (normalization and batch correction) (#278)
- RNA: Notebook 4: Added density plotting for categorical qc columns.
- RNA: Notebook 4: Replaced sc.pl.embedding from scanpy with pl.embedding.plot_embedding from sctoolbox
- Cleanup internal notebook structure

0.8.0 (14-06-24)
----------------
- from_mtx: support more folder structures and variable file now optional (#234, #240)
- ligand-receptor: download_db added support for LIANA resources
- revised tsse scoring and fixed matplotlib version conflict (#257)
- add cyclone (pycirclize based plot) as hairball alternative (#223)
- remove legacy import structure
- implement lazy module loading 
- wrapped up native scrublet (#242, #150)
- prepare_for_cellxgene: Account for duplciate var indices
- added number of features to ATAC nb 3 and added combat as an available batch correct algorithm (#245)
- removed cleanup temp for the selfservice container (#258)

Changes to notebooks
^^^^^^^^^^^^^^^^^^^^
- rna/ atac more subset PC description
- rna/ atac clustering renamed "recluster" -> "revise cluster"
- Add GSEA notebook (#172)
- rna/atac assembly notebook update from_mtx (#234, #240)

0.7.0 (23-04-24)
----------------
- Added code examples for tools and utils (#140)
    - recluster 
    - group_heatmap
    - plot_venn
    - in_range
- Fix notebooks in readthedocs documentation (#220)
- Removed custom_marker_annotation script
- Disintegrated FLD scoring and added PEAKQC to setup.py (#233)
- fixed PCA-var plot not fitting into anndata_overview (#232)

Changes to notebooks
^^^^^^^^^^^^^^^^^^^^
- Overhaul RNA & ATAC notebooks structure (includes #207)
- Revise RNA notebook 4 recluster section (#201)

0.6.1 (28-03-24)
----------------
- Fix release pages by renaming the release-pages: job to pages:
- refactor move clean-orphaned-tags to new stage .post (#229)

0.6 (27-03-24)
--------------
- Fix unable to determine R_HOME error (#190)
- implemented propose_pcs to automatically select PCA components (#187)
- add correlation barplot to plot_pca_variance
- created correlation_matrix method by restructuring plot_pca_correlation
- Fix beartype issue with Lists and Iterables containing Literals (#227)
- CICD overhaul (#191)
- fixed notebook version in the env to 6.5.2 (#199, partly #44)

Changes to notebooks
^^^^^^^^^^^^^^^^^^^^
- Move proportion_analysis notebooks to general notebooks (#195 and #214)
- replace scanpy pseudotime with scFates in pseudotime_analysis notebook
- prepare_for_cellxgene: Adapt to new mampok verison 2.0.9
- prepare_for_cellxgene: Allows the user to set an analyst manually (#213)
- rna 03_batch revision (#209, #202, #200, #152)
- 05_marker_genes: Complete Overhaul (#181)

0.5 (04-03-24)
--------------

- add receptor_genes & ligand_genes parameters to connectionPlot and decreased runtime
- readme update(#188)
- Fix error when writing adata converted from an R object (#205, #180)
- Marker Repo integration (#162)
- Set scvelo version to >=0.3.1 (#193)
- Added fa2 as dependency for pseudotime analysis
- anndata_overview: fix issue where colorbars for continuous data was not shown
- added ability to use highly variable features using the lsi() function (#165)
- removed deprecated group_heatmap, umap_pub (replaced by gene_expression_heatmap, plot_embedding)
- add doku page
- start change log

Changes to notebooks
^^^^^^^^^^^^^^^^^^^^
- rna assembly: refactor
- prepare_for_cellxgene: Added BN_public as possible deployment cluster (#192)
- 14_velocity_analysis: Remove duplicate parameter (#194)
- pseudotime_analysis: Save generated plots (#211)
- rna 03_batch: added qc metrics to overview plot


0.4 (31-1-24)
-------------
- Fix get_rank_genes_tables for groups without marker genes (#179)
- Bugfixes for CI jobs
- Fix check_changes pipeline
- Fix typos (#173 & #174)
- Include kwargs in utils.bioutils._overlap_two_bedfiles(#177)
- Implemented _add_path() to automatically add python path to environment
- added tests for _add_path() and _overlap_two_bedfiles() (#177)
- constraint ipywidgets version to 7.7.5 to fix the quality_violinplot() (#151)(#143)
- Add temp_dir to calc_overlap_fc.py (#167) and revised related functions
- more testing (mainly sctoolbox.tools) (#166)
- gerneral text revisions

Changes to notebooks
^^^^^^^^^^^^^^^^^^^^
- Add pseudotime & velocity analysis notebooks (#164)
- Update receptor-ligand notebook (#176)
- Refactored annotate_genes() from ATAC-notebook 05 to 04 and removed 05 (#175)

0.3 (30-11-2023)
----------------
- Add parameter type hinting including runtime type checking (#46)
- Fixed prepare_for_cellxgene color issue (#145, #146)
- Add CI/CD container build pipeline for testing (#135)
- Fixed example for gene_expression_heatmap and smaller bugfixes related to marker genes (#124)
- Removed pl.group_heatmap as it is fully covered by pl.gene_expression_heatmap
- Removed 'sinto' as dependency and added code in 'create_fragment_file' to create fragment file internally (solves #147)
- The function 'create_fragment_file' was moved to bam tools.
- Added "n_genes" parameter to tools.marker_genes.get_rank_genes_tables, and set the default to 200 (#153)
- Fixed CI/CD build job rules. Only trigger build job when files changed or triggered manually
- Add parameter to plot_pca_correlation to plot correlation with UMAP components (#157)
- Handle NaN values for plot_pca_correlation (#156)
- implemented prepare_for_cellxgene
- Added pl.embedding.plot_embedding() function to plot embeddings with different styles, e.g. hexbin and density (#149)
- Modified pl.embedding.plot_embedding() to plot different embedding dimensions
- Deprecated pl.umap_pub as this is now covered by pl.plot_embedding
- changed typing to beartype.typing
- Added GenomeTracks plotting
- Fix batch evaluation for small datasets (#148)
- Added **kwargs to functions which are wrappers for other functions
- added RAGI cluster validation to clustering.py (!201)
- started disintegrating fld scoring (!201)
- reorganised ATAC-notebooks (!201)

Changes to notebooks
^^^^^^^^^^^^^^^^^^^^
- Added prepare for cellxgene notebook (#139)
- Added plot of highly expressed genes to RNA notebook 03 (#43)
- Changed structure of notebooks in directory; added "notebooks" subdirectories for RNA and ATAC


0.2 (30-08-2023)
----------------
- fix error in prepare_for_cellxgene caused by .uns[_color] not matching .obs column. (#176)
- implemented prepare_for_cellxgene (#147)
- fixed raw value copy issue in rna/02-batch notebook
- Added parameters for the TOBIAS flags in the config file to write_TOBIAS_config()
- Added logging verbose and decorator to ATAC related functions
- Fix "shell not found" error for CI pipeline (#129)
- Pinned scikit-learn to version <=1.2.2 (#128)
- Added script for gene correlation and comparison between two conditions
- Added check for marker gene lists (#103)
- Keep notebook metadata on push to prevent deleting kernel information
- Added sctoolbox as default kernel to RNA & ATAC notebooks
- Added check of column validity to tools.marker_genes.run_DESeq2() (#134)
- Increase test coverage for plotting functions (#126)
- Apply fixes to bugs found by increasing the test coverage.
- Added type hinting to functions.
- Revised doc-strings.
- run_rank_genes() auto converts groupby column to type 'category' (#137)
- Fix parameter for gene/cell filtering (#136)
- Add Check to _filter_object() if column contains only boolean (#110)
- Add support of matrx and numpy.ndarray type of adata.X for predict_sex (#111)
- Add method to get pd.DataFrame columns with list of regex (#90)
- Added 'pairwise_scatter' method for plotting QC metrics (#54)
- Add ATAC quality metrics TSSe (ENCODE), FRiP
- Revised FLD density plotting
- Adjusted style of default values in docs (#33)
- Added 'plot_pca_correlation' for plotting PCA correlation with obs/var columns (#118)
- Removed outdated normalization methods.
- Changed all line endings to LF (#138)
- Disabled threads parameter for tSNE (#130)
- Added 'plot_starsolo_quality' and 'plot_starsolo_UMI' to plotting module (#78)
- Fixed issues with clustered dotplot with new code (#122)

Changes to RNA notebooks
^^^^^^^^^^^^^^^^^^^^^^^^
- Added display of 3D UMAP html in notebook 04 (#119)

Changes to ATAC notebooks
^^^^^^^^^^^^^^^^^^^^^^^^^
- Fixed assembling atac notebook 01
- Fixed get_atac_thresholds_wrapper and renamed it to get_thresholds_wrapper
- Added custome cwt implementation
- Added additional parameters to add_insertsize_metrics
- Revised nucleosomal score scoring

0.1.1 (24-05-2023)
------------------
- Fixed import issue
- Make version accessible
- Added check for CHANGES.rst in gitlab-ci
- Pinned numba==0.57.0rc1 due to import error (#117)
- Fixed bug in tools.norm_correct.atac_norm
- Added check for sctoolbox/_version.py file in gitlab-ci

0.1 (22-05-2023)
----------------
- First version<|MERGE_RESOLUTION|>--- conflicted
+++ resolved
@@ -15,13 +15,10 @@
 - General: GSEA: Implemented gsea_network plot
 - General: GSEA: Added option to run prerank(gsea) method instead of enrichr
 - RNA: 05_receptor-ligand: Split input field into its corresponding sections
-<<<<<<< HEAD
 - RNA: 04_clustering: Docu revision of the RNA Clustering notebook (#300)
 - ATAC: 04_clustering: Docu revision of the ATAC Clustering notebook (#300)
-=======
 - General: annotation: Revise annotation notebook (#269)
 - RNA: 02_QC: Docu revision of the RNA QC notebook (#296)
->>>>>>> 7d01a7e4
 
 0.9.0 (02-08-24)
 ----------------
