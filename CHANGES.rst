0.13.0 (in progress)
--------------------
- Add delete_obs and delete_var parameters to prepare_for_cellxgene() (#287)
- set scanpy>=1.11 to fix run_rank_genes error (#331)
- GSEA: Revise gsea analysis: Bugfixes, save results into adata, rework plots (#345)
- Add column exists check to bioutils.pseudobulk_table (#356)
- Fix main title in receptor-ligand network plot (#358)
- load_h5ad(): warn if adata.raw is found. (#352)
- receptor-ligand: nan zscore to 0 (#302)
- adjust to altered scanpy.normalize_total behavior (#370)

Changes to notebooks
^^^^^^^^^^^^^^^^^^^^
- velocity: Changed scvelo.read() to scanpy.read() in the velocity notebook due to deprecation (#344)
- General: prepare_for_cellxgene: Set mampok version to 3.0.6
- General: prepare_for_cellxgene: Add metadata parameter for mamplan correlation
- General: prepare_for_cellxgene: Add delete column option for .obs and .var
- RNA 02 QC: fixed bug causing initial var thresholds to be ignored
- General: pseudotime_analysis: color dendrogram for clustering instead of segment
- add layer option to notebooks that utilize the matrix (#342)
- pptreport integration:
    - 01-RNA
    - 02-RNA
    - 03-RNA
    - 04-RNA
    - 0A1-RNA receptor-ligand
    - 0A2-RNA receptor-ligand differences
<<<<<<< HEAD
    - 02-ATAC
=======
    - 01-ATAC
    - 0B-RNA velocity notebook 
    - general GSEA
    - general annotation
>>>>>>> 7e1d8060

0.12.0 (19-12-24)
-----------------
- add contrasts parameter to tools.marker_genes.run_deseq2
- tools.marker_genes.pairwise_rank_genes check minimum amount of groups
- cyclone fix shown top receptor/ligand genes
- hairball add node_size & node_label_size

Changes to notebooks
^^^^^^^^^^^^^^^^^^^^
- General: group_marker: set n_genes as top_n for get_rank_genes_tables
- ATAC 01 assembly: fix error when selecting the path_mtx (3rd) option (#326)
- General: prepare_for_cellxgene: set required mampok version to 3.0.5

0.11.0 (08-11-24)
-----------------
- fix pl.embedding.plot_pca_variance() does not select all PCs using thr 100% (#309)
- feature_per_group remove empty axis (#312)
- fix get_rank_genes_tables return less than n_genes for filtered ranking
- fix _search_dim_red_parameters "ValueError: 'left' is not a valid value for loc"
- fix gseapy, louvain install outside of the docker image (#310)
- implemented plotting.embedding.agg_feature_embedding
- cleanup installation/ dependencies
- CI: Revert to installing mampok from main
- implement bgcolor cell-selection
- update readme
- add a bar plot to predict_cell_cycle (#301)

Changes to notebooks
^^^^^^^^^^^^^^^^^^^^
- add agg_feature_embedding to the group_marker notebook
- fix RNA:02 zebrafish gender suggestion (#311)
- revise 03_normalization_batch_correction notebook
- prepare_for_cellxgene: Add auth parameter
- use the bgcolor cell-selection in all notebooks

0.10.1 (17-09-24)
-----------------
- temp fix pycirclize KeyError (until this is done https://github.com/moshi4/pyCirclize/issues/75)
- fix .A1 deprecated

Changes to notebooks
^^^^^^^^^^^^^^^^^^^^
- rna/qc: add use_native parameter
- annotation: fix marker repo clone cell

0.10.0 (10-09-24)
-----------------
- deseq2 (R) -> pydeseq2 (python)
- add MAD filtering as alternative to gaussian-mixture model (#261)
- enhance gene labelling (#38)
- replace deprecated ratelimiter with throttle (#288)
- Rename enrichr_marker_genes to gene_set_enrichment and add prerank as possible method.
- Added gsea_network plot function.
- add the markerRepo to our environment
- Add validation of Seurat objects before converting to anndata (#293)
- add UpSet plot for threshold comparison (#294)
- native scrublet bugfix (#297)
- fix planet_plot import
- reduce warnings (#299)
- fixed env issue

Changes to notebooks
^^^^^^^^^^^^^^^^^^^^
- expand marker_genes notebook for atac & move to general_notebooks
- add option to choose filter method in rna/qc notebook
- add alternative to interactive thresholds (#38)
- use sctoolbox.plotting.embedding.plot_embedding (#279)
- General: GSEA: Implemented gsea_network plot
- General: GSEA: Added option to run prerank(gsea) method instead of enrichr
- RNA: 05_receptor-ligand: Split input field into its corresponding sections
- ATAC: 04_clustering: Docu revision of the ATAC Clustering notebook (#300)
- RNA: 04_clustering: Docu revision of the RNA Clustering notebook (#300)
- General: annotation: Revise annotation notebook (#269)
- RNA: 02_QC: Docu revision of the RNA QC notebook (#296)
- ATAC: 01_assembling_anndata: Move ATAC metric to notebook 2
- RNA: 03_normalization_batch_correction revise docu and description (#298)

0.9.0 (02-08-24)
----------------
- Added denoising function using scAR to QC notebook
- added kwargs and check for quant folder in assemblers.from_quant (#280)
- GSEA: Fix library gene-set overlap by converting all gene names to uppercase
- pl.gsea.term_dotplot: Fix example; Fix index==None bug
- added additional qc metrices for ATAC-seq to the first notebook (#256)
- Pin ipywidget version to > 8.0.0 to fix interactive labels (qc notebooks)
- revised prepare_atac_anndata (#267)
- solved scanpy, matplotlib, pandas.. version conflict by temporarily removing scanpro (#257)
- added planet_plot for high dimensional anndata plotting (#221)
- implemented concadata, from_h5ad to load and combine from multiple .h5ad files (#224)
- ligand-receptor: connectionPlot new parameters (#255)
- pca-correlation: replace 'columns' with 'ignore' parameter, allowing to ignore numeric columns for pca correlation. (#228)
- restructured atac notebook 3 (normalization and batch correction) (#278)
- Fix minor docstring/example issues.
- added labels for the tsse aggregation plot (#271)
- Fix Notebook pipeline unable to fetch some archives (#284)
- refactored CICD unit testing by the test_cleanup merge (#215)
- label_genes now accepts custom genelists (#38)
- Add inplace parameter to tfidf function (#277)
- Update plot_group_embeddings() to also take numerical values, e.g. density
- expand marker_genes notebook for atac, move to general_notebooks, change deseq2(R) to pydeseq2(python)

Changes to notebooks
^^^^^^^^^^^^^^^^^^^^
- improvments in description and structure of atac and general notebooks (#144)
- added header parameter to option 2 in notebook 01_assembling_anndata (#280)
- added notebook versioning (#115)
- added load from multiple h5ad files to assembly notebooks (#224)
- restructured atac notebook 3 (normalization and batch correction) (#278)
- RNA: Notebook 4: Added density plotting for categorical qc columns.
- RNA: Notebook 4: Replaced sc.pl.embedding from scanpy with pl.embedding.plot_embedding from sctoolbox
- Cleanup internal notebook structure

0.8.0 (14-06-24)
----------------
- from_mtx: support more folder structures and variable file now optional (#234, #240)
- ligand-receptor: download_db added support for LIANA resources
- revised tsse scoring and fixed matplotlib version conflict (#257)
- add cyclone (pycirclize based plot) as hairball alternative (#223)
- remove legacy import structure
- implement lazy module loading 
- wrapped up native scrublet (#242, #150)
- prepare_for_cellxgene: Account for duplciate var indices
- added number of features to ATAC nb 3 and added combat as an available batch correct algorithm (#245)
- removed cleanup temp for the selfservice container (#258)

Changes to notebooks
^^^^^^^^^^^^^^^^^^^^
- rna/ atac more subset PC description
- rna/ atac clustering renamed "recluster" -> "revise cluster"
- Add GSEA notebook (#172)
- rna/atac assembly notebook update from_mtx (#234, #240)

0.7.0 (23-04-24)
----------------
- Added code examples for tools and utils (#140)
    - recluster 
    - group_heatmap
    - plot_venn
    - in_range
- Fix notebooks in readthedocs documentation (#220)
- Removed custom_marker_annotation script
- Disintegrated FLD scoring and added PEAKQC to setup.py (#233)
- fixed PCA-var plot not fitting into anndata_overview (#232)

Changes to notebooks
^^^^^^^^^^^^^^^^^^^^
- Overhaul RNA & ATAC notebooks structure (includes #207)
- Revise RNA notebook 4 recluster section (#201)

0.6.1 (28-03-24)
----------------
- Fix release pages by renaming the release-pages: job to pages:
- refactor move clean-orphaned-tags to new stage .post (#229)

0.6 (27-03-24)
--------------
- Fix unable to determine R_HOME error (#190)
- implemented propose_pcs to automatically select PCA components (#187)
- add correlation barplot to plot_pca_variance
- created correlation_matrix method by restructuring plot_pca_correlation
- Fix beartype issue with Lists and Iterables containing Literals (#227)
- CICD overhaul (#191)
- fixed notebook version in the env to 6.5.2 (#199, partly #44)

Changes to notebooks
^^^^^^^^^^^^^^^^^^^^
- Move proportion_analysis notebooks to general notebooks (#195 and #214)
- replace scanpy pseudotime with scFates in pseudotime_analysis notebook
- prepare_for_cellxgene: Adapt to new mampok verison 2.0.9
- prepare_for_cellxgene: Allows the user to set an analyst manually (#213)
- rna 03_batch revision (#209, #202, #200, #152)
- 05_marker_genes: Complete Overhaul (#181)

0.5 (04-03-24)
--------------

- add receptor_genes & ligand_genes parameters to connectionPlot and decreased runtime
- readme update(#188)
- Fix error when writing adata converted from an R object (#205, #180)
- Marker Repo integration (#162)
- Set scvelo version to >=0.3.1 (#193)
- Added fa2 as dependency for pseudotime analysis
- anndata_overview: fix issue where colorbars for continuous data was not shown
- added ability to use highly variable features using the lsi() function (#165)
- removed deprecated group_heatmap, umap_pub (replaced by gene_expression_heatmap, plot_embedding)
- add doku page
- start change log

Changes to notebooks
^^^^^^^^^^^^^^^^^^^^
- rna assembly: refactor
- prepare_for_cellxgene: Added BN_public as possible deployment cluster (#192)
- 14_velocity_analysis: Remove duplicate parameter (#194)
- pseudotime_analysis: Save generated plots (#211)
- rna 03_batch: added qc metrics to overview plot


0.4 (31-1-24)
-------------
- Fix get_rank_genes_tables for groups without marker genes (#179)
- Bugfixes for CI jobs
- Fix check_changes pipeline
- Fix typos (#173 & #174)
- Include kwargs in utils.bioutils._overlap_two_bedfiles(#177)
- Implemented _add_path() to automatically add python path to environment
- added tests for _add_path() and _overlap_two_bedfiles() (#177)
- constraint ipywidgets version to 7.7.5 to fix the quality_violinplot() (#151)(#143)
- Add temp_dir to calc_overlap_fc.py (#167) and revised related functions
- more testing (mainly sctoolbox.tools) (#166)
- gerneral text revisions

Changes to notebooks
^^^^^^^^^^^^^^^^^^^^
- Add pseudotime & velocity analysis notebooks (#164)
- Update receptor-ligand notebook (#176)
- Refactored annotate_genes() from ATAC-notebook 05 to 04 and removed 05 (#175)

0.3 (30-11-2023)
----------------
- Add parameter type hinting including runtime type checking (#46)
- Fixed prepare_for_cellxgene color issue (#145, #146)
- Add CI/CD container build pipeline for testing (#135)
- Fixed example for gene_expression_heatmap and smaller bugfixes related to marker genes (#124)
- Removed pl.group_heatmap as it is fully covered by pl.gene_expression_heatmap
- Removed 'sinto' as dependency and added code in 'create_fragment_file' to create fragment file internally (solves #147)
- The function 'create_fragment_file' was moved to bam tools.
- Added "n_genes" parameter to tools.marker_genes.get_rank_genes_tables, and set the default to 200 (#153)
- Fixed CI/CD build job rules. Only trigger build job when files changed or triggered manually
- Add parameter to plot_pca_correlation to plot correlation with UMAP components (#157)
- Handle NaN values for plot_pca_correlation (#156)
- implemented prepare_for_cellxgene
- Added pl.embedding.plot_embedding() function to plot embeddings with different styles, e.g. hexbin and density (#149)
- Modified pl.embedding.plot_embedding() to plot different embedding dimensions
- Deprecated pl.umap_pub as this is now covered by pl.plot_embedding
- changed typing to beartype.typing
- Added GenomeTracks plotting
- Fix batch evaluation for small datasets (#148)
- Added **kwargs to functions which are wrappers for other functions
- added RAGI cluster validation to clustering.py (!201)
- started disintegrating fld scoring (!201)
- reorganised ATAC-notebooks (!201)

Changes to notebooks
^^^^^^^^^^^^^^^^^^^^
- Added prepare for cellxgene notebook (#139)
- Added plot of highly expressed genes to RNA notebook 03 (#43)
- Changed structure of notebooks in directory; added "notebooks" subdirectories for RNA and ATAC


0.2 (30-08-2023)
----------------
- fix error in prepare_for_cellxgene caused by .uns[_color] not matching .obs column. (#176)
- implemented prepare_for_cellxgene (#147)
- fixed raw value copy issue in rna/02-batch notebook
- Added parameters for the TOBIAS flags in the config file to write_TOBIAS_config()
- Added logging verbose and decorator to ATAC related functions
- Fix "shell not found" error for CI pipeline (#129)
- Pinned scikit-learn to version <=1.2.2 (#128)
- Added script for gene correlation and comparison between two conditions
- Added check for marker gene lists (#103)
- Keep notebook metadata on push to prevent deleting kernel information
- Added sctoolbox as default kernel to RNA & ATAC notebooks
- Added check of column validity to tools.marker_genes.run_DESeq2() (#134)
- Increase test coverage for plotting functions (#126)
- Apply fixes to bugs found by increasing the test coverage.
- Added type hinting to functions.
- Revised doc-strings.
- run_rank_genes() auto converts groupby column to type 'category' (#137)
- Fix parameter for gene/cell filtering (#136)
- Add Check to _filter_object() if column contains only boolean (#110)
- Add support of matrx and numpy.ndarray type of adata.X for predict_sex (#111)
- Add method to get pd.DataFrame columns with list of regex (#90)
- Added 'pairwise_scatter' method for plotting QC metrics (#54)
- Add ATAC quality metrics TSSe (ENCODE), FRiP
- Revised FLD density plotting
- Adjusted style of default values in docs (#33)
- Added 'plot_pca_correlation' for plotting PCA correlation with obs/var columns (#118)
- Removed outdated normalization methods.
- Changed all line endings to LF (#138)
- Disabled threads parameter for tSNE (#130)
- Added 'plot_starsolo_quality' and 'plot_starsolo_UMI' to plotting module (#78)
- Fixed issues with clustered dotplot with new code (#122)

Changes to RNA notebooks
^^^^^^^^^^^^^^^^^^^^^^^^
- Added display of 3D UMAP html in notebook 04 (#119)

Changes to ATAC notebooks
^^^^^^^^^^^^^^^^^^^^^^^^^
- Fixed assembling atac notebook 01
- Fixed get_atac_thresholds_wrapper and renamed it to get_thresholds_wrapper
- Added custome cwt implementation
- Added additional parameters to add_insertsize_metrics
- Revised nucleosomal score scoring

0.1.1 (24-05-2023)
------------------
- Fixed import issue
- Make version accessible
- Added check for CHANGES.rst in gitlab-ci
- Pinned numba==0.57.0rc1 due to import error (#117)
- Fixed bug in tools.norm_correct.atac_norm
- Added check for sctoolbox/_version.py file in gitlab-ci

0.1 (22-05-2023)
----------------
- First version<|MERGE_RESOLUTION|>--- conflicted
+++ resolved
@@ -25,14 +25,11 @@
     - 04-RNA
     - 0A1-RNA receptor-ligand
     - 0A2-RNA receptor-ligand differences
-<<<<<<< HEAD
-    - 02-ATAC
-=======
-    - 01-ATAC
     - 0B-RNA velocity notebook 
     - general GSEA
     - general annotation
->>>>>>> 7e1d8060
+    - 01-ATAC
+    - 02-ATAC
 
 0.12.0 (19-12-24)
 -----------------
