--- conflicted
+++ resolved
@@ -5,12 +5,9 @@
 - Rename enrichr_marker_genes to gene_set_enrichment and add prerank as possible method.
 - Added gsea_network plot function.
 - add the markerRepo to our environment
-<<<<<<< HEAD
 - Add validation of Seurat objects before converting to anndata (#293)
-=======
 - native scrublet bugfix (#297)
 - fix planet_plot import
->>>>>>> f0ed5064
 
 Changes to notebooks
 ^^^^^^^^^^^^^^^^^^^^
