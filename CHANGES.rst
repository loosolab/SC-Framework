0.10.0 (in progress)
--------------------
- deseq2 (R) -> pydeseq2 (python)
- add MAD filtering as alternative to gaussian-mixture model (#261)
- enhance gene labelling (#38)
- replace deprecated ratelimiter with throttle (#288)
- Rename enrichr_marker_genes to gene_set_enrichment and add prerank as possible method.
- Added gsea_network plot function.
- add the markerRepo to our environment
- add UpSet plot for threshold comparison (#294)
- native scrublet bugfix (#297)
- fix planet_plot import

Changes to notebooks
^^^^^^^^^^^^^^^^^^^^
- expand marker_genes notebook for atac & move to general_notebooks
- add option to choose filter method in rna/qc notebook
- add alternative to interactive thresholds (#38)
- use sctoolbox.plotting.embedding.plot_embedding (#279)
- General: GSEA: Implemented gsea_network plot
- General: GSEA: Added option to run prerank(gsea) method instead of enrichr
- RNA: 05_receptor-ligand: Split input field into its corresponding sections
- ATAC: 04_clustering: Docu revision of the ATAC Clustering notebook (#300)
- RNA: 04_clustering: Docu revision of the RNA Clustering notebook (#300)
- General: annotation: Revise annotation notebook (#269)
- RNA: 02_QC: Docu revision of the RNA QC notebook (#296)
<<<<<<< HEAD
=======
- ATAC: 01_assembling_anndata: Move ATAC metric to notebook 2
>>>>>>> 230f5982
- RNA: 03_normalization_batch_correction revise docu and description (#298)

0.9.0 (02-08-24)
----------------
- Added denoising function using scAR to QC notebook
- added kwargs and check for quant folder in assemblers.from_quant (#280)
- GSEA: Fix library gene-set overlap by converting all gene names to uppercase
- pl.gsea.term_dotplot: Fix example; Fix index==None bug
- added additional qc metrices for ATAC-seq to the first notebook (#256)
- Pin ipywidget version to > 8.0.0 to fix interactive labels (qc notebooks)
- revised prepare_atac_anndata (#267)
- solved scanpy, matplotlib, pandas.. version conflict by temporarily removing scanpro (#257)
- added planet_plot for high dimensional anndata plotting (#221)
- implemented concadata, from_h5ad to load and combine from multiple .h5ad files (#224)
- ligand-receptor: connectionPlot new parameters (#255)
- pca-correlation: replace 'columns' with 'ignore' parameter, allowing to ignore numeric columns for pca correlation. (#228)
- restructured atac notebook 3 (normalization and batch correction) (#278)
- Fix minor docstring/example issues.
- added labels for the tsse aggregation plot (#271)
- Fix Notebook pipeline unable to fetch some archives (#284)
- refactored CICD unit testing by the test_cleanup merge (#215)
- label_genes now accepts custom genelists (#38)
- Add inplace parameter to tfidf function (#277)
- Update plot_group_embeddings() to also take numerical values, e.g. density
- expand marker_genes notebook for atac, move to general_notebooks, change deseq2(R) to pydeseq2(python)

Changes to notebooks
^^^^^^^^^^^^^^^^^^^^
- improvments in description and structure of atac and general notebooks (#144)
- added header parameter to option 2 in notebook 01_assembling_anndata (#280)
- added notebook versioning (#115)
- added load from multiple h5ad files to assembly notebooks (#224)
- restructured atac notebook 3 (normalization and batch correction) (#278)
- RNA: Notebook 4: Added density plotting for categorical qc columns.
- RNA: Notebook 4: Replaced sc.pl.embedding from scanpy with pl.embedding.plot_embedding from sctoolbox
- Cleanup internal notebook structure

0.8.0 (14-06-24)
----------------
- from_mtx: support more folder structures and variable file now optional (#234, #240)
- ligand-receptor: download_db added support for LIANA resources
- revised tsse scoring and fixed matplotlib version conflict (#257)
- add cyclone (pycirclize based plot) as hairball alternative (#223)
- remove legacy import structure
- implement lazy module loading 
- wrapped up native scrublet (#242, #150)
- prepare_for_cellxgene: Account for duplciate var indices
- added number of features to ATAC nb 3 and added combat as an available batch correct algorithm (#245)
- removed cleanup temp for the selfservice container (#258)

Changes to notebooks
^^^^^^^^^^^^^^^^^^^^
- rna/ atac more subset PC description
- rna/ atac clustering renamed "recluster" -> "revise cluster"
- Add GSEA notebook (#172)
- rna/atac assembly notebook update from_mtx (#234, #240)

0.7.0 (23-04-24)
----------------
- Added code examples for tools and utils (#140)
    - recluster 
    - group_heatmap
    - plot_venn
    - in_range
- Fix notebooks in readthedocs documentation (#220)
- Removed custom_marker_annotation script
- Disintegrated FLD scoring and added PEAKQC to setup.py (#233)
- fixed PCA-var plot not fitting into anndata_overview (#232)

Changes to notebooks
^^^^^^^^^^^^^^^^^^^^
- Overhaul RNA & ATAC notebooks structure (includes #207)
- Revise RNA notebook 4 recluster section (#201)

0.6.1 (28-03-24)
----------------
- Fix release pages by renaming the release-pages: job to pages:
- refactor move clean-orphaned-tags to new stage .post (#229)

0.6 (27-03-24)
--------------
- Fix unable to determine R_HOME error (#190)
- implemented propose_pcs to automatically select PCA components (#187)
- add correlation barplot to plot_pca_variance
- created correlation_matrix method by restructuring plot_pca_correlation
- Fix beartype issue with Lists and Iterables containing Literals (#227)
- CICD overhaul (#191)
- fixed notebook version in the env to 6.5.2 (#199, partly #44)

Changes to notebooks
^^^^^^^^^^^^^^^^^^^^
- Move proportion_analysis notebooks to general notebooks (#195 and #214)
- replace scanpy pseudotime with scFates in pseudotime_analysis notebook
- prepare_for_cellxgene: Adapt to new mampok verison 2.0.9
- prepare_for_cellxgene: Allows the user to set an analyst manually (#213)
- rna 03_batch revision (#209, #202, #200, #152)
- 05_marker_genes: Complete Overhaul (#181)

0.5 (04-03-24)
--------------

- add receptor_genes & ligand_genes parameters to connectionPlot and decreased runtime
- readme update(#188)
- Fix error when writing adata converted from an R object (#205, #180)
- Marker Repo integration (#162)
- Set scvelo version to >=0.3.1 (#193)
- Added fa2 as dependency for pseudotime analysis
- anndata_overview: fix issue where colorbars for continuous data was not shown
- added ability to use highly variable features using the lsi() function (#165)
- removed deprecated group_heatmap, umap_pub (replaced by gene_expression_heatmap, plot_embedding)
- add doku page
- start change log

Changes to notebooks
^^^^^^^^^^^^^^^^^^^^
- rna assembly: refactor
- prepare_for_cellxgene: Added BN_public as possible deployment cluster (#192)
- 14_velocity_analysis: Remove duplicate parameter (#194)
- pseudotime_analysis: Save generated plots (#211)
- rna 03_batch: added qc metrics to overview plot


0.4 (31-1-24)
-------------
- Fix get_rank_genes_tables for groups without marker genes (#179)
- Bugfixes for CI jobs
- Fix check_changes pipeline
- Fix typos (#173 & #174)
- Include kwargs in utils.bioutils._overlap_two_bedfiles(#177)
- Implemented _add_path() to automatically add python path to environment
- added tests for _add_path() and _overlap_two_bedfiles() (#177)
- constraint ipywidgets version to 7.7.5 to fix the quality_violinplot() (#151)(#143)
- Add temp_dir to calc_overlap_fc.py (#167) and revised related functions
- more testing (mainly sctoolbox.tools) (#166)
- gerneral text revisions

Changes to notebooks
^^^^^^^^^^^^^^^^^^^^
- Add pseudotime & velocity analysis notebooks (#164)
- Update receptor-ligand notebook (#176)
- Refactored annotate_genes() from ATAC-notebook 05 to 04 and removed 05 (#175)

0.3 (30-11-2023)
----------------
- Add parameter type hinting including runtime type checking (#46)
- Fixed prepare_for_cellxgene color issue (#145, #146)
- Add CI/CD container build pipeline for testing (#135)
- Fixed example for gene_expression_heatmap and smaller bugfixes related to marker genes (#124)
- Removed pl.group_heatmap as it is fully covered by pl.gene_expression_heatmap
- Removed 'sinto' as dependency and added code in 'create_fragment_file' to create fragment file internally (solves #147)
- The function 'create_fragment_file' was moved to bam tools.
- Added "n_genes" parameter to tools.marker_genes.get_rank_genes_tables, and set the default to 200 (#153)
- Fixed CI/CD build job rules. Only trigger build job when files changed or triggered manually
- Add parameter to plot_pca_correlation to plot correlation with UMAP components (#157)
- Handle NaN values for plot_pca_correlation (#156)
- implemented prepare_for_cellxgene
- Added pl.embedding.plot_embedding() function to plot embeddings with different styles, e.g. hexbin and density (#149)
- Modified pl.embedding.plot_embedding() to plot different embedding dimensions
- Deprecated pl.umap_pub as this is now covered by pl.plot_embedding
- changed typing to beartype.typing
- Added GenomeTracks plotting
- Fix batch evaluation for small datasets (#148)
- Added **kwargs to functions which are wrappers for other functions
- added RAGI cluster validation to clustering.py (!201)
- started disintegrating fld scoring (!201)
- reorganised ATAC-notebooks (!201)

Changes to notebooks
^^^^^^^^^^^^^^^^^^^^
- Added prepare for cellxgene notebook (#139)
- Added plot of highly expressed genes to RNA notebook 03 (#43)
- Changed structure of notebooks in directory; added "notebooks" subdirectories for RNA and ATAC


0.2 (30-08-2023)
----------------
- fix error in prepare_for_cellxgene caused by .uns[_color] not matching .obs column. (#176)
- implemented prepare_for_cellxgene (#147)
- fixed raw value copy issue in rna/02-batch notebook
- Added parameters for the TOBIAS flags in the config file to write_TOBIAS_config()
- Added logging verbose and decorator to ATAC related functions
- Fix "shell not found" error for CI pipeline (#129)
- Pinned scikit-learn to version <=1.2.2 (#128)
- Added script for gene correlation and comparison between two conditions
- Added check for marker gene lists (#103)
- Keep notebook metadata on push to prevent deleting kernel information
- Added sctoolbox as default kernel to RNA & ATAC notebooks
- Added check of column validity to tools.marker_genes.run_DESeq2() (#134)
- Increase test coverage for plotting functions (#126)
- Apply fixes to bugs found by increasing the test coverage.
- Added type hinting to functions.
- Revised doc-strings.
- run_rank_genes() auto converts groupby column to type 'category' (#137)
- Fix parameter for gene/cell filtering (#136)
- Add Check to _filter_object() if column contains only boolean (#110)
- Add support of matrx and numpy.ndarray type of adata.X for predict_sex (#111)
- Add method to get pd.DataFrame columns with list of regex (#90)
- Added 'pairwise_scatter' method for plotting QC metrics (#54)
- Add ATAC quality metrics TSSe (ENCODE), FRiP
- Revised FLD density plotting
- Adjusted style of default values in docs (#33)
- Added 'plot_pca_correlation' for plotting PCA correlation with obs/var columns (#118)
- Removed outdated normalization methods.
- Changed all line endings to LF (#138)
- Disabled threads parameter for tSNE (#130)
- Added 'plot_starsolo_quality' and 'plot_starsolo_UMI' to plotting module (#78)
- Fixed issues with clustered dotplot with new code (#122)

Changes to RNA notebooks
^^^^^^^^^^^^^^^^^^^^^^^^
- Added display of 3D UMAP html in notebook 04 (#119)

Changes to ATAC notebooks
^^^^^^^^^^^^^^^^^^^^^^^^^
- Fixed assembling atac notebook 01
- Fixed get_atac_thresholds_wrapper and renamed it to get_thresholds_wrapper
- Added custome cwt implementation
- Added additional parameters to add_insertsize_metrics
- Revised nucleosomal score scoring

0.1.1 (24-05-2023)
------------------
- Fixed import issue
- Make version accessible
- Added check for CHANGES.rst in gitlab-ci
- Pinned numba==0.57.0rc1 due to import error (#117)
- Fixed bug in tools.norm_correct.atac_norm
- Added check for sctoolbox/_version.py file in gitlab-ci

0.1 (22-05-2023)
----------------
- First version<|MERGE_RESOLUTION|>--- conflicted
+++ resolved
@@ -24,10 +24,7 @@
 - RNA: 04_clustering: Docu revision of the RNA Clustering notebook (#300)
 - General: annotation: Revise annotation notebook (#269)
 - RNA: 02_QC: Docu revision of the RNA QC notebook (#296)
-<<<<<<< HEAD
-=======
 - ATAC: 01_assembling_anndata: Move ATAC metric to notebook 2
->>>>>>> 230f5982
 - RNA: 03_normalization_batch_correction revise docu and description (#298)
 
 0.9.0 (02-08-24)
