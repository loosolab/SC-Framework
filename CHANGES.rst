--- conflicted
+++ resolved
@@ -18,12 +18,9 @@
 - Add Check to _filter_object() if column contains only boolean (#110)
 - Add support of matrx and numpy.ndarray type of adata.X for predict_sex (#111)
 - Add method to get pd.DataFrame columns with list of regex (#90)
-<<<<<<< HEAD
 - Add ATAC quality metrics TSSe (ENCODE), FRiP
 - Revised FLD density plotting
-=======
 - Changed all line endings to LF (#138)
->>>>>>> bed5716b
 
 ## Changes to ATAC notebooks (0.1.1.2 - 05-06-2023):   
 - Fixed assembling atac notebook 01
