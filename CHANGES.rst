0.6 (Current)
-------------
- Added code examples for tools and utils (#140)
    - recluster 
    - group_heatmap
    - plot_venn
- Fix unable to determine R_HOME error (#190)

Changes to notebooks
^^^^^^^^^^^^^^^^^^^^
- prepare_for_cellxgene: Adapt to new mampok verison 2.0.9
- prepare_for_cellxgene: Allows the user to set an analyst manually (#213)

0.5 (04-03-24)
-------------
- add receptor_genes & ligand_genes parameters to connectionPlot and decreased runtime
- readme update(#188)
- Fix error when writing adata converted from an R object (#205, #180)
- Marker Repo integration (#162)
- Set scvelo version to >=0.3.1 (#193)
- Added fa2 as dependency for pseudotime analysis
- anndata_overview: fix issue where colorbars for continuous data was not shown
- added ability to use highly variable features using the lsi() function (#165)
- removed deprecated group_heatmap, umap_pub (replaced by gene_expression_heatmap, plot_embedding)

Changes to notebooks
^^^^^^^^^^^^^^^^^^^^
- rna assembly: refactor
- prepare_for_cellxgene: Added BN_public as possible deployment cluster (#192)
- 14_velocity_analysis: Remove duplicate parameter (#194)
- pseudotime_analysis: Save generated plots (#211)
- rna 03_batch: added qc metrics to overview plot


0.4 (31-1-24)
-------------
- Fix get_rank_genes_tables for groups without marker genes (#179)
- Bugfixes for CI jobs
- Fix check_changes pipeline
- Fix typos (#173 & #174)
- Include kwargs in utils.bioutils._overlap_two_bedfiles(#177)
- Implemented _add_path() to automatically add python path to environment
- added tests for _add_path() and _overlap_two_bedfiles() (#177)
<<<<<<< HEAD
- read the docks example (#140)
=======
- constraint ipywidgets version to 7.7.5 to fix the quality_violinplot() (#151)(#143)
- Add temp_dir to calc_overlap_fc.py (#167) and revised related functions
- more testing (mainly sctoolbox.tools) (#166)
- gerneral text revisions
>>>>>>> ca977fd7

Changes to notebooks
^^^^^^^^^^^^^^^^^^^^
- Add pseudotime & velocity analysis notebooks (#164)
- Update receptor-ligand notebook (#176)
- Refactored annotate_genes() from ATAC-notebook 05 to 04 and removed 05 (#175)

0.3 (30-11-2023)
----------------
- Add parameter type hinting including runtime type checking (#46)
- Fixed prepare_for_cellxgene color issue (#145, #146)
- Add CI/CD container build pipeline for testing (#135)
- Fixed example for gene_expression_heatmap and smaller bugfixes related to marker genes (#124)
- Removed pl.group_heatmap as it is fully covered by pl.gene_expression_heatmap
- Removed 'sinto' as dependency and added code in 'create_fragment_file' to create fragment file internally (solves #147)
- The function 'create_fragment_file' was moved to bam tools.
- Added "n_genes" parameter to tools.marker_genes.get_rank_genes_tables, and set the default to 200 (#153)
- Fixed CI/CD build job rules. Only trigger build job when files changed or triggered manually
- Add parameter to plot_pca_correlation to plot correlation with UMAP components (#157)
- Handle NaN values for plot_pca_correlation (#156)
- implemented prepare_for_cellxgene
- Added pl.embedding.plot_embedding() function to plot embeddings with different styles, e.g. hexbin and density (#149)
- Modified pl.embedding.plot_embedding() to plot different embedding dimensions
- Deprecated pl.umap_pub as this is now covered by pl.plot_embedding
- changed typing to beartype.typing
- Added GenomeTracks plotting
- Fix batch evaluation for small datasets (#148)
- Added **kwargs to functions which are wrappers for other functions
- added RAGI cluster validation to clustering.py (!201)
- started disintegrating fld scoring (!201)
- reorganised ATAC-notebooks (!201)

Changes to notebooks
^^^^^^^^^^^^^^^^^^^^
- Added prepare for cellxgene notebook (#139)
- Added plot of highly expressed genes to RNA notebook 03 (#43)
- Changed structure of notebooks in directory; added "notebooks" subdirectories for RNA and ATAC


0.2 (30-08-2023)
----------------
- fix error in prepare_for_cellxgene caused by .uns[_color] not matching .obs column. (#176)
- implemented prepare_for_cellxgene (#147)
- fixed raw value copy issue in rna/02-batch notebook
- Added parameters for the TOBIAS flags in the config file to write_TOBIAS_config()
- Added logging verbose and decorator to ATAC related functions
- Fix "shell not found" error for CI pipeline (#129)
- Pinned scikit-learn to version <=1.2.2 (#128)
- Added script for gene correlation and comparison between two conditions
- Added check for marker gene lists (#103)
- Keep notebook metadata on push to prevent deleting kernel information
- Added sctoolbox as default kernel to RNA & ATAC notebooks
- Added check of column validity to tools.marker_genes.run_DESeq2() (#134)
- Increase test coverage for plotting functions (#126)
- Apply fixes to bugs found by increasing the test coverage.
- Added type hinting to functions.
- Revised doc-strings.
- run_rank_genes() auto converts groupby column to type 'category' (#137)
- Fix parameter for gene/cell filtering (#136)
- Add Check to _filter_object() if column contains only boolean (#110)
- Add support of matrx and numpy.ndarray type of adata.X for predict_sex (#111)
- Add method to get pd.DataFrame columns with list of regex (#90)
- Added 'pairwise_scatter' method for plotting QC metrics (#54)
- Add ATAC quality metrics TSSe (ENCODE), FRiP
- Revised FLD density plotting
- Adjusted style of default values in docs (#33)
- Added 'plot_pca_correlation' for plotting PCA correlation with obs/var columns (#118)
- Removed outdated normalization methods.
- Changed all line endings to LF (#138)
- Disabled threads parameter for tSNE (#130)
- Added 'plot_starsolo_quality' and 'plot_starsolo_UMI' to plotting module (#78)
- Fixed issues with clustered dotplot with new code (#122)

Changes to RNA notebooks
^^^^^^^^^^^^^^^^^^^^^^^^
- Added display of 3D UMAP html in notebook 04 (#119)

Changes to ATAC notebooks
^^^^^^^^^^^^^^^^^^^^^^^^^
- Fixed assembling atac notebook 01
- Fixed get_atac_thresholds_wrapper and renamed it to get_thresholds_wrapper
- Added custome cwt implementation
- Added additional parameters to add_insertsize_metrics
- Revised nucleosomal score scoring

0.1.1 (24-05-2023)
------------------
- Fixed import issue
- Make version accessible
- Added check for CHANGES.rst in gitlab-ci
- Pinned numba==0.57.0rc1 due to import error (#117)
- Fixed bug in tools.norm_correct.atac_norm
- Added check for sctoolbox/_version.py file in gitlab-ci

0.1 (22-05-2023)
----------------
- First version<|MERGE_RESOLUTION|>--- conflicted
+++ resolved
@@ -41,14 +41,11 @@
 - Include kwargs in utils.bioutils._overlap_two_bedfiles(#177)
 - Implemented _add_path() to automatically add python path to environment
 - added tests for _add_path() and _overlap_two_bedfiles() (#177)
-<<<<<<< HEAD
 - read the docks example (#140)
-=======
 - constraint ipywidgets version to 7.7.5 to fix the quality_violinplot() (#151)(#143)
 - Add temp_dir to calc_overlap_fc.py (#167) and revised related functions
 - more testing (mainly sctoolbox.tools) (#166)
 - gerneral text revisions
->>>>>>> ca977fd7
 
 Changes to notebooks
 ^^^^^^^^^^^^^^^^^^^^
