--- conflicted
+++ resolved
@@ -1,10 +1,7 @@
 0.5 (in progess)
 -------------
-<<<<<<< HEAD
-- Fix error when writing adata converted from an R object (#205)
-=======
+- Fix error when writing adata converted from an R object (#205, #180)
 - Marker Repo integration (#162)
->>>>>>> 823c762c
 - Set scvelo version to >=0.3.1 (#193)
 - Added fa2 as dependency for pseudotime analysis
 
