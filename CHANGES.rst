--- conflicted
+++ resolved
@@ -10,14 +10,11 @@
 - Add parameter type hinting including runtime type checking (#46)
 - Added pl.embedding.embedding() function to plot embeddings with different styles, e.g. hexbin and density
 - Deprecated pl.umap_pub as this is now covered by pl.embedding
-<<<<<<< HEAD
-- changed typing to beartype.typing
-=======
 - Add parameter to plot_pca_correlation to plot correlation with UMAP components (#157)
 - Handle NaN values for plot_pca_correlation (#156)
->>>>>>> 63ba78e1
+- changed typing to beartype.typing
 
-Changes to notebooks:
+Changes to notebooks
 ^^^^^^^^^^^^^^^^^^^^
 - Added plot of highly expressed genes to RNA notebook 03 (#43)
 
