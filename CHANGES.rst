<<<<<<< HEAD
0.2 (in progress)
--------------------
- Added parameters for the TOBIAS flags in the config file to write_TOBIAS_config()
- Added check for marker gene lists

0.1.1 (24-05-2023)
--------------------
- Fixed import issue
- Make version accessible
- Added check for CHANGES.rst in gitlab-ci
- Pinned numba==0.57.0rc1 due to import error (#117)
- Fixed bug in tools.norm_correct.atac_norm
- Added check for sctoolbox/_version.py file in gitlab-ci

0.1 (22-05-2023)
--------------------
- First version
=======
0.2 (in progress)
--------------------
- Added parameters for the TOBIAS flags in the config file to write_TOBIAS_config()
- Fix "shell not found" error for CI pipeline (#129)
- Pinned scikit-learn to version <=1.2.2 (#128)

0.1.1.2 (05-06-2023)
--------------------
- Fixed assembling atac notebook 01
- Fixed get_atac_thresholds_wrapper and renamed it to get_thresholds_wrapper
- Added custome cwt implementation
- Added additional parameters to add_insertsize_metrics
- Revised nucleosomal score scoring

0.1.1 (24-05-2023)
--------------------
- Fixed import issue
- Make version accessible
- Added check for CHANGES.rst in gitlab-ci
- Pinned numba==0.57.0rc1 due to import error (#117)
- Fixed bug in tools.norm_correct.atac_norm
- Added check for sctoolbox/_version.py file in gitlab-ci

0.1 (22-05-2023)
--------------------
- First version
>>>>>>> 6d348a12
<|MERGE_RESOLUTION|>--- conflicted
+++ resolved
@@ -1,7 +1,8 @@
-<<<<<<< HEAD
 0.2 (in progress)
 --------------------
 - Added parameters for the TOBIAS flags in the config file to write_TOBIAS_config()
+- Fix "shell not found" error for CI pipeline (#129)
+- Pinned scikit-learn to version <=1.2.2 (#128)
 - Added check for marker gene lists
 
 0.1.1 (24-05-2023)
@@ -15,32 +16,4 @@
 
 0.1 (22-05-2023)
 --------------------
-- First version
-=======
-0.2 (in progress)
---------------------
-- Added parameters for the TOBIAS flags in the config file to write_TOBIAS_config()
-- Fix "shell not found" error for CI pipeline (#129)
-- Pinned scikit-learn to version <=1.2.2 (#128)
-
-0.1.1.2 (05-06-2023)
---------------------
-- Fixed assembling atac notebook 01
-- Fixed get_atac_thresholds_wrapper and renamed it to get_thresholds_wrapper
-- Added custome cwt implementation
-- Added additional parameters to add_insertsize_metrics
-- Revised nucleosomal score scoring
-
-0.1.1 (24-05-2023)
---------------------
-- Fixed import issue
-- Make version accessible
-- Added check for CHANGES.rst in gitlab-ci
-- Pinned numba==0.57.0rc1 due to import error (#117)
-- Fixed bug in tools.norm_correct.atac_norm
-- Added check for sctoolbox/_version.py file in gitlab-ci
-
-0.1 (22-05-2023)
---------------------
-- First version
->>>>>>> 6d348a12
+- First version