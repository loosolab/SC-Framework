0.7.0 (in progess)
-------------
- Added code examples for tools and utils (#140)
    - recluster 
    - group_heatmap
    - plot_venn
    - in_range
- Fix notebooks in readthedocs documentation (#220)
- Removed custom_marker_annotation script
<<<<<<< HEAD
- Disintegrated FLD scoring and added PEAKQC to setup.py (#233)
=======
- fixed PCA-var plot not fitting into anndata_overview (#232)
>>>>>>> 4169d16f

Changes to notebooks
^^^^^^^^^^^^^^^^^^^^
- Overhaul RNA & ATAC notebooks structure (includes #207)
- Revise RNA notebook 4 recluster section (#201)

0.6.1 (28-03-24)
-------------
- Fix release pages by renaming the release-pages: job to pages:
- refactor move clean-orphaned-tags to new stage .post (#229)

0.6 (27-03-24)
-------------
- Fix unable to determine R_HOME error (#190)
- implemented propose_pcs to automatically select PCA components (#187)
- add correlation barplot to plot_pca_variance
- created correlation_matrix method by restructuring plot_pca_correlation
- Fix beartype issue with Lists and Iterables containing Literals (#227)
- CICD overhaul (#191)
- fixed notebook version in the env to 6.5.2 (#199, partly #44)

Changes to notebooks
^^^^^^^^^^^^^^^^^^^^
- Move proportion_analysis notebooks to general notebooks (#195 and #214)
- replace scanpy pseudotime with scFates in pseudotime_analysis notebook
- prepare_for_cellxgene: Adapt to new mampok verison 2.0.9
- prepare_for_cellxgene: Allows the user to set an analyst manually (#213)
- rna 03_batch revision (#209, #202, #200, #152)
- 05_marker_genes: Complete Overhaul (#181)

0.5 (04-03-24)
-------------

- add receptor_genes & ligand_genes parameters to connectionPlot and decreased runtime
- readme update(#188)
- Fix error when writing adata converted from an R object (#205, #180)
- Marker Repo integration (#162)
- Set scvelo version to >=0.3.1 (#193)
- Added fa2 as dependency for pseudotime analysis
- anndata_overview: fix issue where colorbars for continuous data was not shown
- added ability to use highly variable features using the lsi() function (#165)
- removed deprecated group_heatmap, umap_pub (replaced by gene_expression_heatmap, plot_embedding)
- add doku page
- start change log

Changes to notebooks
^^^^^^^^^^^^^^^^^^^^
- rna assembly: refactor
- prepare_for_cellxgene: Added BN_public as possible deployment cluster (#192)
- 14_velocity_analysis: Remove duplicate parameter (#194)
- pseudotime_analysis: Save generated plots (#211)
- rna 03_batch: added qc metrics to overview plot


0.4 (31-1-24)
-------------
- Fix get_rank_genes_tables for groups without marker genes (#179)
- Bugfixes for CI jobs
- Fix check_changes pipeline
- Fix typos (#173 & #174)
- Include kwargs in utils.bioutils._overlap_two_bedfiles(#177)
- Implemented _add_path() to automatically add python path to environment
- added tests for _add_path() and _overlap_two_bedfiles() (#177)
- constraint ipywidgets version to 7.7.5 to fix the quality_violinplot() (#151)(#143)
- Add temp_dir to calc_overlap_fc.py (#167) and revised related functions
- more testing (mainly sctoolbox.tools) (#166)
- gerneral text revisions

Changes to notebooks
^^^^^^^^^^^^^^^^^^^^
- Add pseudotime & velocity analysis notebooks (#164)
- Update receptor-ligand notebook (#176)
- Refactored annotate_genes() from ATAC-notebook 05 to 04 and removed 05 (#175)

0.3 (30-11-2023)
----------------
- Add parameter type hinting including runtime type checking (#46)
- Fixed prepare_for_cellxgene color issue (#145, #146)
- Add CI/CD container build pipeline for testing (#135)
- Fixed example for gene_expression_heatmap and smaller bugfixes related to marker genes (#124)
- Removed pl.group_heatmap as it is fully covered by pl.gene_expression_heatmap
- Removed 'sinto' as dependency and added code in 'create_fragment_file' to create fragment file internally (solves #147)
- The function 'create_fragment_file' was moved to bam tools.
- Added "n_genes" parameter to tools.marker_genes.get_rank_genes_tables, and set the default to 200 (#153)
- Fixed CI/CD build job rules. Only trigger build job when files changed or triggered manually
- Add parameter to plot_pca_correlation to plot correlation with UMAP components (#157)
- Handle NaN values for plot_pca_correlation (#156)
- implemented prepare_for_cellxgene
- Added pl.embedding.plot_embedding() function to plot embeddings with different styles, e.g. hexbin and density (#149)
- Modified pl.embedding.plot_embedding() to plot different embedding dimensions
- Deprecated pl.umap_pub as this is now covered by pl.plot_embedding
- changed typing to beartype.typing
- Added GenomeTracks plotting
- Fix batch evaluation for small datasets (#148)
- Added **kwargs to functions which are wrappers for other functions
- added RAGI cluster validation to clustering.py (!201)
- started disintegrating fld scoring (!201)
- reorganised ATAC-notebooks (!201)

Changes to notebooks
^^^^^^^^^^^^^^^^^^^^
- Added prepare for cellxgene notebook (#139)
- Added plot of highly expressed genes to RNA notebook 03 (#43)
- Changed structure of notebooks in directory; added "notebooks" subdirectories for RNA and ATAC


0.2 (30-08-2023)
----------------
- fix error in prepare_for_cellxgene caused by .uns[_color] not matching .obs column. (#176)
- implemented prepare_for_cellxgene (#147)
- fixed raw value copy issue in rna/02-batch notebook
- Added parameters for the TOBIAS flags in the config file to write_TOBIAS_config()
- Added logging verbose and decorator to ATAC related functions
- Fix "shell not found" error for CI pipeline (#129)
- Pinned scikit-learn to version <=1.2.2 (#128)
- Added script for gene correlation and comparison between two conditions
- Added check for marker gene lists (#103)
- Keep notebook metadata on push to prevent deleting kernel information
- Added sctoolbox as default kernel to RNA & ATAC notebooks
- Added check of column validity to tools.marker_genes.run_DESeq2() (#134)
- Increase test coverage for plotting functions (#126)
- Apply fixes to bugs found by increasing the test coverage.
- Added type hinting to functions.
- Revised doc-strings.
- run_rank_genes() auto converts groupby column to type 'category' (#137)
- Fix parameter for gene/cell filtering (#136)
- Add Check to _filter_object() if column contains only boolean (#110)
- Add support of matrx and numpy.ndarray type of adata.X for predict_sex (#111)
- Add method to get pd.DataFrame columns with list of regex (#90)
- Added 'pairwise_scatter' method for plotting QC metrics (#54)
- Add ATAC quality metrics TSSe (ENCODE), FRiP
- Revised FLD density plotting
- Adjusted style of default values in docs (#33)
- Added 'plot_pca_correlation' for plotting PCA correlation with obs/var columns (#118)
- Removed outdated normalization methods.
- Changed all line endings to LF (#138)
- Disabled threads parameter for tSNE (#130)
- Added 'plot_starsolo_quality' and 'plot_starsolo_UMI' to plotting module (#78)
- Fixed issues with clustered dotplot with new code (#122)

Changes to RNA notebooks
^^^^^^^^^^^^^^^^^^^^^^^^
- Added display of 3D UMAP html in notebook 04 (#119)

Changes to ATAC notebooks
^^^^^^^^^^^^^^^^^^^^^^^^^
- Fixed assembling atac notebook 01
- Fixed get_atac_thresholds_wrapper and renamed it to get_thresholds_wrapper
- Added custome cwt implementation
- Added additional parameters to add_insertsize_metrics
- Revised nucleosomal score scoring

0.1.1 (24-05-2023)
------------------
- Fixed import issue
- Make version accessible
- Added check for CHANGES.rst in gitlab-ci
- Pinned numba==0.57.0rc1 due to import error (#117)
- Fixed bug in tools.norm_correct.atac_norm
- Added check for sctoolbox/_version.py file in gitlab-ci

0.1 (22-05-2023)
----------------
- First version<|MERGE_RESOLUTION|>--- conflicted
+++ resolved
@@ -7,11 +7,8 @@
     - in_range
 - Fix notebooks in readthedocs documentation (#220)
 - Removed custom_marker_annotation script
-<<<<<<< HEAD
 - Disintegrated FLD scoring and added PEAKQC to setup.py (#233)
-=======
 - fixed PCA-var plot not fitting into anndata_overview (#232)
->>>>>>> 4169d16f
 
 Changes to notebooks
 ^^^^^^^^^^^^^^^^^^^^
