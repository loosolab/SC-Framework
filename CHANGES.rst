--- conflicted
+++ resolved
@@ -1,11 +1,8 @@
 0.5 (in progess)
 -------------
-<<<<<<< HEAD
 - add receptor_genes & ligand_genes parameters to connectionPlot and decreased runtime
-=======
 - readme update(#188)
 - Fix error when writing adata converted from an R object (#205, #180)
->>>>>>> 17f1e8f9
 - Marker Repo integration (#162)
 - Set scvelo version to >=0.3.1 (#193)
 - Added fa2 as dependency for pseudotime analysis
