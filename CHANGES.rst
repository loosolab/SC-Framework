--- conflicted
+++ resolved
@@ -22,11 +22,8 @@
     - utils/adata
     - utils/general
     - utils/checker
-<<<<<<< HEAD
     - tools/marker_genes
-=======
     - tools/highly_variable
->>>>>>> 2decad4f
 
 0.7.0 (23-04-24)
 -------------
