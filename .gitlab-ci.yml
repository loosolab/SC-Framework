--- conflicted
+++ resolved
@@ -134,12 +134,7 @@
   rules:
     - if: $CI_MERGE_REQUEST_TARGET_BRANCH_NAME == "main" # only on MR to main
       when: always
-<<<<<<< HEAD
     - when: manual  # for all other pushes, you can manually trigger the notebooks
-      allow_failure: True  # the manual rule is allowed to fail
-=======
-    - if: $CI_MERGE_REQUEST_TARGET_BRANCH_NAME != "main" # for all other pushes, you can manually trigger the notebooks
-      when: manual
       allow_failure: True  # the manual rule is allowed to fail
 
 
@@ -179,5 +174,4 @@
       - public
   rules:
     - if: $CI_COMMIT_BRANCH == "dev" # after accepted MR to dev
-      allow_failure: False  # dev not allowed to fail
->>>>>>> 3a8d8e9c
+      allow_failure: False  # dev not allowed to fail