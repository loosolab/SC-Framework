--- conflicted
+++ resolved
@@ -443,11 +443,7 @@
     - pip install sphinx sphinx-rtd-theme
     - pip install nbsphinx
     - pip install nbsphinx_link
-<<<<<<< HEAD
     - pip install sphinx_exec_code
-    - pip install .[all]  # ensure that the current branch version is used for building pages
-=======
->>>>>>> f2b3bd23
     - cd docs
     - make html
   artifacts:
