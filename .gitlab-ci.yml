# This file is a template, and might need editing before it works on your project.
# To contribute improvements to CI/CD templates, please follow the Development guide at:
# https://docs.gitlab.com/ee/development/cicd/templates.html
# This specific template is located at:
# https://gitlab.com/gitlab-org/gitlab/-/blob/master/lib/gitlab/ci/templates/Python.gitlab-ci.yml

# Official language image. Look for the different tagged releases at:
# https://hub.docker.com/r/library/python/tags/
image: python:latest

# Change pip's cache directory to be inside the project directory since we can
# only cache local items.
variables:
  PIP_CACHE_DIR: "$CI_PROJECT_DIR/.cache/pip"

# Pip's cache doesn't store the python packages
# https://pip.pypa.io/en/stable/topics/caching/
#
# If you want to also cache the installed packages, you have to install
# them in a virtualenv and cache it as well.
cache:
  paths:
    - .cache/pip
    - venv/

before_script:
  - python --version  # For debugging
  - pip install virtualenv
  - virtualenv venv
  - source venv/bin/activate
  - apt update
  - apt -y install r-base
  - pip install .
  - pip install pytest
  - pip install pytest-cov

lint:
  script:
    - pip install flake8
<<<<<<< HEAD
    - flake8 sctoolbox --ignore=E501 --exclude sctoolbox/data
  allow_failure: false

type_checking:
  stage: style_checks
  script:
    - pip install mypy
    - mypy sctoolbox
  allow_failure: true
=======
    - flake8 sctoolbox --ignore=E501 # ignore line too long
  allow_failure: false
>>>>>>> 4b8d3793

cov:
  coverage: '/TOTAL.*\s(\d*.\d*\%)/'
  script:
    - pytest --cov-report=term --cov=./sctoolbox . --junitxml=pytest.xml    
  artifacts:
    when: always
    paths:
      - pytest.xml
    reports:
      junit: pytest.xml


pages:
  script:
    - apt-get update -qq && apt-get install -qq -y pandoc
    - pip install sphinx sphinx-rtd-theme
    - pip install nbsphinx
    - pip install nbsphinx_link 
    - cd docs
    - make html
    - mv build/html/ ../public/
  artifacts:
    paths:
      - public
  rules:
    - if: $CI_COMMIT_BRANCH == "dev"

#test:
#  script:
#    - python setup.py test
#    - pip install tox flake8  # you can also use tox
#    - tox -e py36,flake8

#run:
#  script:
#    - python setup.py bdist_wheel
#    # an alternative approach is to install and run:
#    - pip install dist/*
#    # run the command here
#  artifacts:
#    paths:
#      - dist/*.whl<|MERGE_RESOLUTION|>--- conflicted
+++ resolved
@@ -37,20 +37,8 @@
 lint:
   script:
     - pip install flake8
-<<<<<<< HEAD
-    - flake8 sctoolbox --ignore=E501 --exclude sctoolbox/data
+    - flake8 sctoolbox --ignore=E501 --exclude sctoolbox/data # ignore line too long and data dir
   allow_failure: false
-
-type_checking:
-  stage: style_checks
-  script:
-    - pip install mypy
-    - mypy sctoolbox
-  allow_failure: true
-=======
-    - flake8 sctoolbox --ignore=E501 # ignore line too long
-  allow_failure: false
->>>>>>> 4b8d3793
 
 cov:
   coverage: '/TOTAL.*\s(\d*.\d*\%)/'
