--- conflicted
+++ resolved
@@ -171,11 +171,8 @@
   needs: 
     - job: "build-pages"
       artifacts: true
-<<<<<<< HEAD
-=======
   inherit:
     default: ["image"] # package not needed to deploy
->>>>>>> e39d7a01
   environment:
     name: pages/$CI_MERGE_REQUEST_SOURCE_BRANCH_NAME
     url: "https://loosolab.pages.gwdg.de/-/software/sc_framework/-/jobs/$CI_JOB_ID/artifacts/docs/build/html/index.html"
@@ -196,12 +193,7 @@
     - job: "build-pages"
       artifacts: true
   inherit:
-<<<<<<< HEAD
-    default: 
-      - image  # package not needed to run linting
-=======
     default: ["image"] # package not needed to deploy
->>>>>>> e39d7a01
   environment:
     name: pages/$CI_COMMIT_BRANCH
     url: "https://loosolab.pages.gwdg.de/-/software/sc_framework/-/jobs/$CI_JOB_ID/artifacts/docs/build/html/index.html"
