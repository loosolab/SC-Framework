--- conflicted
+++ resolved
@@ -93,14 +93,9 @@
         - setup.py
         - sctoolbox_env.yml
         - Dockerfile
-<<<<<<< HEAD
         - MANIFEST.in
     - if: $CI_COMMIT_BRANCH == "main" && $CI_PIPELINE_SOURCE == "push" && $CI_COMMIT_REF_SLUG == 'main'  # all MR to main
 
-=======
-        - sctoolbox/_version.py
-        - MANIFEST.in
->>>>>>> f2b3bd23
 
 # clean up
 # This job is used to delete orphan tags from the registry.
@@ -154,17 +149,7 @@
         fi
       done
   rules:
-<<<<<<< HEAD
     - if: $CI_COMMIT_BRANCH == "main"  # only for commits to main
-=======
-    - if: $CI_COMMIT_BRANCH == "dev"  # only for commits to dev
-      changes:  # if any of the files were changed
-        - setup.py
-        - sctoolbox_env.yml
-        - Dockerfile
-        - sctoolbox/_version.py
-        - MANIFEST.in
->>>>>>> f2b3bd23
 
 # ############################################################################################################################################################
 # ######################################################### setup #############################################################################################
@@ -223,19 +208,7 @@
       dotenv: build.env
       
   rules:
-<<<<<<< HEAD
     - if: $CI
-=======
-    - if: $CI_PIPELINE_SOURCE == "merge_request_event" # all MR
-      changes:  # if any of the files were changed
-        - setup.py
-        - sctoolbox_env.yml
-        - Dockerfile
-        - sctoolbox/_version.py
-        - MANIFEST.in
-      when: manual # set to manual for now until further checks for when it has to be run are implemented
-      allow_failure: true # until further checks/rules are implemented
->>>>>>> f2b3bd23
 
 # ############################################################################################################################################################
 # ######################################################### test #############################################################################################
@@ -300,7 +273,6 @@
         - setup.py
         - sctoolbox/**/*.py
 
-<<<<<<< HEAD
 # Run tests
 test coverage:
     stage: test
@@ -333,101 +305,6 @@
           - sctoolbox/**/*.py
       - if: $CI_COMMIT_BRANCH == "main" # commits to dev (for coverage)
       - if: $CI_COMMIT_BRANCH == "dev" # commits to dev (for coverage)
-=======
-# Run test coverage on main commit
-test coverage main:
-  stage: test
-  image: "$CI_REGISTRY_IMAGE:$BUILD_VERSION"
-  tags:
-    - sctoolbox
-  coverage: '/TOTAL.*\s(\d*.\d*\%)/'
-  script:
-    - echo $BUILD_VERSION
-    - chmod +x scripts/bedGraphToBigWig  # make script executable
-    - pytest --cov-report=term --cov=./sctoolbox . --junitxml=pytest.xml --cov-report html:htmlcov --html=pytest.html --durations=0  # durations=0 shows the ranked duration of all tests for improving compute time
-  artifacts:
-    when: always
-    paths:
-      - pytest.xml
-      - pytest.html
-      - htmlcov
-    reports:
-      junit: pytest.xml
-  rules:
-    - if: $CI_COMMIT_BRANCH == "main" # commits to dev (for coverage)
-
-# Run test coverage
-test coverage MR new image:
-  stage: test
-  image: "$CI_REGISTRY_IMAGE:MR-$CI_MERGE_REQUEST_IID"
-  tags:
-    - sctoolbox
-  coverage: '/TOTAL.*\s(\d*.\d*\%)/'
-  script:
-    - echo $CI_MERGE_REQUEST_IID
-    - chmod +x scripts/bedGraphToBigWig  # make script executable
-    - pytest --cov-report=term --cov=./sctoolbox . --junitxml=pytest.xml --cov-report html:htmlcov --html=pytest.html --durations=0  # durations=0 shows the ranked duration of all tests for improving compute time
-  artifacts:
-    when: always
-    paths:
-      - pytest.xml
-      - pytest.html
-      - htmlcov
-    reports:
-      junit: pytest.xml
-  rules:
-    - if: $CI_PIPELINE_SOURCE == "merge_request_event"  #all merge requests with changes
-      changes:
-        - setup.py
-        - sctoolbox_env.yml
-        - Dockerfile
-        - sctoolbox/_version.py
-        - MANIFEST.in
-
-# Run test coverage
-test coverage MR dev-image:
-  stage: test
-  image: "$CI_REGISTRY_IMAGE:dev"
-  tags:
-    - sctoolbox
-  coverage: '/TOTAL.*\s(\d*.\d*\%)/'
-  script:
-    - chmod +x scripts/bedGraphToBigWig  # make script executable
-    - pytest --cov-report=term --cov=./sctoolbox . --junitxml=pytest.xml --cov-report html:htmlcov --html=pytest.html --durations=0  # durations=0 shows the ranked duration of all tests for improving compute time
-  artifacts:
-    when: always
-    paths:
-      - pytest.xml
-      - pytest.html
-      - htmlcov
-    reports:
-      junit: pytest.xml
-  #rules:
-  #  - if: $CI_PIPELINE_SOURCE == "merge_request_event"  # all merge requests with changes
-  #    changes:
-  #      - tests/*.py
-  #      - sctoolbox/**/*.py
-  #  - if: $CI_PIPELINE_SOURCE == "merge_request_event"
-  #    when: never
-  #    changes:
-  #      - setup.py
-  #      - sctoolbox_env.yml
-  #      - Dockerfile
-  #      - sctoolbox/_version.py
-  only:
-    refs:
-      - merge_requests
-    changes:
-        - tests/*.py
-        - sctoolbox/**/*.py
-  except:
-    changes:
-      - setup.py
-      - sctoolbox_env.yml
-      - Dockerfile
-      - sctoolbox/_version.py
-      - MANIFEST.in
->>>>>>> f2b3bd23
 
 
 #Changes.rst file must be changed in merge requests
@@ -501,11 +378,7 @@
     # - mv /opt/conda/lib/python3.10/site-packages/urllib3-2.1.0.dist-info/ .  # Fixes metadata bug
     - pip install git+https://gitlab-ci-token:${CI_JOB_TOKEN}@gitlab.gwdg.de/loosolab/software/mampok.git
     - python -m ipykernel install --user --name sctoolbox
-<<<<<<< HEAD
-    - cp -t ./rna_analysis/notebooks/ ./general_notebooks/prepare_for_cellxgene.ipynb  # ./general_notebooks/pseudotime_analysis.ipynb
-=======
     - cp -t ./rna_analysis/notebooks/ ./general_notebooks/pseudotime_analysis.ipynb ./general_notebooks/prepare_for_cellxgene.ipynb
->>>>>>> f2b3bd23
     - python scripts/run_notebooks.py
   after_script:
     - pwd
@@ -513,7 +386,6 @@
     - for f in rna_analysis/../logs/*; do echo $f; cat $f; done
   rules:
     - if: $CI_MERGE_REQUEST_TARGET_BRANCH_NAME == "main" # only on MR to main
-<<<<<<< HEAD
     - if: $CI_MERGE_REQUEST_TARGET_BRANCH_NAME != "main" && $CI_PIPELINE_SOURCE == "merge_request_event"
       changes:  # if any of the files were changed
         - setup.py
@@ -523,83 +395,6 @@
         - rna_analysis/notebooks/*.ipynb
         - atac_analysis/notebooks/*.ipynb
         - general_notebooks/*.ipynb
-=======
-
-notebooks MR - new image:
-  image: "$CI_REGISTRY_IMAGE:MR-$CI_MERGE_REQUEST_IID"
-  inherit:
-    default: false
-  stage: test
-  #tags:
-  #  - gwdg
-  #  - gwdg-shared
-  artifacts:
-    paths:
-      - rna_analysis/logs/*.txt
-  script:
-    - pip install papermill
-    - mv /opt/conda/lib/python3.10/site-packages/urllib3-2.1.0.dist-info/ .  # Fixes metadata bug
-    - pip install git+https://gitlab-ci-token:${CI_JOB_TOKEN}@gitlab.gwdg.de/loosolab/software/mampok.git
-    #- pip install git+https://gitlab-ci-token:${CI_JOB_TOKEN}@gitlab.gwdg.de/loosolab/software/annotate_by_marker_and_features.git
-    - python -m ipykernel install --user --name sctoolbox
-    - cp -t ./rna_analysis/notebooks/ ./general_notebooks/pseudotime_analysis.ipynb ./general_notebooks/prepare_for_cellxgene.ipynb
-    - python scripts/run_notebooks.py
-  after_script:
-    - pwd
-    - ls -l rna_analysis/logs/
-    - for f in rna_analysis/../logs/*; do echo $f; cat $f; done
-  only:
-    refs:
-      - merge_requests
-    changes:
-      - setup.py
-      - sctoolbox_env.yml
-      - Dockerfile
-      - sctoolbox/_version.py
-  except:
-    variables:
-      - $CI_MERGE_REQUEST_TARGET_BRANCH_NAME == "main"
-    changes:
-      - tests/*.py
-      - sctoolbox/**/*.py
-
-notebooks MR - dev image:
-  image: "$CI_REGISTRY_IMAGE:dev"
-  inherit:
-    default: false
-  stage: test
-  #tags:
-  #  - gwdg
-  #  - gwdg-shared
-  artifacts:
-    paths:
-      - rna_analysis/logs/*.txt
-  script:
-    - pip install papermill
-    - mv /opt/conda/lib/python3.10/site-packages/urllib3-2.1.0.dist-info/ .  # Fixes metadata bug
-    - pip install git+https://gitlab-ci-token:${CI_JOB_TOKEN}@gitlab.gwdg.de/loosolab/software/mampok.git
-    #- pip install git+https://gitlab-ci-token:${CI_JOB_TOKEN}@gitlab.gwdg.de/loosolab/software/annotate_by_marker_and_features.git
-    - python -m ipykernel install --user --name sctoolbox
-    - cp -t ./rna_analysis/notebooks/ ./general_notebooks/pseudotime_analysis.ipynb ./general_notebooks/prepare_for_cellxgene.ipynb
-    - python scripts/run_notebooks.py
-  after_script:
-    - pwd
-    - ls -l rna_analysis/logs/
-    - for f in rna_analysis/../logs/*; do echo $f; cat $f; done
-  only:
-    refs:
-      - merge_requests
-    changes:
-        - sctoolbox/**/*.py
-  except:
-    variables:
-      - $CI_MERGE_REQUEST_TARGET_BRANCH_NAME == "main"
-    changes:
-      - setup.py
-      - sctoolbox_env.yml
-      - Dockerfile
-      - sctoolbox/_version.py
->>>>>>> f2b3bd23
 
 # ############################################################################################################################################################
 # ######################################################### Build and deploy documentation ###################################################################
