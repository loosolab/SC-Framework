--- conflicted
+++ resolved
@@ -400,36 +400,11 @@
 # ######################################################### Build and deploy documentation ###################################################################
 # ############################################################################################################################################################
 
-<<<<<<< HEAD
-# Build documentation
-build-pages-main:
-  image: "$CI_REGISTRY_IMAGE:$BUILD_VERSION"  # ensure that all dependencies are available
-  stage: deploy
-  script:
-    - apt-get autoclean  # fix "You don't have enough free space in /var/cache/apt/archives/."
-    - apt-get update -qq && apt-get install -qq -y pandoc  # system install of pandoc is needed
-    - pip install sphinx sphinx-rtd-theme
-    - pip install nbsphinx
-    - pip install nbsphinx_link
-    - pip install sphinx_exec_code
-    - cd docs
-    - make html
-  artifacts:
-    paths:
-      - docs/build/html/
-  rules:
-    - if: $CI_COMMIT_BRANCH == "main" # always for commits to main
-
-# Build documentation
-build-pages-dev:
-  image: "$CI_REGISTRY_IMAGE:dev"  # ensure that all dependencies are available
-=======
 build-pages:
   image: "$CI_REGISTRY_IMAGE:$DYNAMIC_IMAGE_TAG"
   needs: 
     - job: get-container-tag
       artifacts: true
->>>>>>> dbd1dcfe
   stage: deploy
   before_script:
     - pip install .[all]
