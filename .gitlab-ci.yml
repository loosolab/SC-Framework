# ############################################################################################################################################################
# ######################################################### Gitlab CI/CD pipeline ###########################################################################
# ############################################################################################################################################################

# This is the Gitlab CI/CD pipeline for the SC FRAMEWORK repository.
# The pipeline is divided into several stages:
# 1. .pre: This stage is used to export variables and to get the sctoolbox version as global variable.
# 2. build: This stage checks if something in the enviroment (setup.py or sctoolbox_env.yml) has changed.
#           If yes then a new docker image will be build and pushed to the container registry.
#           The newly build image is then used for testing later.
#           If no changes were made to the enviroment nothing is build and the latest image is used later on.
# 3. setup: This stage is used to get the container tag for the testing stage.
# 4. test: This stage is used to lint the code and docstrings, to test if the minimal sctoolbox package can still be imported without additional dependencies,
#          to run tests and to test if the notebooks contain output.
# 5. deploy: This stage is used to build and deploy the documentation to the public pages if it was the main branch.

stages:
  - .pre
  - build
  - setup
  - test
  - deploy
  - .post

# ############################################################################################################################################################
# ######################################################### pre ##############################################################################################
# ############################################################################################################################################################

# Shows all CI-variables with values. Only for debugging.
ci-variables:
  stage: .pre
  image: python:3.10-alpine3.19
  script:
    - export
  rules:
    # To enable the job again switch "when: never" to "if: $CI".
    - when: never
    # - if: $CI

# get the sctoolbox version as global variable
extract-version:
  stage: .pre
  image: python:3.10-alpine3.19
  script:
    - VERSION=$(python -c "import sys; sys.path.append('./sctoolbox'); from _version import __version__; print(__version__)")
    - echo "BUILD_VERSION=$VERSION"
    - echo "BUILD_VERSION=$VERSION" >> build.env
  artifacts:
    reports:
      dotenv: build.env
  rules:
    - if: $CI


# ############################################################################################################################################################
# ######################################################### build docker image ###############################################################################
# ############################################################################################################################################################

# The build stage below checks if something in the enviroment (setup.py or sctoolbox_env.yml) has changed.
# If yes then a new docker image will be build and pushed to the container registry.
# The newly build image is then used for testing later. 
# If no changes were made to the enviroment nothing is build and the latest image is used later on.

# build job
build:
  stage: build
  image: docker:latest # image as building environment
  needs: [extract-version]
  tags:
    - sctoolbox
  services:
      - name: "docker:dind" # docker in docker to build
        alias: docker
  before_script:
      - echo $BUILD_VERSION
      - apk update && apk add git # install git for authentification and pushing to registry
      - apk update -qq && apk add git
      - echo $CI_REGISTRY_PASSWORD | docker login -u $CI_REGISTRY_USER $CI_REGISTRY --password-stdin # login to registry
  script:
      - >
        if [ "$CI_COMMIT_BRANCH" == "main" ]; then
          docker build --pull -t "$CI_REGISTRY_IMAGE:$BUILD_VERSION" -t "$CI_REGISTRY_IMAGE:latest" . # build the image from Dockerfile in the repository
          docker push --all-tags "$CI_REGISTRY_IMAGE" # push image to registry
        elif [ "$CI_COMMIT_BRANCH" == "dev" ]; then
          docker build --pull -t "$CI_REGISTRY_IMAGE:dev" . # build the image from Dockerfile in the repository
          docker push --all-tags "$CI_REGISTRY_IMAGE" # push image to registry
        elif [ "$CI_COMMIT_BRANCH" != "main" ] && [ "$CI_COMMIT_BRANCH" != "dev" ]; then
          docker build --pull -t "$CI_REGISTRY_IMAGE:$CI_COMMIT_BRANCH" . # build the image from Dockerfile in the repository
          docker push --all-tags "$CI_REGISTRY_IMAGE" # push image to registry
        else
          echo "No image will be build."
        fi

  rules:
    - if: $CI_COMMIT_BRANCH
      changes:  # if any of the files were changed
        - setup.py
        - sctoolbox_env.yml
        - Dockerfile
        - MANIFEST.in
        - pyproject.toml
    - if: $CI_COMMIT_BRANCH == "main" && $CI_PIPELINE_SOURCE == "push" && $CI_COMMIT_REF_SLUG == 'main'  # all MR to main


# ############################################################################################################################################################
# ######################################################### setup #############################################################################################
# ############################################################################################################################################################

# The setup stage is used to get the container tag for the testing stage.
# The container tag is determined by the branch name or the merge request id.
# The tag is then written to a file and used as an artifact for the testing stage.
get-container-tag:
  stage: setup
  image:
    name: gcr.io/go-containerregistry/crane:debug
    entrypoint: [""]
  before_script:
    - crane auth login -u $CI_REGISTRY_USER -p $CI_REGISTRY_PASSWORD $CI_REGISTRY
    - ALL_TAGS=$(crane ls $CI_REGISTRY_IMAGE)
  script:
    - echo $ALL_TAGS
    - > 
      if [ "$CI_COMMIT_BRANCH" == "main" ]; then 
          echo "DYNAMIC_IMAGE_TAG=$BUILD_VERSION (commit on: $CI_COMMIT_BRANCH)"
          echo "DYNAMIC_IMAGE_TAG=$BUILD_VERSION" >> build.env
      elif [ "$CI_COMMIT_BRANCH" == "dev" ]; then 
          echo "DYNAMIC_IMAGE_TAG=dev (commit on: $CI_COMMIT_BRANCH)"
          echo "DYNAMIC_IMAGE_TAG=dev" >> build.env
      elif [ "$CI_COMMIT_BRANCH" != "main" ] && [ "$CI_COMMIT_BRANCH" != "dev" ] && [ -n "$CI_COMMIT_BRANCH" ]; then 
          if echo "$ALL_TAGS" | grep -qF "$CI_COMMIT_BRANCH"; then
              echo "DYNAMIC_IMAGE_TAG=$CI_COMMIT_BRANCH (commit on: $CI_COMMIT_BRANCH)"
              echo "DYNAMIC_IMAGE_TAG=$CI_COMMIT_BRANCH" >> build.env
          else 
              echo "DYNAMIC_IMAGE_TAG=dev (commit on: $CI_COMMIT_BRANCH, has no image. Falling back to dev tag)"
              echo "DYNAMIC_IMAGE_TAG=dev" >> build.env
          fi
      elif [ "$CI_PIPELINE_SOURCE" == "merge_request_event" ]; then 
          if [ "$CI_COMMIT_REF_NAME" == "dev" ]; then 
              echo "DYNAMIC_IMAGE_TAG=dev (merge request: $CI_COMMIT_REF_NAME)"
              echo "DYNAMIC_IMAGE_TAG=dev" >> build.env
          elif [ "$CI_COMMIT_REF_NAME" != "dev" ]; then
              echo "all tags: $ALL_TAGS"
              echo "Reference branch: $CI_COMMIT_REF_NAME" 
              if echo "$ALL_TAGS" | grep -qF "$CI_COMMIT_REF_NAME"; then
                  echo "DYNAMIC_IMAGE_TAG=$CI_COMMIT_REF_NAME (merge request: $CI_COMMIT_REF_NAME)"
                  echo "DYNAMIC_IMAGE_TAG=$CI_COMMIT_REF_NAME" >> build.env
              else 
                  echo "DYNAMIC_IMAGE_TAG=dev (merge request: $CI_COMMIT_REF_NAME, has no image. Falling back to dev tag)"
                  echo "DYNAMIC_IMAGE_TAG=dev" >> build.env
              fi
          fi
      else 
          echo "DYNAMIC_IMAGE_TAG=latest (unknown action)"
          echo "DYNAMIC_IMAGE_TAG=latest" >> build.env
      fi

  artifacts:
    reports:
      dotenv: build.env
      
  rules:
    - if: $CI

# ############################################################################################################################################################
# ######################################################### test #############################################################################################
# ############################################################################################################################################################

# Change pip's cache directory to be inside the project directory since we can
# only cache local items.
variables:
  PIP_CACHE_DIR: "$CI_PROJECT_DIR/.cache/pip"
# Pip's cache doesn't store the python packages
# https://pip.pypa.io/en/stable/topics/caching/
#
# If you want to also cache the installed packages, you have to install
# them in a virtualenv and cache it as well.
cache:
  key: ${CI_COMMIT_REF_SLUG}
  paths:
    - .cache/pip
    - venv/

# lint code and docstrings
# flake8 ignore rules:
# E501 = Line too long
# W503 = Line break occurred before a binary operator
# D202 = No blank lines allowed after function docstring
# DOC301 = __init__() should not have a docstring; <- conflicts with "D107 Missing docstring in __init__"
lint:
  image: 
    name: python:3.10 # pybedtools is not compatible with python 3.11
    entrypoint: [ '/bin/bash', '-c', 'ln -snf /bin/bash /bin/sh && /bin/bash -c $0' ]  # Fixes shell not found error (See Issue #129)
  inherit:
    default: false # do not inherit before_script
  stage: test
  tags:
    - sctoolbox
  script:
    - python --version
    - pip install flake8
    - pip install pydoclint>=0.1.7
    - pip install flake8-docstrings  # adds pydocstyle to flake
    - flake8 sctoolbox setup.py tests --ignore=E501,W503,D202,DOC301,DOC105 -sdpca True --docstring-convention numpy --show-source --extend-exclude=sctoolbox/__init__.py,sctoolbox/data,tests/data
  allow_failure: false
  rules:
    - if: $CI_PIPELINE_SOURCE == "merge_request_event" # all MR
      changes:
        - setup.py
        - tests/*.py
        - tests/**/*.py
        - sctoolbox/**/*.py

# Test that the minimal sctoolbox package can still be imported without additional dependencies
test import:
  image: python:3.10  # pybedtools is not compatible with python 3.11
  inherit:
      default: false # do not inherit before_script
  stage: test
  script:
    - pip install .
    - python -c "import sctoolbox"
  rules:
    - if: $CI_PIPELINE_SOURCE == "merge_request_event"
      changes:
        - setup.py
        - sctoolbox/**/*.py

# Run tests
test coverage:
    stage: test
    image: "$CI_REGISTRY_IMAGE:$DYNAMIC_IMAGE_TAG"
    needs: [get-container-tag]
    tags:
      - sctoolbox
    coverage: '/TOTAL.*\s(\d*.\d*\%)/'
    before_script:
      - pip install .[all]
    script:
      - echo $DYNAMIC_IMAGE_TAG
      - chmod +x scripts/bedGraphToBigWig  # make script executable
      - pytest --cov-report=term --cov=./sctoolbox . --junitxml=pytest.xml --cov-report=html:htmlcov --html=pytest.html --durations=0  # durations=0 shows the ranked duration of all tests for improving compute time
    artifacts:
      when: always
      paths:
          - pytest.xml
          - pytest.html
          - htmlcov
      reports:
        junit: pytest.xml
    rules:
      - if: $CI_PIPELINE_SOURCE == "merge_request_event"  #all merge requests with changes
        changes:
          - setup.py
          - sctoolbox_env.yml
          - Dockerfile
          - sctoolbox/_version.py
          - sctoolbox/**/*.py
          - tests/*.py
          - tests/**/*.py
      - if: $CI_COMMIT_BRANCH == "main" # commits to dev (for coverage)
      - if: $CI_COMMIT_BRANCH == "dev" # commits to dev (for coverage)


#Changes.rst file must be changed in merge requests
check-changes:
  image: python:3.10
  inherit:
    default: false
  stage: test
  script:
    - python scripts/check_changes.py $CI_MERGE_REQUEST_TARGET_BRANCH_NAME
  rules:
    - if: $CI_PIPELINE_SOURCE == "merge_request_event"
      changes:
        - tests/*.py
        - tests/**/*.py
        - setup.py
        - sctoolbox_env.yml
        - Dockerfile
        - sctoolbox/_version.py
        - sctoolbox/**/*.py
        - rna_analysis/notebooks/*.ipynb
        - atac_analysis/notebooks/*.ipynb
        - general_notebooks/*.ipynb

#In addition to CHANGES.rst, the _version.py file must be changed in merge requests to main in order to make a new version
check-version:
  image:
    name: cicirello/alpine-plus-plus
    entrypoint: [""]  #hack from https://gitlab.com/gitlab-org/gitlab-runner/-/issues/4027
  inherit:
    default: false
  script:
    - git fetch origin $CI_MERGE_REQUEST_TARGET_BRANCH_NAME
    - git diff-tree --name-only -r "HEAD..origin/$CI_MERGE_REQUEST_TARGET_BRANCH_NAME" > changed_files.txt
    - cat changed_files.txt
    - if grep -q "sctoolbox/_version.py" changed_files.txt; then echo "The 'sctoolbox/_version.py' file was changed."; else echo "The 'sctoolbox/_version.py' file must be changed for merge requests to main!"; exit 1; fi
    - version=$(sed -e 's/.*\"\(.*\)\".*/\1/' <<< $(head -n 1 sctoolbox/_version.py)) # Get version from _version.py file
    - echo ${version} # for debugging
    - if [[ ! ${version} =~ ^[0-9]+\.[0-9]+\.[0-9]+$ ]]; then exit 1; fi
  rules:
    - if: $CI_MERGE_REQUEST_TARGET_BRANCH_NAME == "main" # only on MR to main

# ############################################################################################################################################################
# ######################################################### Test Notebooks ###################################################################################
# ############################################################################################################################################################

# test if notebooks contain output; these should be removed using the .gitconfig addition given in the README
notebook-output-check:
  image: python:3.10-alpine3.19
  inherit:
    default: false
  stage: test
  script:
    - python --version
    - python scripts/check_notebooks.py */*.ipynb */*/*.ipynb
  rules:
    - if: $CI_PIPELINE_SOURCE == "merge_request_event" # all MR

# Test notebooks
notebooks:
  image: "$CI_REGISTRY_IMAGE:$DYNAMIC_IMAGE_TAG"
  needs: [get-container-tag]
  inherit:
    default: false
  stage: test
  tags:
      - sctoolbox
  artifacts:
    paths:
      - rna_analysis/logs/*.txt
      - rna_analysis/*.ipynb
      - atac_analysis/*.ipynb
      - atac_analysis/logs/*.txt
  before_script:
    - pip install .[all]
  script:
    - pip install papermill
    #  - mv /opt/conda/lib/python3.10/site-packages/urllib3-2.1.0.dist-info/ .  # Fixes metadata bug
    - apt-get update
    - apt-get -y install libsasl2-dev python-dev-is-python3 libldap2-dev libssl-dev
    - pip install python-ldap pyOpenSSL
    - pip install git+https://gitlab-ci-token:${CI_JOB_TOKEN}@gitlab.gwdg.de/loosolab/software/mampok.git
<<<<<<< HEAD
    - pip install git+https://gitlab-ci-token:${CI_JOB_TOKEN}@gitlab.gwdg.de/loosolab/software/annotate_by_marker_and_features.git
=======
>>>>>>> 7969e727
    - python -m ipykernel install --user --name sctoolbox
    - cp -t ./rna_analysis/notebooks/ ./general_notebooks/prepare_for_cellxgene.ipynb ./general_notebooks/annotation.ipynb ./general_notebooks/GSEA.ipynb ./general_notebooks/group_markers.ipynb # ./general_notebooks/pseudotime_analysis.ipynb
    - python scripts/run_notebooks.py
  after_script:
    - pwd
    - echo -------------------------------------------------- RNA logs --------------------------------------------------
    - ls -l rna_analysis/logs/ 2>/dev/null || true && echo "Log dir not found! Please check the artifacts to identify potential errors that occured within the notebooks."
    - if [[ -d rna_analysis/logs/ && "$(ls -A rna_analysis/logs/)" ]]; then for f in rna_analysis/logs/*; do echo "==> $f <=="; cat $f; done; fi
    - echo -------------------------------------------------- ATAC logs --------------------------------------------------
    - ls -l atac_analysis/logs/ 2>/dev/null || true && echo "Log dir not found! Please check the artifacts to identify potential errors that occured within the notebooks."
    - if [[ -d atac_analysis/logs/ && "$(ls -A atac_analysis/logs/)" ]]; then for f in atac_analysis/logs/*; do echo "==> $f <=="; cat $f; done; fi
  rules:
    - if: $CI_MERGE_REQUEST_TARGET_BRANCH_NAME == "main" # only on MR to main
    - if: $CI_MERGE_REQUEST_TARGET_BRANCH_NAME != "main" && $CI_PIPELINE_SOURCE == "merge_request_event"
      changes:  # if any of the files were changed
        - setup.py
        - sctoolbox_env.yml
        - Dockerfile
        - sctoolbox/_version.py
        - rna_analysis/notebooks/*.ipynb
        - atac_analysis/notebooks/*.ipynb
        - general_notebooks/*.ipynb

# In addition to CHANGES.rst and the _version.py file the notebook version for every notebook
# must be changed in merge requests to main in order to make a new version
check-notebook-version:
  image: python:3.10-alpine3.19
  needs: [check-version]
  inherit:
    default: false
  stage: test
  before_script:
    pip install nbformat packaging
  script:
    - python --version
    - python scripts/check_notebook_version.py -n rna_analysis/notebooks/ atac_analysis/notebooks/ general_notebooks/ -v sctoolbox
  rules:
    - if: $CI_MERGE_REQUEST_TARGET_BRANCH_NAME == "main" # only on MR to main


# ############################################################################################################################################################
# ######################################################### Build and deploy documentation ###################################################################
# ############################################################################################################################################################

build-pages:
  image: "$CI_REGISTRY_IMAGE:$DYNAMIC_IMAGE_TAG"
  needs: 
    - job: get-container-tag
      artifacts: true
  stage: deploy
  before_script:
    - pip install .[all]
  script:
    - apt-get autoclean  # fix "You don't have enough free space in /var/cache/apt/archives/."
    - apt-get update -qq && apt-get install -qq -y pandoc  # system install of pandoc is needed
    - pip install sphinx sphinx-rtd-theme
    - pip install sphinx-exec-code
    - pip install nbsphinx
    - pip install nbsphinx_link
    - cd docs
    - make html
  artifacts:
    paths:
      - docs/build/html/
  rules:
    - if: $CI_PIPELINE_SOURCE == "push" && $CI_COMMIT_BRANCH != "dev" && $CI_COMMIT_BRANCH != "main" # dev/main are built automatically
      when: manual
      allow_failure: true
    - if: $CI_COMMIT_BRANCH == "dev"  # always for commits to dev
      changes:
        - sctoolbox/**/*.py
        - rna_analysis/notebooks/*.ipynb
        - atac_analysis/notebooks/*.ipynb
        - general_notebooks/*.ipynb  # changes in general notebooks
      allow_failure: false
    - if: $CI_COMMIT_BRANCH == "main"  # always for commits to dev
      allow_failure: false
    - if: $CI_PIPELINE_SOURCE == "merge_request_event"  # all MR
      when: manual
      allow_failure: true

deploy-pages:
  stage: deploy
  needs:
    - job: build-pages
      artifacts: True
  inherit:
    default: false
  environment:
    name: pages/$CI_COMMIT_REF_NAME
    url: "https://loosolab.pages.gwdg.de/-/software/sc_framework/-/jobs/$CI_JOB_ID/artifacts/docs/build/html/index.html"
  artifacts:
    paths:
      - docs/build/html/
  script:
    - ls -l docs/
    - echo "deploy"
  rules:
    - if: $CI_PIPELINE_SOURCE == "push" && $CI_COMMIT_BRANCH != "dev" && $CI_COMMIT_BRANCH != "main" # dev/main are built automatically
      when: manual
      allow_failure: true
    - if: $CI_COMMIT_BRANCH == "dev"  # always for commits to dev
      changes:
        - sctoolbox/**/*.py
        - rna_analysis/notebooks/*.ipynb
        - atac_analysis/notebooks/*.ipynb
        - general_notebooks/*.ipynb  # changes in general notebooks
      allow_failure: false
    - if: $CI_COMMIT_BRANCH == "main"  # always for commits to dev
      allow_failure: false
    - if: $CI_PIPELINE_SOURCE == "merge_request_event"  # all MR
      when: manual
      allow_failure: true

# Deploy documentation to public pages if it was the main branch
pages:
  stage: deploy
  needs:
    - job: build-pages
      artifacts: True
  inherit:
    default: false
  script:
    - mv docs/build/html/ public/
  artifacts:
    paths:
      - public
  rules:
    - if: $CI_COMMIT_BRANCH == "main" # after accepted MR to main
      allow_failure: false  # main not allowed to fail

# ############################################################################################################################################################
# ######################################################### .post #############################################################################################
# ############################################################################################################################################################

# clean up
# This job is used to delete orphan tags from the registry.
# It is used to delete tags that are not associated with a branch or a semantic versioning.
# The job is only executed if the commit is on the main branch.
# For the cleanupo the branches and tags are fetched from the repository via the Gitlab API.
# Requests are made by using curl and the jq package is used to parse the json responses.
# The tags are then compared against the branches and deleted if they are not associated with a branch or a semantic versioning.
# The job uses crane (https://github.com/google/go-containerregistry/tree/main/cmd/crane) to delete the tags from the registry.
cleanup-orphan-tags:
  stage: .post
  image: alpine:latest
  before_script:
    # Install curl and jq
    - apk add --no-cache curl jq
    # Install crane
    - curl -L "https://github.com/google/go-containerregistry/releases/download/v0.7.0/go-containerregistry_Linux_x86_64.tar.gz" -o /tmp/crane.tar.gz
    - tar -zxvf /tmp/crane.tar.gz -C /usr/local/bin/ crane
    - rm /tmp/crane.tar.gz
    - crane version
    # Login to the registry
    - crane auth login -u $CI_REGISTRY_USER -p $CI_REGISTRY_PASSWORD $CI_REGISTRY
  script:
    - |
      # Fetch all branch names
      BRANCHES=$(curl --silent --header "PRIVATE-TOKEN: $API_TOKEN" "https://gitlab.gwdg.de/api/v4/projects/$CI_PROJECT_ID/repository/branches" | jq -r '.[].name')
      echo "Branches:"
      echo "$BRANCHES"
      
      # Fetch repository ID for Docker Registry
      repo_id=$(curl --silent --header "PRIVATE-TOKEN: $API_TOKEN" "https://gitlab.gwdg.de/api/v4/projects/$CI_PROJECT_ID/registry/repositories" | jq -r ".[0].id")
      
      # Fetch all image tags
      TAGS=$(curl --silent --header "PRIVATE-TOKEN: $API_TOKEN" "https://gitlab.gwdg.de/api/v4/projects/$CI_PROJECT_ID/registry/repositories/${repo_id}/tags" | jq -r '.[].name')
      echo "Tags:"
      echo "$TAGS"
      
      # Regular expression for semantic versioning
      SEMVER_REGEX="^([0-9]+)\.([0-9]+)\.([0-9]+)$"

      # Compare tags against branches and skip semantic versioning tags
      for tag in $TAGS; do
        if [[ $tag =~ $SEMVER_REGEX ]] || [[ $tag == "latest" ]] || [[ $tag == "dev" ]]; then
          echo "Tag '$tag' follows semantic versioning or is 'latest' and will be kept."
        elif ! echo "$BRANCHES" | grep -qx "$tag"; then
          echo "Tag '$tag' does not match any branch and does not follow semantic versioning, will be deleted."
          # Use crane to delete the tag
          crane delete "$CI_REGISTRY_IMAGE:$tag"
        else
          echo "Tag '$tag' matches a branch and will not be deleted."
        fi
      done
  rules:
    - if: $CI_COMMIT_BRANCH == "main"  # only for commits to main<|MERGE_RESOLUTION|>--- conflicted
+++ resolved
@@ -341,10 +341,6 @@
     - apt-get -y install libsasl2-dev python-dev-is-python3 libldap2-dev libssl-dev
     - pip install python-ldap pyOpenSSL
     - pip install git+https://gitlab-ci-token:${CI_JOB_TOKEN}@gitlab.gwdg.de/loosolab/software/mampok.git
-<<<<<<< HEAD
-    - pip install git+https://gitlab-ci-token:${CI_JOB_TOKEN}@gitlab.gwdg.de/loosolab/software/annotate_by_marker_and_features.git
-=======
->>>>>>> 7969e727
     - python -m ipykernel install --user --name sctoolbox
     - cp -t ./rna_analysis/notebooks/ ./general_notebooks/prepare_for_cellxgene.ipynb ./general_notebooks/annotation.ipynb ./general_notebooks/GSEA.ipynb ./general_notebooks/group_markers.ipynb # ./general_notebooks/pseudotime_analysis.ipynb
     - python scripts/run_notebooks.py
