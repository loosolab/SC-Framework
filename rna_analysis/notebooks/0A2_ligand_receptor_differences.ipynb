--- conflicted
+++ resolved
@@ -294,12 +294,8 @@
     "    hub_threshold=hub_threshold,\n",
     "    figsize=figsize,\n",
     "    split_by_direction=split_by_direction,\n",
-<<<<<<< HEAD
-    "    save_prefix=save_prefix,\n",
+    "    save=(save_prefix, save_format),\n",
     "    report=(\"01_network\", \".png\")\n",
-=======
-    "    save=(save_prefix, save_format)\n",
->>>>>>> fcadfc4e
     ")"
    ]
   },
@@ -430,11 +426,8 @@
     "    color_palette='tab20',\n",
     "    n_cols=n_cols,                     \n",
     "    show=True,\n",
-<<<<<<< HEAD
-    "    report=(\"02_progressive\", \".png\")\n",
-=======
+    "    report=(\"02_progressive\", \".png\"),\n",
     "    save=(save_prefix, save_format)\n",
->>>>>>> fcadfc4e
     ")"
    ]
   },
@@ -517,11 +510,8 @@
     "    cluster_column=cluster_column,\n",
     "    time_order=time_order,\n",
     "    layer=layer,\n",
-<<<<<<< HEAD
-    "    report=\"03_interaction_timeline.png\"\n",
-=======
+    "    report=\"03_interaction_timeline.png\",\n",
     "    save=save\n",
->>>>>>> fcadfc4e
     ")"
    ]
   },
@@ -578,11 +568,7 @@
    "name": "python",
    "nbconvert_exporter": "python",
    "pygments_lexer": "ipython3",
-<<<<<<< HEAD
    "version": "3.12.11"
-=======
-   "version": "3.12.9"
->>>>>>> fcadfc4e
   }
  },
  "nbformat": 4,
