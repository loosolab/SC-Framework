--- conflicted
+++ resolved
@@ -1089,11 +1089,7 @@
    "name": "python",
    "nbconvert_exporter": "python",
    "pygments_lexer": "ipython3",
-<<<<<<< HEAD
    "version": "3.12.11"
-=======
-   "version": "3.12.8"
->>>>>>> c2a0ac88
   },
   "sc_framework": {
    "version": "0.12.0"
