{
 "cells": [
  {
   "cell_type": "code",
   "execution_count": null,
   "metadata": {
    "editable": false,
    "hide_input": true,
    "init_cell": true
   },
   "outputs": [],
   "source": [
    "from sctoolbox.utils.jupyter import bgcolor, _compare_version\n",
    "\n",
    "nb_name = \"02_QC_filtering.ipynb\"\n",
    "\n",
<<<<<<< HEAD
    "_compare_version(nb_name)\n",
    "\n",
    "# create temporary mock of qc.gmm_threshold to avoid undefiend error and retain startup time\n",
    "from types import SimpleNamespace\n",
    "qc = SimpleNamespace(gmm_threshold=None)"
=======
    "_compare_version(nb_name)"
>>>>>>> 3dfe0a31
   ]
  },
  {
   "cell_type": "markdown",
   "metadata": {},
   "source": [
    "# 02 - QC and filtering\n",
    "<hr style=\"border:2px solid black\"> </hr>"
   ]
  },
  {
   "cell_type": "markdown",
   "metadata": {},
   "source": [
    "## 1 - Description\n",
    "**Quality control**\n",
    "\n",
    ">Before analysing the single‐cell gene expression data, we must ensure that all cellular barcode data correspond to viable cells. Cell QC is commonly performed based on three QC covariates: the number of counts per barcode (count depth), the number of genes per barcode, and the fraction of counts from mitochondrial genes per barcode [...]. The distributions of these QC covariates are examined for outlier peaks that are filtered out by thresholding [...]. These outlier barcodes can correspond to dying cells, cells whose membranes are broken, or doublets. For example, barcodes with a low count depth, few detected genes, and a high fraction of mitochondrial counts are indicative of cells whose cytoplasmic mRNA has leaked out through a broken membrane, and thus, only mRNA located in the mitochondria is still conserved [...]. In contrast, cells with unexpectedly high counts and a large number of detected genes may represent doublets.\n",
    "\n",
    "SOURCE: [10.15252/msb.20188746](https://doi.org/10.15252/msb.20188746)"
   ]
  },
  {
   "cell_type": "markdown",
   "metadata": {},
   "source": [
    "_______"
   ]
  },
  {
   "cell_type": "markdown",
   "metadata": {},
   "source": [
    "## 2 - Setup"
   ]
  },
  {
   "cell_type": "code",
   "execution_count": null,
   "metadata": {
    "editable": false,
    "hide_input": false
   },
   "outputs": [],
   "source": [
    "import sctoolbox\n",
    "import sctoolbox.utils as utils\n",
    "import sctoolbox.tools.qc_filter as qc\n",
    "import sctoolbox.tools.marker_genes as marker_genes\n",
    "import sctoolbox.plotting as pl\n",
    "\n",
    "import matplotlib.pyplot as plt\n",
    "import pandas as pd\n",
    "\n",
    "sctoolbox.settings.settings_from_config(\"config.yaml\", key=\"02\")"
   ]
  },
  {
   "cell_type": "markdown",
   "metadata": {},
   "source": [
    "_________"
   ]
  },
  {
   "cell_type": "markdown",
   "metadata": {},
   "source": [
    "## 3 - Load anndata\n",
    "Uses the anndata object written by the previous notebook."
   ]
  },
  {
   "cell_type": "code",
   "execution_count": null,
   "metadata": {
    "editable": false,
    "hide_input": false
   },
   "outputs": [],
   "source": [
    "adata = utils.adata.load_h5ad(\"anndata_1.h5ad\")\n",
    "\n",
    "with pd.option_context(\"display.max.rows\", 5, \"display.max.columns\", None):\n",
    "    display(adata)\n",
    "    display(adata.obs)\n",
    "    display(adata.var)"
   ]
  },
  {
   "cell_type": "markdown",
   "metadata": {},
   "source": [
    "__________"
   ]
  },
  {
   "cell_type": "markdown",
   "metadata": {},
   "source": [
    "## 4 - QC and filtering\n",
    "<hr style=\"border:2px solid black\"> </hr>"
   ]
  },
  {
   "cell_type": "markdown",
   "metadata": {},
   "source": [
    "<h1><center>⬐ Fill in input data here ⬎</center></h1>"
   ]
  },
  {
   "cell_type": "code",
   "execution_count": null,
   "metadata": {
    "hide_input": false,
    "init_cell": true
   },
   "outputs": [],
   "source": [
    "%bgcolor PowderBlue\n",
    "\n",
    "# Set the species of the data\n",
    "species = \"human\"\n",
    "\n",
    "# Set the column in adata.obs containing the biological condition to evaluate\n",
    "condition_column = \"sample\"\n",
    "\n",
    "# Set the column in adata.var containing gene names (or set to None to use adata.var index)\n",
    "gene_column = None\n",
    "\n",
    "# Absolute minimum number of genes for pre-selection of cells before QC plotting\n",
    "min_genes = 1\n",
    "\n",
    "# Decide whether to remove doublets using scrublet (True) or to skip doublet calculation (False)\n",
    "# Set the threshold manually or \"None\" for automatic threshold prediction\n",
    "filter_doublets = True\n",
    "threads = 4\n",
    "doublet_threshold = None \n",
    "\n",
    "# Whether to try to predicting the sex of samples using the expression of a female gene\n",
    "predict_sex = True\n",
    "female_gene = \"Xist\"  # name of the gene to use for the sex assignment\n",
    "\n",
    "# Decide whether to estimate thresholds individual per condition (False) or globally (True)\n",
    "global_threshold = True\n",
    "# function used for automatic filtering.\n",
    "# Either:\n",
    "# qc.gmm_threshold (gaussian-mixture model),\n",
    "# qc.mad_threshold (median aboslute deviation)\n",
    "# or a custom function\n",
    "filter_fun = qc.gmm_threshold\n",
    "fun_kwargs = {  # additional parameters of the filter function\n",
    "    \"min_n\": 3,  # Lower threshold (standard deviation) multiplier\n",
    "    \"max_n\": 3  # Upper threshold (standard deviation) multiplier\n",
    "}  \n",
    "\n",
    "# Identify mitochondrial, ribosomal or gender genes\n",
    "# 1. \"internal\" to use sctoolbox provided list, a list of gene names or a txt-file containing one gene per line or None\n",
    "# 2. case insesitive regex pattern used as a fallback to option one\n",
    "mito_list = \"internal\"  # 1.\n",
    "mito_regex = \"^mt\"  # 2.\n",
    "ribo_list = \"internal\"  # 1.\n",
    "ribo_regex = \"^rps|rpl\"  # 2.\n",
    "gen_list = \"internal\"  # 1.\n",
    "gen_regex = None  # 2.\n",
    "\n",
    "# Removal of gene subsets\n",
    "filter_mito = True\n",
    "filter_ribo = False\n",
    "filter_gender = False\n",
    "\n",
    "# Optional: Plot STARsolo quality if a path is given\n",
<<<<<<< HEAD
    "quant_folder = \"\""
=======
    "quant_folder = \"\"\n",
    "# correction of ambient RNA using scAR\",\n",
    "# Caution this process is expensive and thus will take time to run!\",\n",
    "# Requires the raw (unfiltered) AnnData object containing all droplets.\",\n",
    "path_raw_adata = \"\"  # The path to the raw h5ad file. Leave empty to skip.\",\n",
    "epochs = 150  # Number of iterations for the model.\""
>>>>>>> 3dfe0a31
   ]
  },
  {
   "cell_type": "markdown",
   "metadata": {},
   "source": [
    "________"
   ]
  },
  {
   "cell_type": "code",
   "execution_count": null,
   "metadata": {
    "editable": false,
    "hide_input": false
   },
   "outputs": [],
   "source": [
    "#Ensure that condition column is a category\n",
    "adata.obs[condition_column] = adata.obs[condition_column].astype(\"category\")"
   ]
  },
  {
   "cell_type": "markdown",
   "metadata": {},
   "source": [
    "### 4.1 - Show STARsolo quality (optional)\n",
    "\n",
    "If the data was mapped using STARsolo, use the parameter to set the path to the STARsolo runs and plot quality measures across runs. The path must be a folder, e.g. \"path/to/starsolo_output\", which contains folders per condition e.g. \"cond1\", \"cond2\", etc."
   ]
  },
  {
   "cell_type": "code",
   "execution_count": null,
   "metadata": {
    "editable": false,
    "hide_input": false
   },
   "outputs": [],
   "source": [
    "if quant_folder != \"\":\n",
    "    _ = pl.qc_filter.plot_starsolo_quality(quant_folder, save=\"starsolo_quality.pdf\")\n",
    "    _ = pl.qc_filter.plot_starsolo_UMI(quant_folder, ncol=3, save=\"starsolo_cell_selection.pdf\")"
   ]
  },
  {
   "cell_type": "markdown",
   "metadata": {},
   "source": [
    "_________"
   ]
  },
  {
   "cell_type": "markdown",
   "metadata": {},
   "source": [
    "### 4.2 - Label genes\n",
    "Mark genes on their general association. E.g. mitochondrial."
   ]
  },
  {
   "cell_type": "code",
   "execution_count": null,
   "metadata": {
    "editable": false,
    "hide_input": false
   },
   "outputs": [],
   "source": [
<<<<<<< HEAD
    "qc_vars = marker_genes.label_genes(adata, gene_column=gene_column, species=species)\n",
    "qc_vars"
=======
    "qc_vars = marker_genes.label_genes(adata,\n",
    "                                   gene_column=gene_column,\n",
    "                                   species=species,\n",
    "                                   m_genes=mito_list,\n",
    "                                   m_regex=mito_regex,\n",
    "                                   r_genes=ribo_list,\n",
    "                                   r_regex=ribo_regex,\n",
    "                                   g_genes=gen_list,\n",
    "                                   g_regex=gen_regex\n",
    "                                  )"
>>>>>>> 3dfe0a31
   ]
  },
  {
   "cell_type": "code",
   "execution_count": null,
   "metadata": {
    "editable": false,
    "hide_input": false
   },
   "outputs": [],
   "source": [
    "adata.obs"
   ]
  },
  {
   "cell_type": "markdown",
   "metadata": {},
   "source": [
    "_________"
   ]
  },
  {
   "cell_type": "markdown",
   "metadata": {},
   "source": [
    "### 4.3 - Calculate QC metrics\n",
    "Create quality control metrics to filter the data on."
   ]
  },
  {
   "cell_type": "code",
   "execution_count": null,
   "metadata": {
    "editable": false,
    "hide_input": false
   },
   "outputs": [],
   "source": [
    "adata = qc.calculate_qc_metrics(adata, qc_vars=qc_vars)"
   ]
  },
  {
   "cell_type": "markdown",
   "metadata": {},
   "source": [
    "_________"
   ]
  },
  {
   "cell_type": "markdown",
   "metadata": {},
   "source": [
    "### 4.4 - Calculate doublet scores"
   ]
  },
  {
   "cell_type": "code",
   "execution_count": null,
   "metadata": {
    "editable": false,
    "hide_input": false
   },
   "outputs": [],
   "source": [
    "# Set filter for number of genes before calculating doublets\n",
    "n_cells_before = len(adata)\n",
    "adata = adata[adata.obs[\"n_genes\"] >= min_genes]\n",
    "n_cells_after = len(adata)\n",
    "print(f\"Filtered out {n_cells_before-n_cells_after} cells which had less than {min_genes} gene(s) expressed.\")"
   ]
  },
  {
   "cell_type": "code",
   "execution_count": null,
   "metadata": {
    "editable": false,
    "hide_input": false
   },
   "outputs": [],
   "source": [
    "if filter_doublets:\n",
    "    \n",
    "    qc.estimate_doublets(adata, groupby=condition_column, threads=threads, threshold=doublet_threshold)\n",
    "    \n",
    "    #Remove the duplicates from adata\n",
    "    qc.filter_cells(adata, \"predicted_doublet\", remove_bool=True)"
   ]
  },
  {
   "cell_type": "markdown",
   "metadata": {},
   "source": [
    "_________"
   ]
  },
  {
   "cell_type": "markdown",
   "metadata": {},
   "source": [
    "### 4.5 - Predict sex per sample"
   ]
  },
  {
   "cell_type": "code",
   "execution_count": null,
   "metadata": {
    "editable": false,
    "hide_input": false
   },
   "outputs": [],
   "source": [
    "if predict_sex:\n",
    "    qc.predict_sex(adata, groupby=condition_column, gene_column=gene_column, gene=female_gene, \n",
    "                   save=\"female_prediction.pdf\")"
   ]
  },
  {
   "cell_type": "markdown",
   "metadata": {},
   "source": [
    "_________"
   ]
  },
  {
   "cell_type": "markdown",
   "metadata": {},
   "source": [
    "### 4.6 - Cell filtering\n",
    "<hr style=\"border:1px solid black\"> </hr>"
   ]
  },
  {
   "cell_type": "markdown",
   "metadata": {},
   "source": [
    "Low and high count depth indicates cells with low integrity and doublets, respectively (DOI: 10.15252/msb.20188746)."
   ]
  },
  {
   "cell_type": "code",
   "execution_count": null,
   "metadata": {
    "editable": false,
    "hide_input": false
   },
   "outputs": [],
   "source": [
    "# Choose columns to be used for filtering\n",
    "obs_columns = [\"n_genes\", \"log1p_total_counts\"]\n",
    "obs_columns += [\"pct_counts_\" + var for var in qc_vars if var != \"is_gender\"]\n",
    "\n",
    "utils.adata.add_uns_info(adata, \"obs_metrics\", obs_columns, how=\"append\")\n",
    "obs_columns"
   ]
  },
  {
   "cell_type": "markdown",
   "metadata": {},
   "source": [
    "#### 4.6.1 - Estimate initial thresholds automatically"
   ]
  },
  {
   "cell_type": "code",
   "execution_count": null,
   "metadata": {
    "editable": false,
    "hide_input": false
   },
   "outputs": [],
   "source": [
    "groupby = condition_column if global_threshold is False else None\n",
    "initial_thresholds = qc.automatic_thresholds(adata,\n",
    "                                             which=\"obs\",\n",
    "                                             groupby=groupby,\n",
    "                                             columns=obs_columns,\n",
    "                                             FUN=filter_fun,\n",
    "                                             FUN_kwargs=fun_kwargs\n",
    "                                            )\n",
    "qc.thresholds_as_table(initial_thresholds) # show thresholds"
   ]
  },
  {
   "cell_type": "markdown",
   "metadata": {},
   "source": [
    "#### 4.6.2 - Customize thresholds via sliders"
   ]
  },
  {
   "cell_type": "markdown",
   "metadata": {},
   "source": [
    " (Rerun cell if plot is not shown)"
   ]
  },
  {
   "cell_type": "code",
   "execution_count": null,
   "metadata": {
    "editable": false,
    "hide_input": false
   },
   "outputs": [],
   "source": [
    "%matplotlib widget\n",
    "\n",
    "# Plot violins and sliders\n",
    "obs_figure, obs_slider_dict = pl.qc_filter.quality_violin(\n",
    "    adata,\n",
    "    obs_columns,\n",
    "    groupby=condition_column,\n",
    "    which=\"obs\",\n",
    "    thresholds=initial_thresholds,\n",
    "    global_threshold=global_threshold,\n",
    "    title=\"Cell quality control (before)\",\n",
    "    save=\"cell_filtering.png\"\n",
    ")\n",
    "obs_figure"
   ]
  },
  {
   "cell_type": "code",
   "execution_count": null,
   "metadata": {
    "editable": false,
    "hide_input": false
   },
   "outputs": [],
   "source": [
    "# Get final thresholds\n",
    "final_thresholds = pl.qc_filter.get_slider_thresholds(obs_slider_dict)\n",
    "qc.thresholds_as_table(final_thresholds) # show thresholds"
   ]
  },
  {
   "cell_type": "code",
   "execution_count": null,
   "metadata": {
    "editable": false,
    "hide_input": false
   },
   "outputs": [],
   "source": [
    "# Show pairwise comparisons of column values w/ thresholds (mean values in case thresholds are grouped)\n",
    "%matplotlib inline\n",
    "plt.close()  # close previous figure\n",
    "if len(final_thresholds) > 1:\n",
    "    mean_thresholds = qc.get_mean_thresholds(final_thresholds)\n",
    "    _ = pl.general.pairwise_scatter(adata.obs, obs_columns, thresholds=mean_thresholds, save=\"cell_filtering_scatter.pdf\")"
   ]
  },
  {
   "cell_type": "markdown",
   "metadata": {},
   "source": [
    "#### 4.6.3 - Apply final thresholds\n",
    "Filter the anndata object based on the thresholds in the threshold table."
   ]
  },
  {
   "cell_type": "code",
   "execution_count": null,
   "metadata": {
    "editable": false,
    "hide_input": false
   },
   "outputs": [],
   "source": [
    "qc.apply_qc_thresholds(adata, which=\"obs\", thresholds=final_thresholds, groupby=groupby)"
   ]
  },
  {
   "cell_type": "markdown",
   "metadata": {},
   "source": [
    "#### 4.6.4 - Show data after filtering"
   ]
  },
  {
   "cell_type": "code",
   "execution_count": null,
   "metadata": {
    "editable": false,
    "hide_input": false
   },
   "outputs": [],
   "source": [
    "%matplotlib inline \n",
    "\n",
    "# Plot violins and sliders\n",
    "figure, slider_dict = pl.qc_filter.quality_violin(\n",
    "    adata,\n",
    "    obs_columns,\n",
    "    groupby=condition_column,\n",
    "    which=\"obs\", ncols=3,\n",
    "    global_threshold = global_threshold,\n",
    "    title=\"Cell quality control (after)\",\n",
    "    save=\"cell_filtering_final.png\"\n",
    ")\n",
    "figure"
   ]
  },
  {
   "cell_type": "markdown",
   "metadata": {},
   "source": [
    "_________"
   ]
  },
  {
   "cell_type": "markdown",
   "metadata": {},
   "source": [
    "### 4.7 - Gene filtering\n",
    "<hr style=\"border:1px solid black\"> </hr>"
   ]
  },
  {
   "cell_type": "code",
   "execution_count": null,
   "metadata": {
    "editable": false,
    "hide_input": false
   },
   "outputs": [],
   "source": [
    "#Recalculate quality measures for genes\n",
    "adata = qc.calculate_qc_metrics(adata)"
   ]
  },
  {
   "cell_type": "code",
   "execution_count": null,
   "metadata": {
    "editable": false,
    "hide_input": false
   },
   "outputs": [],
   "source": [
    "#Remove genes with 0 count\n",
    "zero_bool = adata.var[\"n_cells_by_counts\"] == 0\n",
    "adata = adata[:,~zero_bool]"
   ]
  },
  {
   "cell_type": "markdown",
   "metadata": {},
   "source": [
    "<h1><center>⬐ Fill in input data here ⬎</center></h1>"
   ]
  },
  {
   "cell_type": "code",
   "execution_count": null,
   "metadata": {
    "hide_input": false,
    "init_cell": true
   },
   "outputs": [],
   "source": [
    "%bgcolor PowderBlue\n",
    "\n",
    "#Choose columns for quality control\n",
    "var_columns = [\"n_cells_by_counts\", \"log1p_mean_counts\"]"
   ]
  },
  {
   "cell_type": "markdown",
   "metadata": {},
   "source": [
    "____________"
   ]
  },
  {
   "cell_type": "markdown",
   "metadata": {},
   "source": [
    "#### 4.7.1 - Customize thresholds via sliders"
   ]
  },
  {
   "cell_type": "markdown",
   "metadata": {},
   "source": [
    " (Rerun cell if plot is not shown)"
   ]
  },
  {
   "cell_type": "code",
   "execution_count": null,
   "metadata": {
    "editable": false,
    "hide_input": false
   },
   "outputs": [],
   "source": [
    "%matplotlib widget\n",
    "\n",
    "# Plot violins and sliders\n",
    "var_figure, var_slider_dict = pl.qc_filter.quality_violin(\n",
    "    adata,\n",
    "    var_columns,\n",
    "    which=\"var\",\n",
    "    title=\"Gene quality control (before)\",\n",
    "    save=\"gene_filtering.png\"\n",
    ")\n",
    "var_figure"
   ]
  },
  {
   "cell_type": "markdown",
   "metadata": {},
   "source": [
    "#### 4.7.2 - Apply gene filtering"
   ]
  },
  {
   "cell_type": "code",
   "execution_count": null,
   "metadata": {
    "editable": false,
    "hide_input": false
   },
   "outputs": [],
   "source": [
    "# Get final thresholds\n",
    "final_thresholds = pl.qc_filter.get_slider_thresholds(var_slider_dict)\n",
    "qc.thresholds_as_table(final_thresholds) # show thresholds"
   ]
  },
  {
   "cell_type": "code",
   "execution_count": null,
   "metadata": {
    "editable": false,
    "hide_input": false
   },
   "outputs": [],
   "source": [
    "qc.apply_qc_thresholds(adata, which=\"var\", thresholds=final_thresholds)"
   ]
  },
  {
   "cell_type": "markdown",
   "metadata": {},
   "source": [
    "#### 4.7.3 - Show data after filtering"
   ]
  },
  {
   "cell_type": "code",
   "execution_count": null,
   "metadata": {
    "editable": false,
    "hide_input": false
   },
   "outputs": [],
   "source": [
    "%matplotlib inline \n",
    "\n",
    "# Plot violins and sliders\n",
    "figure, slider_dict = pl.qc_filter.quality_violin(\n",
    "    adata,\n",
    "    var_columns,\n",
    "    which=\"var\", ncols=3,\n",
    "    title=\"Gene quality control (after)\",\n",
    "    save=\"gene_filtering_final.png\"\n",
    ")\n",
    "figure"
   ]
  },
  {
   "cell_type": "markdown",
   "metadata": {
    "ExecuteTime": {
     "end_time": "2022-06-13T13:09:34.519228Z",
     "start_time": "2022-06-13T13:09:34.515398Z"
    }
   },
   "source": [
    "#### 4.7.4 - Filter additional marked genes\n",
    "Remove genes that are labeled as e.g. mitochondrial genes."
   ]
  },
  {
   "cell_type": "code",
   "execution_count": null,
   "metadata": {
    "editable": false,
    "hide_input": false
   },
   "outputs": [],
   "source": [
    "# Remove mitochrondrial genes\n",
    "if filter_mito is True:\n",
    "    print(\"Removing mitochrondrial genes:\")\n",
    "    qc.filter_genes(adata, \"is_mito\")\n",
    "\n",
    "# Remove ribosomal genes\n",
    "if filter_ribo is True:\n",
    "    print(\"Removing ribosomal genes:\")\n",
    "    qc.filter_genes(adata, \"is_ribo\")\n",
    "\n",
    "# Remove gender genes\n",
    "if filter_gender is True:\n",
    "    print(\"Removing gender genes:\")\n",
    "    qc.filter_genes(adata, \"is_gender\")"
   ]
<<<<<<< HEAD
=======
  },
  {
   "cell_type": "markdown",
   "metadata": {},
   "source": [
    "_________"
   ]
  },
  {
   "cell_type": "markdown",
   "metadata": {},
   "source": [
    "### 4.8 - Denoising\n",
    "Remove ambient RNA and technical noise from the count matrix using [scAR](https://www.biorxiv.org/content/10.1101/2022.01.14.476312v4). The tool estimates the ambient profile by averaging cell-free droplets. An autoencoder neural network later corrects the count matrix.\n",
    "<hr style=\"border:1px solid black\"> </hr>"
   ]
  },
  {
   "cell_type": "code",
   "execution_count": null,
   "metadata": {},
   "outputs": [],
   "source": [
    "import scanpy as sc\n",
    "\n",
    "if path_raw_adata:\n",
    "    print(\"Loading raw anndata...\")\n",
    "    adata_raw = sc.read_h5ad(path_raw_adata)\n",
    "    print(\"Denoising data, this will take a while...\")\n",
    "    adata = qc.denoise_data(adata, adata_raw, feature_type='Gene Expression', epochs=epochs,\n",
    "                            verbose=False, save='droplets_kneeplot.pdf')"
   ]
>>>>>>> 3dfe0a31
  },
  {
   "cell_type": "markdown",
   "metadata": {},
   "source": [
    "_________"
   ]
  },
  {
   "cell_type": "markdown",
   "metadata": {},
   "source": [
    "## 5 - Save filtered adata\n",
    "Store the final results"
   ]
  },
  {
   "cell_type": "code",
   "execution_count": null,
   "metadata": {
    "editable": false,
    "hide_input": false
   },
   "outputs": [],
   "source": [
    "adata"
   ]
  },
  {
   "cell_type": "code",
   "execution_count": null,
   "metadata": {
    "editable": false,
    "hide_input": false
   },
   "outputs": [],
   "source": [
    "#Saving the data\n",
    "adata_output = \"anndata_2.h5ad\"\n",
    "utils.adata.save_h5ad(adata, adata_output)"
   ]
  },
  {
   "cell_type": "code",
   "execution_count": null,
   "metadata": {
    "editable": false,
    "hide_input": false
   },
   "outputs": [],
   "source": [
    "sctoolbox.settings.close_logfile()"
   ]
  }
 ],
 "metadata": {
  "kernelspec": {
   "display_name": "sctoolbox",
   "language": "python",
   "name": "sctoolbox"
  },
  "language_info": {
   "codemirror_mode": {
    "name": "ipython",
    "version": 3
   },
   "file_extension": ".py",
   "mimetype": "text/x-python",
   "name": "python",
   "nbconvert_exporter": "python",
   "pygments_lexer": "ipython3",
   "version": "3.11.9"
  },
  "sc_framework": {
   "version": "0.9.0"
  }
 },
 "nbformat": 4,
 "nbformat_minor": 4
}<|MERGE_RESOLUTION|>--- conflicted
+++ resolved
@@ -14,15 +14,11 @@
     "\n",
     "nb_name = \"02_QC_filtering.ipynb\"\n",
     "\n",
-<<<<<<< HEAD
     "_compare_version(nb_name)\n",
     "\n",
     "# create temporary mock of qc.gmm_threshold to avoid undefiend error and retain startup time\n",
     "from types import SimpleNamespace\n",
     "qc = SimpleNamespace(gmm_threshold=None)"
-=======
-    "_compare_version(nb_name)"
->>>>>>> 3dfe0a31
    ]
   },
   {
@@ -196,16 +192,12 @@
     "filter_gender = False\n",
     "\n",
     "# Optional: Plot STARsolo quality if a path is given\n",
-<<<<<<< HEAD
-    "quant_folder = \"\""
-=======
     "quant_folder = \"\"\n",
     "# correction of ambient RNA using scAR\",\n",
     "# Caution this process is expensive and thus will take time to run!\",\n",
     "# Requires the raw (unfiltered) AnnData object containing all droplets.\",\n",
     "path_raw_adata = \"\"  # The path to the raw h5ad file. Leave empty to skip.\",\n",
     "epochs = 150  # Number of iterations for the model.\""
->>>>>>> 3dfe0a31
    ]
   },
   {
@@ -275,10 +267,6 @@
    },
    "outputs": [],
    "source": [
-<<<<<<< HEAD
-    "qc_vars = marker_genes.label_genes(adata, gene_column=gene_column, species=species)\n",
-    "qc_vars"
-=======
     "qc_vars = marker_genes.label_genes(adata,\n",
     "                                   gene_column=gene_column,\n",
     "                                   species=species,\n",
@@ -289,7 +277,6 @@
     "                                   g_genes=gen_list,\n",
     "                                   g_regex=gen_regex\n",
     "                                  )"
->>>>>>> 3dfe0a31
    ]
   },
   {
@@ -799,8 +786,6 @@
     "    print(\"Removing gender genes:\")\n",
     "    qc.filter_genes(adata, \"is_gender\")"
    ]
-<<<<<<< HEAD
-=======
   },
   {
    "cell_type": "markdown",
@@ -833,7 +818,6 @@
     "    adata = qc.denoise_data(adata, adata_raw, feature_type='Gene Expression', epochs=epochs,\n",
     "                            verbose=False, save='droplets_kneeplot.pdf')"
    ]
->>>>>>> 3dfe0a31
   },
   {
    "cell_type": "markdown",
