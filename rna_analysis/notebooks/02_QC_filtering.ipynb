{
 "cells": [
  {
   "cell_type": "code",
   "execution_count": null,
   "metadata": {
    "editable": false,
    "hide_input": true,
    "init_cell": true
   },
   "outputs": [],
   "source": [
    "from sctoolbox.utils.jupyter import bgcolor, _compare_version\n",
    "\n",
    "nb_name = \"02_QC_filtering.ipynb\"\n",
    "\n",
    "_compare_version(nb_name)"
   ]
  },
  {
   "cell_type": "markdown",
   "metadata": {},
   "source": [
    "# 02 - QC and filtering\n",
    "<hr style=\"border:2px solid black\"> </hr>"
   ]
  },
  {
   "cell_type": "markdown",
   "metadata": {},
   "source": [
    "## 1 - Description\n",
    "**Quality control**\n",
    "\n",
    ">Before analysing the single‐cell gene expression data, we must ensure that all cellular barcode data correspond to viable cells. Cell QC is commonly performed based on three QC covariates: the number of counts per barcode (count depth), the number of genes per barcode, and the fraction of counts from mitochondrial genes per barcode [...]. The distributions of these QC covariates are examined for outlier peaks that are filtered out by thresholding [...]. These outlier barcodes can correspond to dying cells, cells whose membranes are broken, or doublets. For example, barcodes with a low count depth, few detected genes, and a high fraction of mitochondrial counts are indicative of cells whose cytoplasmic mRNA has leaked out through a broken membrane, and thus, only mRNA located in the mitochondria is still conserved [...]. In contrast, cells with unexpectedly high counts and a large number of detected genes may represent doublets.\n",
    "\n",
    "SOURCE: [10.15252/msb.20188746](https://doi.org/10.15252/msb.20188746)"
   ]
  },
  {
   "cell_type": "markdown",
   "metadata": {},
   "source": [
    "_______"
   ]
  },
  {
   "cell_type": "markdown",
   "metadata": {},
   "source": [
    "## 2 - Setup"
   ]
  },
  {
   "cell_type": "code",
   "execution_count": null,
   "metadata": {
    "editable": false,
    "hide_input": false
   },
   "outputs": [],
   "source": [
<<<<<<< HEAD
    "import sctoolbox.utilities as utils\n",
    "import sctoolbox.tools.qc_filter as qc\n",
    "import sctoolbox.marker_genes as marker_genes\n",
    "import sctoolbox.plotting as pl\n",
    "import matplotlib.pyplot as plt\n",
    "import pandas as pd\n",
    "\n",
    "utils.settings_from_config(\"config.yaml\", key=\"02\")"
=======
    "import sctoolbox\n",
    "import sctoolbox.utils as utils\n",
    "import sctoolbox.tools.qc_filter as qc\n",
    "import sctoolbox.tools.marker_genes as marker_genes\n",
    "import sctoolbox.plotting as pl\n",
    "\n",
    "import matplotlib.pyplot as plt\n",
    "import pandas as pd\n",
    "\n",
    "sctoolbox.settings.settings_from_config(\"config.yaml\", key=\"02\")"
>>>>>>> addc2448
   ]
  },
  {
   "cell_type": "markdown",
   "metadata": {},
   "source": [
    "_________"
   ]
  },
  {
   "cell_type": "markdown",
   "metadata": {},
   "source": [
    "## 3 - Load anndata\n",
    "Uses the anndata object written by the previous notebook."
   ]
  },
  {
   "cell_type": "code",
   "execution_count": null,
   "metadata": {
    "editable": false,
    "hide_input": false
   },
   "outputs": [],
   "source": [
<<<<<<< HEAD
    "adata = utils.load_h5ad(\"anndata_1.h5ad\")\n",
=======
    "adata = utils.adata.load_h5ad(\"anndata_1.h5ad\")\n",
>>>>>>> addc2448
    "\n",
    "with pd.option_context(\"display.max.rows\", 5, \"display.max.columns\", None):\n",
    "    display(adata)\n",
    "    display(adata.obs)\n",
    "    display(adata.var)"
   ]
  },
  {
   "cell_type": "markdown",
   "metadata": {},
   "source": [
    "__________"
   ]
  },
  {
   "cell_type": "markdown",
   "metadata": {},
   "source": [
    "## 4 - QC and filtering\n",
    "<hr style=\"border:2px solid black\"> </hr>"
   ]
  },
  {
   "cell_type": "markdown",
   "metadata": {},
   "source": [
    "<h1><center>⬐ Fill in input data here ⬎</center></h1>"
   ]
  },
  {
   "cell_type": "code",
   "execution_count": null,
   "metadata": {
    "hide_input": false,
    "init_cell": true
   },
   "outputs": [],
   "source": [
    "%bgcolor PowderBlue\n",
    "\n",
    "# Set the species of the data\n",
    "species = \"human\"\n",
    "\n",
    "# Set the column in adata.obs containing the biological condition to evaluate\n",
    "condition_column = \"sample\"\n",
    "\n",
    "# Set the column in adata.var containing gene names (or set to None to use adata.var index)\n",
    "gene_column = None\n",
    "\n",
    "# Absolute minimum number of genes for pre-selection of cells before QC plotting\n",
    "min_genes = 1\n",
    "\n",
    "# Decide whether to remove doublets using scrublet (True) or to skip doublet calculation (False)\n",
<<<<<<< HEAD
    "filter_doublets = True\n",
    "threads = 4\n",
    "doublet_threshold = 0.2\n",
=======
    "# Set the treshold manually or \"None\" for automatic treshold prediction\n",
    "filter_doublets = True\n",
    "threads = 4\n",
    "doublet_threshold = None \n",
>>>>>>> addc2448
    "\n",
    "# Whether to try to predicting the sex of samples using the expression of a female gene\n",
    "predict_sex = True\n",
    "female_gene = \"Xist\"  # name of the gene to use for the sex assignment\n",
    "\n",
    "# Decide whether to estimate thresholds individual per condition (False) or globally (True)\n",
    "global_threshold = False\n",
    "\n",
    "# Removal of gene subsets\n",
    "filter_mito = True\n",
    "filter_ribo = False\n",
    "filter_gender = False\n",
    "\n",
    "# Optional: Plot STARsolo quality if a path is given\n",
    "quant_folder = \"\""
   ]
  },
  {
   "cell_type": "markdown",
   "metadata": {},
   "source": [
    "________"
   ]
  },
  {
   "cell_type": "code",
   "execution_count": null,
   "metadata": {
    "editable": false,
    "hide_input": false
   },
   "outputs": [],
   "source": [
    "#Ensure that condition column is a category\n",
    "adata.obs[condition_column] = adata.obs[condition_column].astype(\"category\")"
   ]
  },
  {
   "cell_type": "markdown",
   "metadata": {},
   "source": [
    "### 4.1 - Show STARsolo quality (optional)\n",
    "\n",
    "If the data was mapped using STARsolo, use the parameter to set the path to the STARsolo runs and plot quality measures across runs. The path must be a folder, e.g. \"path/to/starsolo_output\", which contains folders per condition e.g. \"cond1\", \"cond2\", etc."
   ]
  },
  {
   "cell_type": "code",
   "execution_count": null,
   "metadata": {
    "editable": false,
    "hide_input": false
   },
   "outputs": [],
   "source": [
    "if quant_folder != \"\":\n",
    "    _ = pl.qc_filter.plot_starsolo_quality(quant_folder, save=\"starsolo_quality.pdf\")\n",
    "    _ = pl.qc_filter.plot_starsolo_UMI(quant_folder, ncol=3, save=\"starsolo_cell_selection.pdf\")"
   ]
  },
  {
   "cell_type": "markdown",
   "metadata": {},
   "source": [
    "_________"
   ]
  },
  {
   "cell_type": "markdown",
   "metadata": {},
   "source": [
    "### 4.2 - Label genes\n",
    "Mark genes on their general association. E.g. mitochondrial."
   ]
  },
  {
   "cell_type": "code",
   "execution_count": null,
   "metadata": {
    "editable": false,
    "hide_input": false
   },
   "outputs": [],
   "source": [
    "qc_vars = marker_genes.label_genes(adata, gene_column=gene_column, species=species)\n",
    "qc_vars"
   ]
  },
  {
   "cell_type": "code",
   "execution_count": null,
   "metadata": {
    "editable": false,
    "hide_input": false
   },
   "outputs": [],
   "source": [
    "adata.obs"
   ]
  },
  {
   "cell_type": "markdown",
   "metadata": {},
   "source": [
    "_________"
   ]
  },
  {
   "cell_type": "markdown",
   "metadata": {},
   "source": [
    "### 4.3 - Calculate QC metrics\n",
    "Create quality control metrics to filter the data on."
   ]
  },
  {
   "cell_type": "code",
   "execution_count": null,
   "metadata": {
    "editable": false,
    "hide_input": false
   },
   "outputs": [],
   "source": [
    "adata = qc.calculate_qc_metrics(adata, qc_vars=qc_vars)"
   ]
  },
  {
   "cell_type": "markdown",
   "metadata": {},
   "source": [
    "_________"
   ]
  },
  {
   "cell_type": "markdown",
   "metadata": {},
   "source": [
    "### 4.4 - Calculate doublet scores"
   ]
  },
  {
   "cell_type": "code",
   "execution_count": null,
   "metadata": {
    "editable": false,
    "hide_input": false
   },
   "outputs": [],
   "source": [
    "# Set filter for number of genes before calculating doublets\n",
    "n_cells_before = len(adata)\n",
    "adata = adata[adata.obs[\"n_genes\"] >= min_genes]\n",
    "n_cells_after = len(adata)\n",
    "print(f\"Filtered out {n_cells_before-n_cells_after} cells which had less than {min_genes} gene(s) expressed.\")"
   ]
  },
  {
   "cell_type": "code",
   "execution_count": null,
   "metadata": {
    "editable": false,
    "hide_input": false
   },
   "outputs": [],
   "source": [
    "if filter_doublets:\n",
    "    \n",
    "    qc.estimate_doublets(adata, groupby=condition_column, threads=threads, threshold=doublet_threshold)\n",
    "    \n",
    "    #Remove the duplicates from adata\n",
    "    qc.filter_cells(adata, \"predicted_doublet\", remove_bool=True)"
   ]
  },
  {
   "cell_type": "markdown",
   "metadata": {},
   "source": [
    "_________"
   ]
  },
  {
   "cell_type": "markdown",
   "metadata": {},
   "source": [
    "### 4.5 - Predict sex per sample"
   ]
  },
  {
   "cell_type": "code",
   "execution_count": null,
   "metadata": {
    "editable": false,
    "hide_input": false
   },
   "outputs": [],
   "source": [
    "if predict_sex:\n",
    "    qc.predict_sex(adata, groupby=condition_column, gene_column=gene_column, gene=female_gene, \n",
    "                   save=\"female_prediction.pdf\")"
   ]
  },
  {
   "cell_type": "markdown",
   "metadata": {},
   "source": [
    "_________"
   ]
  },
  {
   "cell_type": "markdown",
   "metadata": {},
   "source": [
    "### 4.6 - Cell filtering\n",
    "<hr style=\"border:1px solid black\"> </hr>"
   ]
  },
  {
   "cell_type": "markdown",
   "metadata": {},
   "source": [
    "Low and high count depth indicates cells with low integrity and doublets, respectively (DOI: 10.15252/msb.20188746)."
   ]
  },
  {
   "cell_type": "code",
   "execution_count": null,
   "metadata": {
    "editable": false,
    "hide_input": false
   },
   "outputs": [],
   "source": [
    "# Choose columns to be used for filtering\n",
    "obs_columns = [\"n_genes\", \"log1p_total_counts\"]\n",
    "obs_columns += [\"pct_counts_\" + var for var in qc_vars if var != \"is_gender\"]\n",
    "\n",
    "utils.adata.add_uns_info(adata, \"obs_metrics\", obs_columns, how=\"append\")\n",
    "obs_columns"
   ]
  },
  {
   "cell_type": "markdown",
   "metadata": {},
   "source": [
    "#### 4.6.1 - Estimate initial thresholds automatically"
   ]
  },
  {
   "cell_type": "code",
   "execution_count": null,
   "metadata": {
    "editable": false,
    "hide_input": false
   },
   "outputs": [],
   "source": [
    "groupby = condition_column if global_threshold is False else None\n",
    "initial_thresholds = qc.automatic_thresholds(adata, which=\"obs\", groupby=groupby, columns=obs_columns)\n",
    "qc.thresholds_as_table(initial_thresholds) # show thresholds"
   ]
  },
  {
   "cell_type": "markdown",
   "metadata": {},
   "source": [
    "#### 4.6.2 - Customize thresholds via sliders"
   ]
  },
  {
   "cell_type": "markdown",
   "metadata": {},
   "source": [
    " (Rerun cell if plot is not shown)"
   ]
  },
  {
   "cell_type": "code",
   "execution_count": null,
   "metadata": {
    "editable": false,
    "hide_input": false
   },
   "outputs": [],
   "source": [
    "%matplotlib widget\n",
    "\n",
    "# Plot violins and sliders\n",
    "obs_figure, obs_slider_dict = pl.qc_filter.quality_violin(\n",
    "    adata,\n",
    "    obs_columns,\n",
    "    groupby=condition_column,\n",
    "    which=\"obs\",\n",
    "    thresholds=initial_thresholds,\n",
    "    global_threshold=global_threshold,\n",
    "    title=\"Cell quality control (before)\",\n",
    "    save=\"cell_filtering.png\"\n",
    ")\n",
    "obs_figure"
   ]
  },
  {
   "cell_type": "code",
   "execution_count": null,
   "metadata": {
    "editable": false,
    "hide_input": false
   },
   "outputs": [],
   "source": [
    "# Get final thresholds\n",
    "final_thresholds = pl.qc_filter.get_slider_thresholds(obs_slider_dict)\n",
    "qc.thresholds_as_table(final_thresholds) # show thresholds"
   ]
  },
  {
   "cell_type": "code",
   "execution_count": null,
   "metadata": {
    "editable": false,
    "hide_input": false
   },
   "outputs": [],
   "source": [
    "# Show pairwise comparisons of column values w/ thresholds (mean values in case thresholds are grouped)\n",
    "%matplotlib inline\n",
    "plt.close()  # close previous figure\n",
    "if len(final_thresholds) > 1:\n",
    "    mean_thresholds = qc.get_mean_thresholds(final_thresholds)\n",
    "    _ = pl.general.pairwise_scatter(adata.obs, obs_columns, thresholds=mean_thresholds, save=\"cell_filtering_scatter.pdf\")"
   ]
  },
  {
   "cell_type": "markdown",
   "metadata": {},
   "source": [
    "#### 4.6.3 - Apply final thresholds\n",
    "Filter the anndata object based on the thresholds in the threshold table."
   ]
  },
  {
   "cell_type": "code",
   "execution_count": null,
   "metadata": {
    "editable": false,
    "hide_input": false
   },
   "outputs": [],
   "source": [
    "qc.apply_qc_thresholds(adata, which=\"obs\", thresholds=final_thresholds, groupby=groupby)"
   ]
  },
  {
   "cell_type": "markdown",
   "metadata": {},
   "source": [
    "#### 4.6.4 - Show data after filtering"
   ]
  },
  {
   "cell_type": "code",
   "execution_count": null,
   "metadata": {
    "editable": false,
    "hide_input": false
   },
   "outputs": [],
   "source": [
    "%matplotlib inline \n",
    "\n",
    "# Plot violins and sliders\n",
    "figure, slider_dict = pl.qc_filter.quality_violin(\n",
    "    adata,\n",
    "    obs_columns,\n",
    "    groupby=condition_column,\n",
    "    which=\"obs\", ncols=3,\n",
    "    global_threshold = global_threshold,\n",
    "    title=\"Cell quality control (after)\",\n",
    "    save=\"cell_filtering_final.png\"\n",
    ")\n",
    "figure"
   ]
  },
  {
   "cell_type": "markdown",
   "metadata": {},
   "source": [
    "_________"
   ]
  },
  {
   "cell_type": "markdown",
   "metadata": {},
   "source": [
    "### 4.7 - Gene filtering\n",
    "<hr style=\"border:1px solid black\"> </hr>"
   ]
  },
  {
   "cell_type": "code",
   "execution_count": null,
   "metadata": {
    "editable": false,
    "hide_input": false
   },
   "outputs": [],
   "source": [
    "#Recalculate quality measures for genes\n",
    "adata = qc.calculate_qc_metrics(adata)"
   ]
  },
  {
   "cell_type": "code",
   "execution_count": null,
   "metadata": {
    "editable": false,
    "hide_input": false
   },
   "outputs": [],
   "source": [
    "#Remove genes with 0 count\n",
    "zero_bool = adata.var[\"n_cells_by_counts\"] == 0\n",
    "adata = adata[:,~zero_bool]"
   ]
  },
  {
   "cell_type": "markdown",
   "metadata": {},
   "source": [
    "<h1><center>⬐ Fill in input data here ⬎</center></h1>"
   ]
  },
  {
   "cell_type": "code",
   "execution_count": null,
   "metadata": {
    "hide_input": false,
    "init_cell": true
   },
   "outputs": [],
   "source": [
    "%bgcolor PowderBlue\n",
    "\n",
    "#Choose columns for quality control\n",
    "var_columns = [\"n_cells_by_counts\", \"log1p_mean_counts\"]"
   ]
  },
  {
   "cell_type": "markdown",
   "metadata": {},
   "source": [
    "____________"
   ]
  },
  {
   "cell_type": "markdown",
   "metadata": {},
   "source": [
    "#### 4.7.1 - Customize thresholds via sliders"
   ]
  },
  {
   "cell_type": "markdown",
   "metadata": {},
   "source": [
    " (Rerun cell if plot is not shown)"
   ]
  },
  {
   "cell_type": "code",
   "execution_count": null,
   "metadata": {
    "editable": false,
    "hide_input": false
   },
   "outputs": [],
   "source": [
    "%matplotlib widget\n",
    "\n",
    "# Plot violins and sliders\n",
    "var_figure, var_slider_dict = pl.qc_filter.quality_violin(\n",
    "    adata,\n",
    "    var_columns,\n",
    "    which=\"var\",\n",
    "    title=\"Gene quality control (before)\",\n",
    "    save=\"gene_filtering.png\"\n",
    ")\n",
    "var_figure"
   ]
  },
  {
   "cell_type": "markdown",
   "metadata": {},
   "source": [
    "#### 4.7.2 - Apply gene filtering"
   ]
  },
  {
   "cell_type": "code",
   "execution_count": null,
   "metadata": {
    "editable": false,
    "hide_input": false
   },
   "outputs": [],
   "source": [
    "# Get final thresholds\n",
    "final_thresholds = pl.qc_filter.get_slider_thresholds(var_slider_dict)\n",
    "qc.thresholds_as_table(final_thresholds) # show thresholds"
   ]
  },
  {
   "cell_type": "code",
   "execution_count": null,
   "metadata": {
    "editable": false,
    "hide_input": false
   },
   "outputs": [],
   "source": [
    "qc.apply_qc_thresholds(adata, which=\"var\", thresholds=final_thresholds)"
   ]
  },
  {
   "cell_type": "markdown",
   "metadata": {},
   "source": [
    "#### 4.7.3 - Show data after filtering"
   ]
  },
  {
   "cell_type": "code",
   "execution_count": null,
   "metadata": {
    "editable": false,
    "hide_input": false
   },
   "outputs": [],
   "source": [
    "%matplotlib inline \n",
    "\n",
    "# Plot violins and sliders\n",
    "figure, slider_dict = pl.qc_filter.quality_violin(\n",
    "    adata,\n",
    "    var_columns,\n",
    "    which=\"var\", ncols=3,\n",
    "    title=\"Gene quality control (after)\",\n",
    "    save=\"gene_filtering_final.png\"\n",
    ")\n",
    "figure"
   ]
  },
  {
   "cell_type": "markdown",
   "metadata": {
    "ExecuteTime": {
     "end_time": "2022-06-13T13:09:34.519228Z",
     "start_time": "2022-06-13T13:09:34.515398Z"
    }
   },
   "source": [
    "#### 4.7.4 - Filter additional marked genes\n",
    "Remove genes that are labeled as e.g. mitochondrial genes."
   ]
  },
  {
   "cell_type": "code",
   "execution_count": null,
   "metadata": {
    "editable": false,
    "hide_input": false
   },
   "outputs": [],
   "source": [
    "# Remove mitochrondrial genes\n",
    "if filter_mito is True:\n",
    "    print(\"Removing mitochrondrial genes:\")\n",
    "    qc.filter_genes(adata, \"is_mito\")\n",
    "\n",
    "# Remove ribosomal genes\n",
    "if filter_ribo is True:\n",
    "    print(\"Removing ribosomal genes:\")\n",
    "    qc.filter_genes(adata, \"is_ribo\")\n",
    "\n",
    "# Remove gender genes\n",
    "if filter_gender is True:\n",
    "    print(\"Removing gender genes:\")\n",
    "    qc.filter_genes(adata, \"is_gender\")"
   ]
  },
  {
   "cell_type": "markdown",
   "metadata": {},
   "source": [
    "_________"
   ]
  },
  {
   "cell_type": "markdown",
   "metadata": {},
   "source": [
    "## 5 - Save filtered adata\n",
    "Store the final results"
   ]
  },
  {
   "cell_type": "code",
   "execution_count": null,
   "metadata": {
    "editable": false,
    "hide_input": false
   },
   "outputs": [],
   "source": [
    "adata"
   ]
  },
  {
   "cell_type": "code",
   "execution_count": null,
   "metadata": {
    "editable": false,
    "hide_input": false
   },
   "outputs": [],
   "source": [
    "#Saving the data\n",
    "adata_output = \"anndata_2.h5ad\"\n",
    "utils.adata.save_h5ad(adata, adata_output)"
   ]
  },
  {
   "cell_type": "code",
   "execution_count": null,
   "metadata": {
    "editable": false,
    "hide_input": false
   },
   "outputs": [],
   "source": [
    "sctoolbox.settings.close_logfile()"
   ]
  }
 ],
 "metadata": {
  "kernelspec": {
   "display_name": "sctoolbox",
   "language": "python",
   "name": "sctoolbox"
  },
  "language_info": {
   "codemirror_mode": {
    "name": "ipython",
    "version": 3
   },
   "file_extension": ".py",
   "mimetype": "text/x-python",
   "name": "python",
   "nbconvert_exporter": "python",
   "pygments_lexer": "ipython3",
   "version": "3.10.14"
<<<<<<< HEAD
=======
  },
  "sc_framework": {
   "version": "0.9.0b"
>>>>>>> addc2448
  }
 },
 "nbformat": 4,
 "nbformat_minor": 4
}<|MERGE_RESOLUTION|>--- conflicted
+++ resolved
@@ -60,16 +60,6 @@
    },
    "outputs": [],
    "source": [
-<<<<<<< HEAD
-    "import sctoolbox.utilities as utils\n",
-    "import sctoolbox.tools.qc_filter as qc\n",
-    "import sctoolbox.marker_genes as marker_genes\n",
-    "import sctoolbox.plotting as pl\n",
-    "import matplotlib.pyplot as plt\n",
-    "import pandas as pd\n",
-    "\n",
-    "utils.settings_from_config(\"config.yaml\", key=\"02\")"
-=======
     "import sctoolbox\n",
     "import sctoolbox.utils as utils\n",
     "import sctoolbox.tools.qc_filter as qc\n",
@@ -80,7 +70,6 @@
     "import pandas as pd\n",
     "\n",
     "sctoolbox.settings.settings_from_config(\"config.yaml\", key=\"02\")"
->>>>>>> addc2448
    ]
   },
   {
@@ -107,11 +96,7 @@
    },
    "outputs": [],
    "source": [
-<<<<<<< HEAD
-    "adata = utils.load_h5ad(\"anndata_1.h5ad\")\n",
-=======
     "adata = utils.adata.load_h5ad(\"anndata_1.h5ad\")\n",
->>>>>>> addc2448
     "\n",
     "with pd.option_context(\"display.max.rows\", 5, \"display.max.columns\", None):\n",
     "    display(adata)\n",
@@ -165,16 +150,10 @@
     "min_genes = 1\n",
     "\n",
     "# Decide whether to remove doublets using scrublet (True) or to skip doublet calculation (False)\n",
-<<<<<<< HEAD
-    "filter_doublets = True\n",
-    "threads = 4\n",
-    "doublet_threshold = 0.2\n",
-=======
     "# Set the treshold manually or \"None\" for automatic treshold prediction\n",
     "filter_doublets = True\n",
     "threads = 4\n",
     "doublet_threshold = None \n",
->>>>>>> addc2448
     "\n",
     "# Whether to try to predicting the sex of samples using the expression of a female gene\n",
     "predict_sex = True\n",
@@ -836,12 +815,9 @@
    "nbconvert_exporter": "python",
    "pygments_lexer": "ipython3",
    "version": "3.10.14"
-<<<<<<< HEAD
-=======
   },
   "sc_framework": {
    "version": "0.9.0b"
->>>>>>> addc2448
   }
  },
  "nbformat": 4,
