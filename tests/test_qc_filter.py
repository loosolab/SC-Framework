--- conflicted
+++ resolved
@@ -164,13 +164,8 @@
 
 
 def test_filter_cells(adata):
-<<<<<<< HEAD
     """Test whether cells were filtered out based on a boolean column."""
-
-=======
-    """ Test whether cells were filtered out based on a boolean column"""
-    adata = adata.copy()  # copy adata to avoid inplace changes
->>>>>>> 3225ad1d
+    adata = adata.copy()  # copy adata to avoid inplace changes
     adata.obs["cell_bool"] = np.random.choice(a=[False, True], size=adata.shape[0])
     n_false = sum(~adata.obs["cell_bool"])
     qc.filter_cells(adata, "cell_bool", inplace=True)  # removes all genes with boolean True
@@ -178,10 +173,6 @@
     assert adata.shape[0] == n_false
 
 
-<<<<<<< HEAD
-def test_predict_sex(caplog, adata):
-    """Test predict_sex and check if column is added to adata.obs."""
-=======
 @pytest.mark.parametrize("which, to_filter", [("obs", ["AAACCCACAGCCTATA", "AAACCCACAGGGCTTC"]),
                                               ("var", ["ENSMUSG00000051951", "ENSMUSG00000102851"])])
 def test_filter_object(adata, which, to_filter):
@@ -206,7 +197,6 @@
 @pytest.mark.parametrize("threshold", [0.3, 0.0])
 def test_predict_sex(caplog, adata, threshold):
     """Test if predict_sex warns on invalid gene and succeeds."""
->>>>>>> 3225ad1d
     adata = adata.copy()  # copy adata to avoid inplace changes
 
     # gene not in data
