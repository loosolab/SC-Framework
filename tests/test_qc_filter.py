--- conflicted
+++ resolved
@@ -163,14 +163,9 @@
     assert adata.shape[0] == n_false
 
 
-<<<<<<< HEAD
 def test_predict_sex(capsys, adata):
 
     adata = adata.copy()  # copy adata to avoid inplace changes
-
-=======
-def test_predict_sex(caplog, adata):
->>>>>>> 7e292311
     # gene not in data
     with caplog.at_level(logging.INFO):
         qc.predict_sex(adata, groupby='sample')
