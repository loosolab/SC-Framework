import pytest
import os
import numpy as np
import shutil
import pandas as pd
import sctoolbox.utilities as utils
import scanpy as sc


@pytest.fixture
def adata():
    """ Returns adata object with 3 groups """

    adata = sc.AnnData(np.random.randint(0, 100, (100, 100)))
    adata.obs["group"] = np.random.choice(["C1", "C2", "C3"], size=adata.shape[0])

    return adata


@pytest.fixture
def berries():
    return ["blueberry", "strawberry", "blackberry"]


@pytest.fixture
def na_dataframe():
    data = {'int': [3, 2, 1, np.nan],
            'float': [1.2, 3.4, 5.6, np.nan],
            'string': ['a', 'b', 'c', np.nan],
            'boolean': [True, False, True, np.nan],
            'category_str': ['cat1', 'cat2', 'cat3', np.nan],
            'category_num': [10, 20, 30, np.nan]}
    df = pd.DataFrame.from_dict(data)

    df['category_str'].astype('category')
    df['category_num'].astype('category')

    return df


arr_ints = np.random.randint(10, size=(10, 10))
arr_ints2 = arr_ints.astype(float)
arr_floats = np.random.rand(10, 10)


@pytest.mark.parametrize("arr,boolean", [(arr_ints, True), (arr_ints2, True), (arr_floats, False)])
def test_is_integer_array(arr, boolean):
    """ Get boolean of whether an array is an integer array """

    result = utils.is_integer_array(arr)
    assert result == boolean


def test_clean_flanking_strings():
    """ Test if longest common pre- and suffix is removed. """

    paths = ["path_a.txt", "path_b.txt", "path_c.txt"]
    cleaned = utils.clean_flanking_strings(paths)

    assert cleaned == ["a", "b", "c"]


def test_longest_common_suffix(berries):
    """ Test if longest common suffix is found correctly """

    suffix = utils.longest_common_suffix(berries)
    assert suffix == "berry"


def test_create_dir():
    """ Test if the directory is created. """

    # Ensure that testdir is not already existing
    if os.path.isdir("testdir"):
        shutil.rmtree("testdir")

    # create the dir with the utils function
    utils.create_dir("testdir")
    assert os.path.isdir("testdir")

    shutil.rmtree("testdir")  # clean up after tests


def test_is_notebook():
    """ Test if the function is run in a notebook """

    boolean = utils._is_notebook()
    assert boolean is False  # testing environment is not notebook


@pytest.mark.parametrize("string,expected", [("1.3", True), ("astring", False)])
def test_is_str_numeric(string, expected):
    """ Test if a string can be converted to numeric """

    result = utils.is_str_numeric(string)

    assert result == expected


def test_check_module():
    """ Test if check_moduel raises an error for a non-existing module """

    with pytest.raises(Exception):
        utils.check_module("nonexisting_module")


def test_remove_prefix():
    """ Test if prefix is removed from a string """

    strings = ["abcd", "abce", "abcf"]
    noprefix = [utils.remove_prefix(s, "abc") for s in strings]
    assert noprefix == ["d", "e", "f"]


def test_remove_suffix(berries):
    """ Test if suffix is removed from a string """

    nosuffix = [utils.remove_suffix(s, "berry") for s in berries]
    assert nosuffix == ["blue", "straw", "black"]


def test_split_list(berries):
    """ Test if list is split correctly """

    split = utils.split_list(berries, 2)
    assert split == [["blueberry", "blackberry"], ["strawberry"]]


def test_read_list_file(berries):
    """ Test if read_list_file returns the correct list from a file """

    path = "berries.txt"
    utils.write_list_file(berries, path)
    berries_read = utils.read_list_file(path)
    os.remove(path)  # file no longer needed

    assert berries == berries_read


def test_write_list_file(berries):
    """ Test if write_list_file writes a file """

    path = "berries.txt"
    utils.write_list_file(berries, path)

    assert os.path.isfile(path)
    os.remove(path)  # clean up after tests


<<<<<<< HEAD
def test_fill_na(na_dataframe):
    """ Test if na values in dataframe are filled correctly """
    utils.fill_na(na_dataframe)
    assert not na_dataframe.isna().any().any()
    assert list(na_dataframe.iloc[3, :]) == [0.0, 0.0, '-', False, '-', 0.0]
=======
def test_get_adata_subsets(adata):
    """ Test if adata subsets are returned correctly """

    subsets = utils.get_adata_subsets(adata, "group")

    for group, sub_adata in subsets.items():
        assert sub_adata.obs["group"][0] == group
        assert sub_adata.obs["group"].nunique() == 1


def test_remove_files():
    """ Remove files from list """

    os.mknod("afile.txt")

    files = ["afile.txt", "notfound.txt"]
    utils.remove_files(files)

    assert os.path.isfile("afile.txt") is False
>>>>>>> a082c931
<|MERGE_RESOLUTION|>--- conflicted
+++ resolved
@@ -147,13 +147,13 @@
     os.remove(path)  # clean up after tests
 
 
-<<<<<<< HEAD
 def test_fill_na(na_dataframe):
     """ Test if na values in dataframe are filled correctly """
     utils.fill_na(na_dataframe)
     assert not na_dataframe.isna().any().any()
     assert list(na_dataframe.iloc[3, :]) == [0.0, 0.0, '-', False, '-', 0.0]
-=======
+
+
 def test_get_adata_subsets(adata):
     """ Test if adata subsets are returned correctly """
 
@@ -172,5 +172,4 @@
     files = ["afile.txt", "notfound.txt"]
     utils.remove_files(files)
 
-    assert os.path.isfile("afile.txt") is False
->>>>>>> a082c931
+    assert os.path.isfile("afile.txt") is False