"""Test utility functions."""

import pytest
import os
import numpy as np
import shutil
import pandas as pd
import sctoolbox.utilities as utils
import scanpy as sc


@pytest.fixture(scope="session")  # re-use the fixture for all tests
def adata():
    """Return adata object with 3 groups."""

    adata = sc.AnnData(np.random.randint(0, 100, (100, 100)))
    adata.obs["group"] = np.random.choice(["C1", "C2", "C3"], size=adata.shape[0])

    return adata


@pytest.fixture
def adata2():
    """Load and return an anndata object."""
    f = os.path.join(os.path.dirname(__file__), 'data', "adata.h5ad")

    return sc.read_h5ad(f)


@pytest.fixture
def unsorted_fragments():
    """Return adata object with 3 groups."""

    fragments = os.path.join(os.path.dirname(__file__), 'data', 'atac', 'mm10_atac_fragments.bed')
    return fragments


@pytest.fixture
def sorted_fragments():
    """Return adata object with 3 groups."""

    fragments = os.path.join(os.path.dirname(__file__), 'data', 'atac', 'mm10_sorted_fragments.bed')
    return fragments


@pytest.fixture
def berries():
    """Return list of berries."""
    return ["blueberry", "strawberry", "blackberry"]


@pytest.fixture
def na_dataframe():
    """Return DataFrame with columns of multiple types containing NA."""
    data = {'int': [3, 2, 1, np.nan],
            'float': [1.2, 3.4, 5.6, np.nan],
            'string': ['a', 'b', 'c', np.nan],
            'boolean': [True, False, True, np.nan],
            'category_str': ['cat1', 'cat2', 'cat3', np.nan],
            'category_num': [10, 20, 30, np.nan]}
    df = pd.DataFrame.from_dict(data)

    df['category_str'] = df['category_str'].astype('category')
    df['category_num'] = df['category_num'].astype('category')
    return df


@pytest.fixture
def marker_dict():
    """Return a dict of cell type markers."""
    return {"Celltype A": ['ENSMUSG00000103377', 'ENSMUSG00000104428'],
            "Celltype B": ['ENSMUSG00000102272', 'invalid_gene'],
            "Celltype C": ['invalid_gene_1', 'invalid_gene_2']}


arr_ints = np.random.randint(10, size=(10, 10))
arr_ints2 = arr_ints.astype(float)
arr_floats = np.random.rand(10, 10)


@pytest.mark.parametrize("arr,boolean", [(arr_ints, True), (arr_ints2, True), (arr_floats, False)])
def test_is_integer_array(arr, boolean):
    """Get boolean of whether an array is an integer array."""

    result = utils.is_integer_array(arr)
    assert result == boolean


def test_create_dir():
    """Test if the directory is created."""

    # Ensure that testdir is not already existing
    if os.path.isdir("testdir"):
        shutil.rmtree("testdir")

    # create the dir with the utils function
    utils.create_dir("testdir")
    assert os.path.isdir("testdir")

    shutil.rmtree("testdir")  # clean up after tests


def test_is_notebook():
    """Test if the function is run in a notebook."""

    boolean = utils._is_notebook()
    assert boolean is False  # testing environment is not notebook


@pytest.mark.parametrize("string,expected", [("1.3", True), ("astring", False)])
def test_is_str_numeric(string, expected):
    """Test if a string can be converted to numeric."""

    result = utils.is_str_numeric(string)

    assert result == expected


def test_check_module():
    """Test if check_moduel raises an error for a non-existing module."""

    with pytest.raises(Exception):
        utils.check_module("nonexisting_module")


<<<<<<< HEAD
def test_fill_na(na_dataframe):
    """Test if na values in dataframe are filled correctly."""
    utils.fill_na(na_dataframe)
    assert not na_dataframe.isna().any().any()
    assert list(na_dataframe.iloc[3, :]) == [0.0, 0.0, '-', False, '', '']
=======
def test_remove_prefix():
    """Test if prefix is removed from a string."""

    strings = ["abcd", "abce", "abcf"]
    noprefix = [utils.remove_prefix(s, "abc") for s in strings]
    assert noprefix == ["d", "e", "f"]


def test_remove_suffix(berries):
    """Test if suffix is removed from a string."""

    nosuffix = [utils.remove_suffix(s, "berry") for s in berries]
    assert nosuffix == ["blue", "straw", "black"]


def test_split_list(berries):
    """Test if list is split correctly."""

    split = utils.split_list(berries, 2)
    assert split == [["blueberry", "blackberry"], ["strawberry"]]


def test_read_list_file(berries):
    """Test if read_list_file returns the correct list from a file."""

    path = "berries.txt"
    utils.write_list_file(berries, path)
    berries_read = utils.read_list_file(path)
    os.remove(path)  # file no longer needed

    assert berries == berries_read


def test_write_list_file(berries):
    """Test if write_list_file writes a file."""

    path = "berries.txt"
    utils.write_list_file(berries, path)

    assert os.path.isfile(path)
    os.remove(path)  # clean up after tests
>>>>>>> db976203


def test_get_adata_subsets(adata):
    """Test if adata subsets are returned correctly."""

    subsets = utils.get_adata_subsets(adata, "group")

    for group, sub_adata in subsets.items():
        assert sub_adata.obs["group"][0] == group
        assert sub_adata.obs["group"].nunique() == 1


def test_remove_files():
    """Remove files from list."""

    if not os.path.isfile("afile.txt"):
        os.mknod("afile.txt")

    files = ["afile.txt", "notfound.txt"]
    utils.remove_files(files)

    assert os.path.isfile("afile.txt") is False


def test_pseudobulk_table(adata):
    """Test if pseudobulk table is returned correctly."""

    pseudobulk = utils.pseudobulk_table(adata, "group")

    assert pseudobulk.shape[0] == adata.shape[0]
    assert pseudobulk.shape[1] == 3  # number of groups


def test_save_h5ad(adata):
    """Test if h5ad file is saved correctly."""

    path = "test.h5ad"
    utils.save_h5ad(adata, path)

    assert os.path.isfile(path)
    os.remove(path)  # clean up after tests


def test_get_organism():
    """Test function get_organism()."""

    # invalid host
    with pytest.raises(ConnectionError):
        utils.get_organism("ENSE00000000361", host="http://www.ensembl.org/invalid/")

    # invalid id
    with pytest.raises(ValueError):
        utils.get_organism("invalid_id")

    # valid call
    assert utils.get_organism("ENSG00000164690") == "Homo_sapiens"


def test_bed_is_sorted(unsorted_fragments, sorted_fragments):
    """Test if the _bed_is_sorted() function works as expected."""

    assert utils._bed_is_sorted(sorted_fragments)
    assert ~utils._bed_is_sorted(unsorted_fragments)


def test_sort_bed(unsorted_fragments):
    """Test if the sort bedfile functio works."""
    sorted_bedfile = os.path.join(os.path.dirname(__file__), 'data', 'atac', 'sorted_bedfile.bed')
    utils._sort_bed(unsorted_fragments, sorted_bedfile)

    assert utils._bed_is_sorted(sorted_bedfile)

    # Clean up
    os.remove(sorted_bedfile)


def test_check_marker_lists(adata2, marker_dict):
    """Test that check_marker_lists intersects lists correctly."""

    filtered_marker = utils.check_marker_lists(adata2, marker_dict)

    assert filtered_marker == {"Celltype A": ['ENSMUSG00000103377', 'ENSMUSG00000104428'],
                               "Celltype B": ['ENSMUSG00000102272']}


# TODO
# following tests are skipped due to occasional "No internet connection" error.
# This may be related to too many requests in a short period of time.
# Anyway, we should fix this by mocking apybiomart calls.

# def test_gene_id_to_name(adata2):
#     """ Test function gene_id_to_name(). """

#     # invalid species
#     with pytest.raises(ValueError):
#         utils.gene_id_to_name(ids=[], species=None)

#     # invalid id
#     with pytest.raises(ValueError):
#         ids = list(adata2.var.index)
#         ids.append("invalid")
#         utils.gene_id_to_name(ids=ids, species="mmusculus")

#     # valid call
#     id_name_table = utils.gene_id_to_name(ids=list(adata2.var.index), species="mmusculus")

#     assert isinstance(id_name_table, pd.DataFrame)
#     assert len(id_name_table) == len(adata2.var)  # assert all genes kept
#     assert all(c in ["Gene stable ID", "Gene name"] for c in id_name_table.columns)  # assert correct column names


# def test_convert_id(adata2):
#     """ Test convert_id() function. """

#     new_adata = adata2.copy()
#     name_col = "Ensembl name"
#     inv_name_col = "invalid"

#     # invalid parameter combination
#     with pytest.raises(ValueError):
#         utils.convert_id(adata=new_adata, id_col_name=None, index=False, name_col=name_col, species="mmusculus", inplace=False)

#     # invalid column name
#     with pytest.raises(ValueError):
#         utils.convert_id(adata=new_adata, id_col_name=inv_name_col, name_col=name_col, species="mmusculus", inplace=False)

#     # ids as index
#     out_adata = utils.convert_id(adata=new_adata, index=True, name_col=name_col, species="mmusculus", inplace=False)
#     assert name_col in out_adata.var.columns

#     # ids as column
#     new_adata.var.reset_index(inplace=True)
#     out_adata = utils.convert_id(adata=new_adata, id_col_name="index", name_col=name_col, species="mmusculus", inplace=False)
#     assert name_col in out_adata.var.columns

#     # not inplace
#     assert name_col not in new_adata.var.columns

#     # inplace
#     assert utils.convert_id(adata=new_adata, id_col_name="index", name_col=name_col, species="mmusculus", inplace=True) is None
#     assert name_col in new_adata.var


# def test_unify_genes_column(adata2):
#     """ Test the unify_genes_column() function. """

#     mixed_name = "mixed"
#     name_col = "Gene name"
#     new_col = "unified_names"

#     # create mixed column
#     utils.convert_id(adata2, index=True, name_col=name_col)
#     mixed = [id if i % 2 == 0 else row[name_col] for i, (id, row) in enumerate(adata2.var.iterrows())]
#     adata2.var[mixed_name] = mixed

#     # invalid column
#     with pytest.raises(ValueError):
#         utils.unify_genes_column(adata2, column="invalid")

#     # new column created
#     assert new_col not in adata2.var.columns
#     assert new_col in utils.unify_genes_column(adata2, column=mixed_name, unified_column=new_col, inplace=False).var.columns

#     # column overwrite is working
#     utils.unify_genes_column(adata2, column=mixed_name, unified_column=mixed_name, inplace=True)
#     assert any(adata2.var[mixed_name] != mixed)

#     # no Ensembl IDs in output column
#     assert not any(adata2.var[mixed_name].str.startswith("ENS"))<|MERGE_RESOLUTION|>--- conflicted
+++ resolved
@@ -123,57 +123,6 @@
         utils.check_module("nonexisting_module")
 
 
-<<<<<<< HEAD
-def test_fill_na(na_dataframe):
-    """Test if na values in dataframe are filled correctly."""
-    utils.fill_na(na_dataframe)
-    assert not na_dataframe.isna().any().any()
-    assert list(na_dataframe.iloc[3, :]) == [0.0, 0.0, '-', False, '', '']
-=======
-def test_remove_prefix():
-    """Test if prefix is removed from a string."""
-
-    strings = ["abcd", "abce", "abcf"]
-    noprefix = [utils.remove_prefix(s, "abc") for s in strings]
-    assert noprefix == ["d", "e", "f"]
-
-
-def test_remove_suffix(berries):
-    """Test if suffix is removed from a string."""
-
-    nosuffix = [utils.remove_suffix(s, "berry") for s in berries]
-    assert nosuffix == ["blue", "straw", "black"]
-
-
-def test_split_list(berries):
-    """Test if list is split correctly."""
-
-    split = utils.split_list(berries, 2)
-    assert split == [["blueberry", "blackberry"], ["strawberry"]]
-
-
-def test_read_list_file(berries):
-    """Test if read_list_file returns the correct list from a file."""
-
-    path = "berries.txt"
-    utils.write_list_file(berries, path)
-    berries_read = utils.read_list_file(path)
-    os.remove(path)  # file no longer needed
-
-    assert berries == berries_read
-
-
-def test_write_list_file(berries):
-    """Test if write_list_file writes a file."""
-
-    path = "berries.txt"
-    utils.write_list_file(berries, path)
-
-    assert os.path.isfile(path)
-    os.remove(path)  # clean up after tests
->>>>>>> db976203
-
-
 def test_get_adata_subsets(adata):
     """Test if adata subsets are returned correctly."""
 
