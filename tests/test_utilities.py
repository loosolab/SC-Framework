import pytest
<<<<<<< HEAD
import os
=======
import numpy as np
>>>>>>> d0ea3256
import sctoolbox.utilities as utils

@pytest.fixture
def berries():
    return ["blueberry", "strawberry", "blackberry"]


<<<<<<< HEAD
def test_clean_flanking_strings():

    paths = ["path_a.txt", "path_b.txt", "path_c.txt"]
    cleaned = utils.clean_flanking_strings(paths)

    assert cleaned == ["a", "b", "c"]
=======
arr_ints = np.random.randint(10, size=(10,10))
arr_ints2 = arr_ints.astype(float)
arr_floats = np.random.rand(10, 10)

@pytest.mark.parametrize("arr,boolean", [(arr_ints, True), (arr_ints2, True), (arr_floats, False)])
def test_is_integer_array(arr, boolean):

    result = utils.is_integer_array(arr)
    assert result == boolean


def test_longest_common_suffix(berries):
>>>>>>> d0ea3256


def test_longest_common_suffix(berries):
    suffix = utils.longest_common_suffix(berries)
    assert suffix == "berry"


def test_create_dir():
    utils.create_dir("testdir")
    assert os.path.isdir("testdir")


def test_is_notebook():
    boolean = utils._is_notebook()
    assert boolean is False  # testing environment is not notebook


def test_is_str_numeric():

    expect_true = utils.is_str_numeric("1.3")
    expect_false = utils.is_str_numeric("astring")

    assert expect_true
    assert expect_false is False


def test_check_module():
    with pytest.raises(Exception):
        utils.check_module("nonexisting_module")


def test_remove_prefix():

    strings = ["abcd", "abce", "abcf"]
    noprefix = [utils.remove_prefix(s, "abc") for s in strings]
    assert noprefix == ["d", "e", "f"]


def test_remove_suffix(berries):

    nosuffix = [utils.remove_suffix(s, "berry") for s in berries]
    assert nosuffix == ["blue", "straw", "black"]


def test_split_list(berries):

    split = utils.split_list(berries, 2)
    assert split == [["blueberry", "blackberry"], ["strawberry"]]

def test_read_list_file(berries):

    path = "berries.txt"
    utils.write_list_file(berries, path)
    berries_read = utils.read_list_file(path)

    assert berries == berries_read

def test_write_list_file(berries):

    path = "berries.txt"
    utils.write_list_file(berries, path)

    assert os.path.isfile(path)<|MERGE_RESOLUTION|>--- conflicted
+++ resolved
@@ -1,9 +1,6 @@
 import pytest
-<<<<<<< HEAD
 import os
-=======
 import numpy as np
->>>>>>> d0ea3256
 import sctoolbox.utilities as utils
 
 @pytest.fixture
@@ -11,14 +8,6 @@
     return ["blueberry", "strawberry", "blackberry"]
 
 
-<<<<<<< HEAD
-def test_clean_flanking_strings():
-
-    paths = ["path_a.txt", "path_b.txt", "path_c.txt"]
-    cleaned = utils.clean_flanking_strings(paths)
-
-    assert cleaned == ["a", "b", "c"]
-=======
 arr_ints = np.random.randint(10, size=(10,10))
 arr_ints2 = arr_ints.astype(float)
 arr_floats = np.random.rand(10, 10)
@@ -30,8 +19,12 @@
     assert result == boolean
 
 
-def test_longest_common_suffix(berries):
->>>>>>> d0ea3256
+def test_clean_flanking_strings():
+
+    paths = ["path_a.txt", "path_b.txt", "path_c.txt"]
+    cleaned = utils.clean_flanking_strings(paths)
+
+    assert cleaned == ["a", "b", "c"]
 
 
 def test_longest_common_suffix(berries):
