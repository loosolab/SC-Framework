"""Test analysis functions."""

import pytest
import scanpy as sc
import os
import numpy as np
import pandas as pd

import sctoolbox.tools as tools
import sctoolbox.utils as utils


@pytest.fixture(scope="session")
def adata():
    """Load and returns an anndata object."""

    f = os.path.join(os.path.dirname(__file__), 'data', "adata.h5ad")
    adata = sc.read_h5ad(f)

    # Add batch column
    adata.obs['batch'] = ["a", "b"] * 100

    return adata


@pytest.fixture
def adata_no_pca(adata):
    """Adata without PCA."""
    anndata = adata.copy()

    # remove pca
    anndata.uns.pop("pca")

    return anndata


@pytest.fixture
def adata_batch_dict(adata):
    """Create dict containing adata with a batch column in obs."""
    anndata_batch_dict = adata.copy()

    return {'adata': anndata_batch_dict}


# ------------------------------ TESTS -------------------------------- #

def test_rename_categories():
    """Assert if categories were renamed."""

    data = np.random.choice(["C1", "C2", "C3"], size=100)
    series = pd.Series(data).astype("category")
    renamed_series = utils.tables.rename_categories(series)

    assert renamed_series.cat.categories.tolist() == ["1", "2", "3"]


def test_wrap_umap(adata):
    """Test if X_umap is added to obsm in parallel."""

    adata_dict = {"adata_" + str(i): adata.copy() for i in range(3)}
    for adata in adata_dict.values():
        if "X_umap" in adata.obsm:
            del adata.obsm["X_umap"]

    tools.embedding.wrap_umap(adata_dict.values())

    for adata in adata_dict.values():
        assert "X_umap" in adata.obsm


@pytest.mark.parametrize("method", ["total", "tfidf"])
def test_normalize_adata(adata, method):
    """Test that data was normalized."""
    result_dict = tools.norm_correct.normalize_adata(adata, method=method)
    adata = result_dict[method]
    mat = adata.X.todense()

<<<<<<< HEAD
    assert not utils.is_integer_array(mat)
=======
    assert not utils.checker.is_integer_array(mat)
>>>>>>> addc2448


def test_evaluate_batch_effect(adata):
    """Test if AnnData containing LISI column in .obs is returned."""
    ad = tools.norm_correct.evaluate_batch_effect(adata, 'batch')

    ad_type = type(ad).__name__
    assert ad_type == "AnnData"
    assert "LISI_score" in ad.obs


@pytest.mark.parametrize("method", ["bbknn", "mnn", "harmony", "scanorama", "combat"])
def test_batch_correction(adata, method):
    """Test if batch correction returns an anndata."""

    adata_corrected = tools.norm_correct.batch_correction(adata, batch_key="batch", method=method)
    adata_type = type(adata_corrected).__name__
    assert adata_type == "AnnData"


def test_wrap_corrections(adata):
    """Test if wrapper returns a dict, and that the keys contains the given methods."""

    methods = ["mnn", "scanorama"]  # two fastest methods
    adata_dict = tools.norm_correct.wrap_corrections(adata, batch_key="batch", methods=methods)

    assert isinstance(adata_dict, dict)

    keys = set(adata_dict.keys())
    assert len(set(methods) - keys) == 0


@pytest.mark.parametrize("key", ["a", "b"])
def test_evaluate_batch_effect_keyerror(adata, key):
    """Test evaluate_batch_effect failure."""
    with pytest.raises(KeyError, match="adata.obsm .*"):
        tools.norm_correct.evaluate_batch_effect(adata, batch_key='batch', obsm_key=key)

    with pytest.raises(KeyError, match="adata.obs .*"):
        tools.norm_correct.evaluate_batch_effect(adata, batch_key=key)


def test_wrap_batch_evaluation(adata_batch_dict):
    """Test if DataFrame containing LISI column in .obs is returned."""
    adata_dict = tools.norm_correct.wrap_batch_evaluation(adata_batch_dict, 'batch', inplace=False)
    adata_dict_type = type(adata_dict).__name__
    adata_type = type(adata_dict['adata']).__name__

    assert adata_dict_type == "dict"
    assert adata_type == "AnnData"<|MERGE_RESOLUTION|>--- conflicted
+++ resolved
@@ -75,11 +75,7 @@
     adata = result_dict[method]
     mat = adata.X.todense()
 
-<<<<<<< HEAD
-    assert not utils.is_integer_array(mat)
-=======
     assert not utils.checker.is_integer_array(mat)
->>>>>>> addc2448
 
 
 def test_evaluate_batch_effect(adata):
