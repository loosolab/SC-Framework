import pytest
import sctoolbox.plotting as pl
import scanpy as sc
import os
import tempfile
import shutil
import pandas as pd
import numpy as np
import seaborn as sns
import ipywidgets as widgets
import functools
import matplotlib.pyplot as plt

# Prevent figures from being shown, we just check that they are created
plt.switch_backend("Agg")


# ------------------------------ FIXTURES --------------------------------- #
@pytest.fixture(scope="session")  # re-use the fixture for all tests
def adata():
    """ Load and returns an anndata object. """

    np.random.seed(1)  # set seed for reproducibility

    f = os.path.join(os.path.dirname(__file__), 'data', "adata.h5ad")
    adata = sc.read_h5ad(f)

    adata.obs["condition"] = np.random.choice(["C1", "C2", "C3"], size=adata.shape[0])
    adata.obs["clustering"] = np.random.choice(["1", "2", "3", "4"], size=adata.shape[0])
    adata.obs["cat"] = adata.obs["condition"].astype("category")

    adata.obs["LISI_score_pca"] = np.random.normal(size=adata.shape[0])
    adata.obs["qc_float"] = np.random.uniform(0, 1, size=adata.shape[0])
    adata.var["qc_float_var"] = np.random.uniform(0, 1, size=adata.shape[1])

    sc.pp.normalize_total(adata, target_sum=None)
    sc.pp.log1p(adata)

    sc.tl.umap(adata, n_components=3)
    sc.tl.tsne(adata)
    # sc.tl.pca(adata)
    sc.tl.rank_genes_groups(adata, groupby='clustering', method='t-test_overestim_var', n_genes=250)
    # sc.tl.dendrogram(adata, groupby='clustering')

    return adata


@pytest.fixture
def df():
    """Create and return a pandas dataframe"""
    return pd.DataFrame(data={'col1': [1, 2, 3, 4, 5],
                              'col2': [3, 4, 5, 6, 7]})


@pytest.fixture
def pairwise_ranked_genes():
    return pd.DataFrame(data={"1/2_group": ["C1", "C1", "C2", "C2"],
                              "1/3_group": ["C1", "NS", "C2", "C2"],
                              "2/3_group": ["C1", "C1", "NS", "C2"]},
                        index=["GeneA", "GeneB", "GeneC", "GeneD"])


@pytest.fixture
def pairwise_ranked_genes_nosig():
    return pd.DataFrame(data={"1/2_group": ["NS", "NS", "NS", "NS"],
                              "1/3_group": ["NS", "NS", "NS", "NS"],
                              "2/3_group": ["NS", "NS", "NS", "NS"]},
                        index=["GeneA", "GeneB", "GeneC", "GeneD"])


@pytest.fixture
def df_bidir_bar():
    return pd.DataFrame(data={'left_label': np.random.choice(["B1", "B2", "B3"], size=5),
                              'right_label': np.random.choice(["A1", "A2", "A3"], size=5),
                              'left_value': np.random.normal(size=5),
                              'right_value': np.random.normal(size=5)})


@pytest.fixture
def venn_dict():
    return {"Group A": [1, 2, 3, 4, 5, 6],
            "Group B": [2, 3, 7, 8],
            "Group C": [3, 4, 5, 9, 10]}


@pytest.fixture
def tmp_file():
    """ Return path for a temporary file. """
    tmpdir = tempfile.mkdtemp()

    yield os.path.join(tmpdir, "output.pdf")

    # clean up directory and contents
    shutil.rmtree(tmpdir)


@pytest.fixture
def slider():
    return widgets.IntRangeSlider(value=[5, 7], min=0, max=10, step=1)


@pytest.fixture
def slider_list(slider):
    return [slider for _ in range(2)]


@pytest.fixture
def checkbox():
    return widgets.Checkbox()


@pytest.fixture
def slider_dict(slider):
    return {c: slider for c in ['LISI_score_pca', 'qc_float']}


@pytest.fixture
def slider_dict_grouped(slider):
    return {c: {g: slider for g in ['C1', 'C2', 'C3']} for c in ['LISI_score_pca', 'qc_float']}


@pytest.fixture
def slider_dict_grouped_diff(slider):
    return {"A": {"1": slider, "2": widgets.IntRangeSlider(value=[1, 5], min=0, max=10, step=1)},
            "B": {"1": slider, "2": widgets.IntRangeSlider(value=[3, 4], min=0, max=10, step=1)}}


# ------------------------------ TESTS --------------------------------- #


def test_sc_colormap():
    """ Test whether sc_colormap returns a colormap """

    cmap = pl.sc_colormap()
    assert type(cmap).__name__ == "ListedColormap"


@pytest.mark.parametrize("n_selected", [None, 1, 2])
def test_plot_pca_variance(adata, n_selected):
    """ Test if Axes object is returned. """
    ax = pl.plot_pca_variance(adata, n_selected=n_selected)
    ax_type = type(ax).__name__

    assert ax_type.startswith("Axes")


def test_plot_pca_variance_fail(adata):
    """ Test if failes on invalid method. """
    # generate invalid method
    invalid = "-".join(list(adata.uns.keys())) + "-invalid"

    with pytest.raises(KeyError):
        pl.plot_pca_variance(adata, method=invalid)


@pytest.mark.parametrize("method", ["umap"])  # , "tsne"]) # tsne option is currently broken and sends the function to sleep. Will be added if fixed.
def test_search_dim_red_parameters(adata, method):
    """ Test if search_dim_red_parameters returns an array of axes. """

    axarr = pl._search_dim_red_parameters(adata, color="condition",
                                          method=method,
                                          min_dist_range=(0.1, 0.3, 0.1),
                                          spread_range=(2.0, 3.0, 0.5),
                                          learning_rate_range=(100, 300, 100),
                                          perplexity_range=(20, 30, 5))
    assert type(axarr).__name__ == "ndarray"
    assert axarr.shape == (2, 2)


def test_invalid_method_search_dim_red_parameter(adata):
    with pytest.raises(ValueError):
        pl._search_dim_red_parameters(adata, color="condition",
                                      method="invalid")


@pytest.mark.parametrize("range", [(0.1, 0.2, 0.1, 0.1), (0.1, 0.2, 0.3)])
def test_search_dim_red_parameters_ranges(adata, range):
    """ Test that invalid ranges raise ValueError. """

    with pytest.raises(ValueError):
        pl._search_dim_red_parameters(adata, method="umap",
                                      color="condition",
                                      min_dist_range=range,
                                      spread_range=(2.0, 3.0, 0.5))

    with pytest.raises(ValueError):
        pl._search_dim_red_parameters(adata, method="umap",
                                      color="condition",
                                      spread_range=range,
                                      min_dist_range=(0.1, 0.3, 0.1))


@pytest.mark.parametrize("embedding", ["pca", "umap", "tsne"])
def test_plot_group_embeddings(adata, embedding):

    axarr = pl.plot_group_embeddings(adata, groupby="condition",
                                     embedding=embedding, ncols=2)

    assert axarr.shape == (2, 2)


@pytest.mark.parametrize("embedding, var_list", [("pca", "list"),
                                                 ("umap", "condition"),
                                                 ("tsne", "list")])
def test_compare_embeddings(adata, embedding, var_list):

    adata_cp = adata.copy()

    # check that function can deal with missing vars
    adata_cp.obs.drop(columns=["condition"], inplace=True)

    adata_list = [adata, adata_cp]
    if var_list == "list":
        # notfound will be excluded
        var_list = [adata.var.index[0], "condition", "notfound"]
        res = (2, 2)
    else:
        res = (1, 2)
    axarr = pl.compare_embeddings(adata_list, var_list, embedding=embedding)

    assert axarr.shape == res


def test_invalid_var_list_compare_embeddings(adata):
    with pytest.raises(ValueError):
        adata_cp = adata.copy()
        adata_list = [adata, adata_cp]
        pl.compare_embeddings(adata_list, ["invalid_1", "invalid_2"],
                              embedding="umap")


@pytest.mark.parametrize("method", ["leiden", "louvain"])
def test_search_clustering_parameters(adata, method):
    """ Test if search_clustering_parameters returns an array of axes. """

    axarr = pl.search_clustering_parameters(adata, method=method,
                                            resolution_range=(0.1, 0.31, 0.1),
                                            ncols=2)
    assert type(axarr).__name__ == "ndarray"
    assert axarr.shape == (2, 2)


def test_wrong_embeding_search_clustering_parameters(adata):
    with pytest.raises(KeyError):
        pl.search_clustering_parameters(adata, embedding="Invalid")


@pytest.mark.parametrize("method,resrange", [("leiden", (0.1, 0.2, 0.1, 0.1)),
                                             ("leiden", (0.1, 0.2, 0.3)),
                                             ("unknown", (0.1, 0.3, 0.1))])
def test_search_clustering_parameters_errors(adata, method, resrange):

    with pytest.raises(ValueError):
        pl.search_clustering_parameters(adata, resolution_range=resrange,
                                        method=method)


def test_anndata_overview(adata, tmp_file):
    """ Test anndata_overview success and file generation. """
    adatas = {"raw": adata, "corrected": adata}

    assert not os.path.exists(tmp_file)

    pl.anndata_overview(
        adatas=adatas,
        color_by=list(adata.obs.columns) + [adata.var_names.tolist()[0]],
        plots=["PCA", "PCA-var", "UMAP", "tSNE", "LISI"],
        figsize=None,
        output=None,
        dpi=300
    )

    assert not os.path.exists(tmp_file)

    pl.anndata_overview(
        adatas=adatas,
        color_by=list(adata.obs.columns),
        plots=["PCA"],
        figsize=None,
        output=tmp_file,
        dpi=300
    )

    assert os.path.exists(tmp_file)


def test_anndata_overview_fail_color_by(adata):
    """ Test invalid parameter inputs """
    adatas = {"raw": adata}

    # invalid color_by
    # no input
    with pytest.raises(ValueError, match="Couldn't find column"):
        pl.anndata_overview(
            adatas=adatas,
            color_by=None,
            plots=["PCA"],
            figsize=None,
            output=None,
            dpi=300
        )

    # wrong input
    with pytest.raises(ValueError, match="Couldn't find column"):
        pl.anndata_overview(
            adatas=adatas,
            color_by="-".join(list(adata.obs.columns)) + "-invalid",
            plots=["PCA"],
            figsize=None,
            output=None,
            dpi=300
        )


def test_anndata_overview_fail(adata):
    """ Test invalid parameter inputs """
    adatas_invalid = {"raw": adata, "invalid": "Not an anndata"}
    adata_cp = adata.copy()
    adata_cp.obs = adata_cp.obs.drop(["LISI_score_pca"], axis=1)
    adatas = {"raw": adata_cp}

    # invalid datatype
    with pytest.raises(ValueError, match="All items in 'adatas'"):
        pl.anndata_overview(
            adatas=adatas_invalid,
            color_by=list(adata.obs.columns) + [adata.var_names.tolist()[0]],
            plots=["PCA"],
            figsize=None,
            output=None,
            dpi=300
        )

    # Missing LISI score
    with pytest.raises(ValueError, match="No LISI scores found"):
        pl.anndata_overview(
            adatas=adatas,
            color_by=list(adata_cp.obs.columns) + [adata_cp.var_names.tolist()[0]],
            plots=["LISI"],
            figsize=None,
            output=None,
            dpi=300
        )


def test_anndata_overview_fail_plots(adata):
    """ Test invalid parameter inputs """
    adatas = {"raw": adata}

    # invalid plots
    # no input
    with pytest.raises(ValueError, match="Invalid plot specified:"):
        pl.anndata_overview(
            adatas=adatas,
            color_by=list(adata.obs.columns),
            plots=None,
            figsize=None,
            output=None,
            dpi=300
        )

    # wrong input
    with pytest.raises(ValueError, match="Invalid plot specified:"):
        pl.anndata_overview(
            adatas=adatas,
            color_by=list(adata.obs.columns),
            plots=["PCA", "invalid"],
            figsize=None,
            output=None,
            dpi=300
        )


def test_group_expression_boxplot(adata):
    """ Test if group_expression_boxplot returns a plot """
    gene_list = adata.var_names.tolist()[:10]
    ax = pl.group_expression_boxplot(adata, gene_list, groupby="condition")
    ax_type = type(ax).__name__

    # depending on matplotlib version, it can be either AxesSubplot or Axes
    assert ax_type.startswith("Axes")


def test_boxplot(df):
    """ Test if Axes object is returned. """
    ax = pl.boxplot(df)
    ax_type = type(ax).__name__

    assert ax_type.startswith("Axes")


@pytest.mark.parametrize("color", ["ENSMUSG00000102693", "clustering", "qc_float"])
def test_plot_3D_UMAP(adata, color):
    """ Test if 3d plot is written to html """

    # Run 3d plotting
    pl.plot_3D_UMAP(adata, color=color, save="3D_test")

    # Assert creation of file
    assert os.path.isfile("3D_test.html")
    os.remove("3D_test.html")


def test_invalid_color_plot_3D_UMAP(adata):
    """ Test if plot_3D_UMAP return KeyError if color paramater cannot be found in adata"""
    with pytest.raises(KeyError):
        pl.plot_3D_UMAP(adata, color="invalid", save="3D_test")


def test_group_correlation(adata):
    """ Test if plot is written to pdf """

    # Run group correlation
    pl.group_correlation(adata, groupby="condition",
                         save="group_correlation.pdf")

    # Assert creation of file
    assert os.path.isfile("group_correlation.pdf")
    os.remove("group_correlation.pdf")


@pytest.mark.parametrize("groupby", [None, "condition"])
@pytest.mark.parametrize("add_labels", [True, False])
def test_n_cells_barplot(adata, groupby, add_labels):

    axarr = pl.n_cells_barplot(adata, "clustering", groupby=groupby,
                               add_labels=add_labels)

    if groupby is None:
        assert len(axarr) == 1
    else:
        assert len(axarr) == 2


@pytest.mark.parametrize("x,y,norm", [("clustering", "ENSMUSG00000102693", True),
                                      ("ENSMUSG00000102693", None, False),
                                      ("clustering", "qc_float", True)])
@pytest.mark.parametrize("style", ["violin", "boxplot", "bar"])
def test_grouped_violin(adata, x, y, norm, style):

    ax = pl.grouped_violin(adata, x=x, y=y, style=style,
                           groupby="condition", normalize=norm)
    ax_type = type(ax).__name__

    assert ax_type.startswith("Axes")


def test_grouped_violin_fail(adata):
    with pytest.raises(ValueError, match='is not a column in adata.obs or a gene in adata.var.index'):
        pl.grouped_violin(adata, x="Invalid", y=None, groupby="condition")
    with pytest.raises(ValueError, match='x must be either a column in adata.obs or all genes in adata.var.index'):
        pl.grouped_violin(adata, x=["clustering", "ENSMUSG00000102693"], y=None, groupby="condition")
    with pytest.raises(ValueError, match='was not found in either adata.obs or adata.var.index'):
        pl.grouped_violin(adata, x="clustering", y="Invalid", groupby="condition")
    with pytest.raises(ValueError, match="Because 'x' is a column in obs, 'y' must be given as parameter"):
        pl.grouped_violin(adata, x="clustering", y=None, groupby="condition")
    with pytest.raises(ValueError, match="Style 'Invalid' is not valid for this function."):
        pl.grouped_violin(adata, x="ENSMUSG00000102693", y=None, groupby="condition", style="Invalid")


@pytest.mark.parametrize("show_umap", [True, False])
def test_marker_gene_clustering(adata, show_umap):
    """ Test marker_gene_clustering"""

    marker_dict = {"Celltype A": ['ENSMUSG00000103377', 'ENSMUSG00000104428'],
                   "Celltype B": ['ENSMUSG00000102272']}

    axes_list = pl.marker_gene_clustering(adata, "condition",
                                          marker_dict, show_umap=show_umap)
    assert isinstance(axes_list, list)
    ax_type = type(axes_list[0]).__name__
    assert ax_type.startswith("Axes")


@pytest.mark.parametrize("how", ["vertical", "horizontal"])
def test_flip_embedding(adata, how):
    tmp = adata.copy()
    key = "X_umap"
    pl.flip_embedding(adata, key=key, how=how)

    if how == "vertical":
        assert all(adata.obsm[key][:, 1] == -tmp.obsm[key][:, 1])
    elif how == "horizontal":
        assert all(adata.obsm[key][:, 0] == -tmp.obsm[key][:, 0])


def test_invalid_flip_embedding(adata):
    with pytest.raises(ValueError):
        pl.flip_embedding(adata, how="invalid")

    with pytest.raises(KeyError):
        pl.flip_embedding(adata, key="invalid")


@pytest.mark.parametrize("n, res", [(500, 12), (1000, 8),
                                    (5000, 8), (10000, 3), (20000, 3)])
def test_get_3d_dotsize(n, res):
    assert pl._get_3d_dotsize(int(n)) == res


@pytest.mark.parametrize("marker", ["ENSMUSG00000103377",
                                    ["ENSMUSG00000103377", 'ENSMUSG00000104428']])
def test_umap_marker_overview(adata, marker):
    """ Test umap_marker_overview """
    axes_list = pl.umap_marker_overview(adata, marker)

    assert isinstance(axes_list, list)
    ax_type = type(axes_list[0]).__name__
    assert ax_type.startswith("Axes")


@pytest.mark.parametrize("color,title", [("condition", "Condition"),
                                         (["condition", "clustering"], None),
                                         (["condition", "clustering"], ["Condition", "Clustering"])])
def test_umap_pub(adata, color, title):
    """ Test umap_pub plotting with different color and title parameter. """
    axes_list = pl.umap_pub(adata, color=color, title=title)

    assert type(axes_list).__name__ == "list"
    ax_type = type(axes_list[0]).__name__
    assert ax_type.startswith("Axes")


@pytest.mark.parametrize("color,title", [("condition", ["Title 1", "Title 2"]),
                                         (["condition", "clustering"], "Title 1")])
def test_invalid_parameter_len_umap_pub(adata, color, title):
    """ Test case if color and title are not the same lenght """
    with pytest.raises(ValueError):
        pl.umap_pub(adata, color=color, title=title)


@pytest.mark.parametrize("color", [["clustering", "condition"], "clustering"])
def test_add_figure_title_axis(adata, color):
    """ Test if function _add_figure_title runs with axis object(s) as input """
    axes = sc.pl.umap(adata, color=color, show=False)
    pl._add_figure_title(axes, "UMAP plots", fontsize=20)
    assert True


def test_add_figure_title_axis_dict(adata):
    """ Test if function _add_figure_title runs with axis dict as input """
    markers = ['ENSMUSG00000103377', 'ENSMUSG00000102851']
    axes = sc.pl.dotplot(adata, markers, groupby='condition',
                         dendrogram=True, show=False)
    pl._add_figure_title(axes, "Dotplot", fontsize=20)
    assert True


def test_add_figure_title_axis_clustermap(adata):
    """ Test if function _add_figure_title runs with clustermap as input """
    clustermap = sns.clustermap(adata.obs[['LISI_score_pca', 'qc_float']])
    pl._add_figure_title(clustermap, "Heatmap", fontsize=20)
    assert True


@pytest.mark.parametrize("label", [None, "label"])
def test_add_labels(df, label):
    if label:
        df["label"] = ["A", "B", "C", "D", "E"]
    texts = pl._add_labels(df, x="col1", y="col2", label_col=label)
    assert isinstance(texts, list)
    assert type(texts[0]).__name__ == "Annotation"


@pytest.mark.parametrize("array,mini,maxi", [(np.array([1, 2, 3]), 0, 1),
                                             (np.array([[1, 2, 3], [1, 2, 3]]), 1, 100),
                                             (np.array([[1, 2, 3], [1, 2, 3], [4, 5, 6]]), 1, 5)])
def test_scale_values(array, mini, maxi):
    """ Test that scaled values are in given range. """
    result = pl._scale_values(array, mini, maxi)

    assert len(result) == len(array)
    if len(result.shape) == 1:
        assert all((mini <= result) & (result <= maxi))
    else:
        for i in range(len(result)):
            assert all((mini <= result[i]) & (result[i] <= maxi))


def test_clustermap_dotplot():
    """ Test clustermap_dotplot. """
    table = sc.datasets.pbmc68k_reduced().obs.reset_index()[:10]
    pl.clustermap_dotplot(table=table, x="bulk_labels",
                          y="index", color="n_genes",
                          size="n_counts", cmap="viridis",
                          vmin=0, vmax=10)
    assert True


def test_bidirectional_barplot(df_bidir_bar):
    """ Test bidirectoional_barplot. """
    pl.bidirectional_barplot(df_bidir_bar, title="Title")
    assert True


def test_bidirectional_barplot_fail(df):
    """ test bidorectional_barplot with invalid input. """
    with pytest.raises(ValueError):
        pl.bidirectional_barplot(df)


@pytest.mark.parametrize("ylabel,color_by,hlines", [(True, None, 0.5),
                                                    (False, "clustering", [0.5, 0.5, 0.5, 0.5])])
def test_violinplot(adata, ylabel, color_by, hlines):
    """ Test violinplot. """
    ax = pl.violinplot(adata.obs, "qc_float", color_by=color_by,
                       hlines=hlines, colors=None, ax=None,
                       title="Title", ylabel=ylabel)
    ax_type = type(ax).__name__
    assert ax_type.startswith("Axes")


def test_violinplot_fail(adata):
    """ Test invalid input for violinplot. """
    with pytest.raises(ValueError, match='not found in column names of table!'):
        pl.violinplot(adata.obs, y="Invalid")

    with pytest.raises(ValueError, match='Color grouping'):
        pl.violinplot(adata.obs, y="qc_float", color_by="Invalid")

    with pytest.raises(ValueError, match='Parameter hlines has to be number or list'):
        pl.violinplot(adata.obs, y="qc_float", hlines={"A": 0.5})

    with pytest.raises(ValueError, match='Invalid dict keys in hlines parameter.'):
        pl.violinplot(adata.obs, y="qc_float",
                      color_by="clustering", hlines={"A": 0.5})


def test_plot_venn(venn_dict):
    """ Test plot_venn with 3 and 2 groups. """
    pl.plot_venn(venn_dict, title="Test")
    venn_dict.pop("Group C")
    pl.plot_venn(venn_dict, title="Test")
    assert True


def test_plot_venn_fail(venn_dict):
    """ Test for invalid input. """
    venn_dict["Group D"] = [1, 2]
    with pytest.raises(ValueError):
        pl.plot_venn(venn_dict)

    with pytest.raises(ValueError):
        pl.plot_venn([1, 2, 3, 4, 5])


def test_violin_HVF_distribution(adata):
    """ Test violin_HVF_distribution. """
    adata_HVF = adata.copy()
    adata_HVF.var['highly_variable'] = np.random.choice([True, False], size=adata_HVF.shape[1])
    adata_HVF.var['n_cells_by_counts'] = np.random.normal(size=adata_HVF.shape[1])
    pl.violin_HVF_distribution(adata_HVF)
    assert True


def test_violin_HVF_distribution_fail(adata):
    """ Test if input is invalid. """
    with pytest.raises(KeyError):
        pl.violin_HVF_distribution(adata)


def test_scatter_HVF_distribution(adata):
    """ Test scatter_HVF_distribution. """
    adata_HVF = adata.copy()
    adata_HVF.var['variability_score'] = np.random.normal(size=adata_HVF.shape[1])
    adata_HVF.var['n_cells'] = np.random.normal(size=adata_HVF.shape[1])
    pl.scatter_HVF_distribution(adata_HVF)
    assert True


def test_scatter_HVF_distribution_fail(adata):
    """ Test if input is invalid. """
    with pytest.raises(KeyError):
        pl.scatter_HVF_distribution(adata)


@pytest.mark.parametrize("dendrogram,genes,key,swap_axes",
                         [(True, ['ENSMUSG00000102851',
                                  'ENSMUSG00000102272',
                                  'ENSMUSG00000101571'], None, True),
                          (False, None, 'rank_genes_groups', False)])
@pytest.mark.parametrize("style", ["dots", "heatmap"])
def test_rank_genes_plot(adata, style, dendrogram, genes, key, swap_axes):
    """ Test rank_genes_plot for ranked genes and gene lists. """
    # Gene list
    d = pl.rank_genes_plot(adata, groupby="clustering",
                           genes=genes, key=key,
                           style=style, title="Test",
                           dendrogram=dendrogram,
                           swap_axes=swap_axes)
    assert isinstance(d, dict)


def test_rank_genes_plot_fail(adata):
    """ Test rank_genes_plot for invalid input. """
    with pytest.raises(ValueError, match='style must be one of'):
        pl.rank_genes_plot(adata, groupby="clustering",
                           key='rank_genes_groups',
                           style="Invalid")
    with pytest.raises(ValueError, match='Only one of genes or key can be specified.'):
        pl.rank_genes_plot(adata, groupby="clustering",
                           key='rank_genes_groups',
                           genes=["A", "B", "C"])
    with pytest.raises(ValueError, match="The parameter 'groupby' is needed if 'genes' is given."):
        pl.rank_genes_plot(adata, groupby=None,
                           genes=['ENSMUSG00000102851', 'ENSMUSG00000102272'])


@pytest.mark.parametrize("groupby, title",
                         [(None, "title"),
                          ("condition", None)])
def test_gene_expression_heatmap(adata, title, groupby):
    """ Test gene_expression_heatmap. """
    g = pl.gene_expression_heatmap(adata,
                                   genes=['ENSMUSG00000102851',
                                          'ENSMUSG00000102272'],
                                   groupby=groupby, title=title,
                                   cluster_column="clustering")
    assert type(g).__name__ == "ClusterGrid"


@pytest.mark.parametrize("gene_list", [None, ['ENSMUSG00000102851',
                                              'ENSMUSG00000102272']])
@pytest.mark.parametrize("figsize", [None, (10, 10)])
def test_group_heatmap(adata, gene_list, figsize):
    """ Test group heatmap. """
    pl.group_heatmap(adata, "clustering", gene_list=gene_list,
                     figsize=figsize)


def test_plot_differential_genes(pairwise_ranked_genes):
    ax = pl.plot_differential_genes(pairwise_ranked_genes)
    ax_type = type(ax).__name__
    assert ax_type.startswith("Axes")


<<<<<<< HEAD
@pytest.mark.parametrize("gene_list,save,figsize",
                         [(["Gm18956", "Gm37143", "Gm7512"], None, (2, 2)),
                          ("Gm18956", "out.png", None)])
def test_plot_gene_correlation(adata, gene_list, save, figsize):
    adata_c = adata.copy()
    # set gene names as index instead of ensemble ids
    adata_c.var.reset_index(inplace=True)
    adata_c.var['gene'] = adata_c.var['gene'].astype('str')
    adata_c.var.set_index('gene', inplace=True)
    adata_c.var_names_make_unique()

    axes = pl.plot_gene_correlation(adata_c, "Xkr4", gene_list,
                                    save=save, figsize=figsize)
    assert type(axes).__name__ == "ndarray"
    assert type(axes[0]).__name__.startswith("Axes")


def test_plot_differential_genes_fail(adata):
    ranked_genes = tool.pairwise_rank_genes(adata, groupby="clustering")
=======
def test_plot_differential_genes_fail(pairwise_ranked_genes_nosig):
    """ Test if ValueError is raised if no significant genes are found. """
>>>>>>> 8dfc7a26
    with pytest.raises(ValueError, match='No significant differentially expressed genes in the data. Abort.'):
        pl.plot_differential_genes(pairwise_ranked_genes_nosig)


@pytest.mark.parametrize("sortby, title, figsize, layer",
                         [("condition", "condition", None, "spliced"),
                          (None, None, (4, 4), None)],
                         )
def test_pseudotime_heatmap(adata, sortby, title, figsize, layer):
    ax = pl.pseudotime_heatmap(adata, ['ENSMUSG00000103377',
                                       'ENSMUSG00000102851'],
                               sortby=sortby, title=title,
                               figsize=figsize, layer=layer)
    ax_type = type(ax).__name__
    assert ax_type.startswith("Axes")


def test_link_sliders(slider_list):
    linkage_list = pl._link_sliders(slider_list)
    assert isinstance(linkage_list, list)
    assert type(linkage_list[0]).__name__ == 'link'


@pytest.mark.parametrize("global_threshold", [True, False])
def test_toggle_linkage(checkbox, slider_list, global_threshold):
    """ Test if toggle_linkage runs without error. """
    column = "Test"
    linkage_dict = dict()
    linkage_dict[column] = pl._link_sliders(slider_list) if global_threshold is True else None
    checkbox.observe(functools.partial(pl._toggle_linkage,
                                       linkage_dict=linkage_dict,
                                       slider_list=slider_list,
                                       key=column), names=["value"])
    assert True


def test_update_threshold(slider):
    """ Test if update_threshold runs wihtout error. """
    fig, _ = plt.subplots()
    slider.observe(functools.partial(pl._update_thresholds, fig=fig,
                                     min_line=1, min_shade=1,
                                     max_line=1, max_shade=1),
                   names=["value"])
    assert True


@pytest.mark.parametrize("columns, which, groupby", [(['qc_float', 'LISI_score_pca'], "obs", "condition"),
                                                     (['qc_float', 'LISI_score_pca'], "obs", "cat"),
                                                     (['qc_float_var'], "var", None)])
@pytest.mark.parametrize("color_list", [None, sns.color_palette("Set1", 3)])
@pytest.mark.parametrize("title", [None, "Title"])
def test_quality_violin(adata, groupby, columns, which, title, color_list):
    figure, slider = pl.quality_violin(adata, columns=columns, groupby=groupby,
                                       which=which, title=title, color_list=color_list)
    assert type(figure).__name__ == "Figure"
    assert isinstance(slider, dict)


def test_quality_violin_fail(adata):
    with pytest.raises(ValueError, match="'which' must be either 'obs' or 'var'."):
        pl.quality_violin(adata, columns=["qc_float"], which="Invalid")
    with pytest.raises(ValueError, match="Increase the color_list variable"):
        pl.quality_violin(adata, groupby="condition", columns=["qc_float"],
                          color_list=sns.color_palette("Set1", 1))
    with pytest.raises(ValueError, match="Length of header does not match"):
        pl.quality_violin(adata, groupby="condition", columns=["qc_float"],
                          header=[])
    with pytest.raises(ValueError, match="The following columns from 'columns' were not found"):
        pl.quality_violin(adata, columns=["Invalid"])


def test_get_slider_thresholds_dict(slider_dict):
    """ Test get_slider_threshold for non grouped slider_dict. """
    threshold_dict = pl.get_slider_thresholds(slider_dict)
    assert isinstance(threshold_dict, dict)
    assert threshold_dict == {'LISI_score_pca': {'min': 5, 'max': 7},
                              'qc_float': {'min': 5, 'max': 7}}


def test_get_slider_thresholds_dict_grouped(slider_dict_grouped):
    """ Test get_slider_threshold for grouped slider_dict. """
    threshold_dict = pl.get_slider_thresholds(slider_dict_grouped)
    assert isinstance(threshold_dict, dict)
    assert threshold_dict == {'LISI_score_pca': {'min': 5, 'max': 7},
                              'qc_float': {'min': 5, 'max': 7}}


def test_get_slider_thresholds_dict_grouped_diff(slider_dict_grouped_diff):
    """ Test get_slider_threshold for grouped slider_dict with different slider values. """
    threshold_dict = pl.get_slider_thresholds(slider_dict_grouped_diff)
    assert isinstance(threshold_dict, dict)
    assert threshold_dict == {'A': {'1': {'min': 5, 'max': 7},
                                    '2': {'min': 1, 'max': 5}},
                              'B': {'1': {'min': 5, 'max': 7},
                                    '2': {'min': 3, 'max': 4}}}<|MERGE_RESOLUTION|>--- conflicted
+++ resolved
@@ -733,11 +733,12 @@
     assert ax_type.startswith("Axes")
 
 
-<<<<<<< HEAD
 @pytest.mark.parametrize("gene_list,save,figsize",
                          [(["Gm18956", "Gm37143", "Gm7512"], None, (2, 2)),
                           ("Gm18956", "out.png", None)])
 def test_plot_gene_correlation(adata, gene_list, save, figsize):
+    """Test gene correlation."""
+
     adata_c = adata.copy()
     # set gene names as index instead of ensemble ids
     adata_c.var.reset_index(inplace=True)
@@ -751,12 +752,9 @@
     assert type(axes[0]).__name__.startswith("Axes")
 
 
-def test_plot_differential_genes_fail(adata):
-    ranked_genes = tool.pairwise_rank_genes(adata, groupby="clustering")
-=======
 def test_plot_differential_genes_fail(pairwise_ranked_genes_nosig):
-    """ Test if ValueError is raised if no significant genes are found. """
->>>>>>> 8dfc7a26
+    """Test if ValueError is raised if no significant genes are found."""
+
     with pytest.raises(ValueError, match='No significant differentially expressed genes in the data. Abort.'):
         pl.plot_differential_genes(pairwise_ranked_genes_nosig)
 
