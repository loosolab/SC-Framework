--- conflicted
+++ resolved
@@ -13,7 +13,6 @@
     """ Load and returns an anndata object. """
     f = os.path.join(os.path.dirname(__file__), 'data', "adata.h5ad")
     adata = sc.read_h5ad(f)
-<<<<<<< HEAD
     adata.obs["condition"] = np.random.choice(["C1", "C2", "C3"], size=adata.shape[0])
     adata.obs["clustering"] = np.random.choice(["1", "2", "3", "4"], size=adata.shape[0])
     adata.obs["LISI_score_pca"] = np.random.normal(size=adata.shape[0])
@@ -22,9 +21,6 @@
     sc.tl.umap(adata, n_components=3)
     sc.tl.tsne(adata)
     sc.tl.pca(adata)
-=======
-    adata.obs["sample"] = np.random.choice(["S1", "S2", "S3"], size=adata.shape[0])
->>>>>>> 02a008e8
 
     return adata
 
@@ -250,7 +246,18 @@
 
     # Assert creation of file
     assert os.path.isfile("3D_test.html")
-<<<<<<< HEAD
+    os.remove("3D_test.html")
+
+
+def test_group_correlation(adata):
+    """ Test if plot is written to pdf """
+
+    # Run group correlation
+    sctoolbox.plotting.group_correlation(adata, groupby="condition", save="group_correlation.pdf")
+
+    # Assert creation of file
+    assert os.path.isfile("group_correlation.pdf")
+    os.remove("group_correlation.pdf")
 
 
 @pytest.mark.parametrize("groupby", [None, "condition"])
@@ -272,18 +279,4 @@
     ax = sctoolbox.plotting.grouped_violin(adata, x=x, y=y, groupby=groupby)
     ax_type = type(ax).__name__
 
-    assert ax_type == "AxesSubplot"
-=======
-    os.remove("3D_test.html")
-
-
-def test_group_correlation(adata):
-    """ Test if plot is written to pdf """
-
-    # Run group correlation
-    sctoolbox.plotting.group_correlation(adata, groupby="sample", save="group_correlation.pdf")
-
-    # Assert creation of file
-    assert os.path.isfile("group_correlation.pdf")
-    os.remove("group_correlation.pdf")
->>>>>>> 02a008e8
+    assert ax_type == "AxesSubplot"