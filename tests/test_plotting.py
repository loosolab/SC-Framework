--- conflicted
+++ resolved
@@ -4,17 +4,8 @@
 import sctoolbox.plotting as pl
 import scanpy as sc
 import os
-import shutil
-import pandas as pd
 import numpy as np
-import seaborn as sns
-import ipywidgets as widgets
 import matplotlib.pyplot as plt
-<<<<<<< HEAD
-=======
-import glob
-import tempfile
->>>>>>> e22ff481
 
 from beartype.roar import BeartypeCallHintParamViolation
 
@@ -57,96 +48,6 @@
     # sc.tl.dendrogram(adata, groupby='clustering')
 
     return adata
-
-
-@pytest.fixture
-def df():
-    """Create and return a pandas dataframe."""
-    return pd.DataFrame(data={'col1': [1, 2, 3, 4, 5],
-                              'col2': [3, 4, 5, 6, 7]})
-
-
-@pytest.fixture
-def tmp_file():
-    """Return path for a temporary file."""
-    tmpdir = tempfile.mkdtemp()
-
-    yield os.path.join(tmpdir, "output.pdf")
-
-    # clean up directory and contents
-    shutil.rmtree(tmpdir)
-
-
-@pytest.fixture
-def pairwise_ranked_genes():
-    """Return a DataFrame of genes ranked in groups."""
-    return pd.DataFrame(data={"1/2_group": ["C1", "C1", "C2", "C2"],
-                              "1/3_group": ["C1", "NS", "C2", "C2"],
-                              "2/3_group": ["C1", "C1", "NS", "C2"]},
-                        index=["GeneA", "GeneB", "GeneC", "GeneD"])
-
-
-@pytest.fixture
-def pairwise_ranked_genes_nosig():
-    """Return a DataFrame of genes ranked in groups with none significant."""
-    return pd.DataFrame(data={"1/2_group": ["NS", "NS", "NS", "NS"],
-                              "1/3_group": ["NS", "NS", "NS", "NS"],
-                              "2/3_group": ["NS", "NS", "NS", "NS"]},
-                        index=["GeneA", "GeneB", "GeneC", "GeneD"])
-
-
-@pytest.fixture
-def df_bidir_bar():
-    """Create DataFrame for bidirectional barplot."""
-    return pd.DataFrame(data={'left_label': np.random.choice(["B1", "B2", "B3"], size=5),
-                              'right_label': np.random.choice(["A1", "A2", "A3"], size=5),
-                              'left_value': np.random.normal(size=5),
-                              'right_value': np.random.normal(size=5)})
-
-
-@pytest.fixture
-def venn_dict():
-    """Create arbitrary groups for venn."""
-    return {"Group A": [1, 2, 3, 4, 5, 6],
-            "Group B": [2, 3, 7, 8],
-            "Group C": [3, 4, 5, 9, 10]}
-
-
-@pytest.fixture
-def slider():
-    """Create a slider widget."""
-    return widgets.FloatRangeSlider(value=[5, 7], min=0, max=10, step=1)
-
-
-@pytest.fixture
-def slider_list(slider):
-    """Create a list of slider widgets."""
-    return [slider for _ in range(2)]
-
-
-@pytest.fixture
-def checkbox():
-    """Create a checkbox widget."""
-    return widgets.Checkbox()
-
-
-@pytest.fixture
-def slider_dict(slider):
-    """Create a dict of sliders."""
-    return {c: slider for c in ['LISI_score_pca', 'qc_float']}
-
-
-@pytest.fixture
-def slider_dict_grouped(slider):
-    """Create a nested dict of slider widgets."""
-    return {c: {g: slider for g in ['C1', 'C2', 'C3']} for c in ['LISI_score_pca', 'qc_float']}
-
-
-@pytest.fixture
-def slider_dict_grouped_diff(slider):
-    """Create a nested dict of slider widgets with different selections."""
-    return {"A": {"1": slider, "2": widgets.FloatRangeSlider(value=[1, 5], min=0, max=10, step=1)},
-            "B": {"1": slider, "2": widgets.FloatRangeSlider(value=[3, 4], min=0, max=10, step=1)}}
 
 
 # ------------------------------ TESTS --------------------------------- #
@@ -198,24 +99,6 @@
     assert ax_type.startswith("Axes")
 
 
-<<<<<<< HEAD
-@pytest.mark.parametrize("color", ["ENSMUSG00000102693", "clustering", "qc_float"])
-def test_plot_3D_UMAP(adata, color):
-    """Test if 3d plot is written to html."""
-
-    # Run 3d plotting
-    pl.plot_3D_UMAP(adata, color=color, save="3D_test")
-
-    # Assert creation of file
-    assert os.path.isfile("3D_test.html")
-    os.remove("3D_test.html")
-
-
-def test_invalid_color_plot_3D_UMAP(adata):
-    """Test if plot_3D_UMAP return KeyError if color paramater cannot be found in adata."""
-    with pytest.raises(KeyError):
-        pl.plot_3D_UMAP(adata, color="invalid", save="3D_test")
-=======
 def test_group_correlation(adata):
     """Test if plot is written to pdf."""
 
@@ -240,7 +123,6 @@
         assert len(axarr) == 1
     else:
         assert len(axarr) == 2
->>>>>>> e22ff481
 
 
 @pytest.mark.parametrize("show_umap", [True, False])
@@ -284,85 +166,4 @@
 def test_scatter_HVF_distribution_fail(adata):
     """Test if input is invalid."""
     with pytest.raises(KeyError):
-        pl.scatter_HVF_distribution(adata)
-
-
-def test_get_slider_thresholds_dict_grouped(slider_dict_grouped):
-    """Test get_slider_threshold for grouped slider_dict."""
-    threshold_dict = pl.get_slider_thresholds(slider_dict_grouped)
-    assert isinstance(threshold_dict, dict)
-    assert threshold_dict == {'LISI_score_pca': {'min': 5, 'max': 7},
-                              'qc_float': {'min': 5, 'max': 7}}
-
-
-def test_get_slider_thresholds_dict_grouped_diff(slider_dict_grouped_diff):
-    """Test get_slider_threshold for grouped slider_dict with different slider values."""
-    threshold_dict = pl.get_slider_thresholds(slider_dict_grouped_diff)
-    assert isinstance(threshold_dict, dict)
-    assert threshold_dict == {'A': {'1': {'min': 5, 'max': 7},
-                                    '2': {'min': 1, 'max': 5}},
-                              'B': {'1': {'min': 5, 'max': 7},
-                                    '2': {'min': 3, 'max': 4}}}
-
-
-<<<<<<< HEAD
-@pytest.mark.parametrize("columns", [["invalid"], ["not", "present"]])
-def test_pairwise_scatter_invalid(adata, columns):
-    """Test that invalid columns raise error."""
-    with pytest.raises(ValueError):
-        pl.pairwise_scatter(adata.obs, columns=columns)
-
-    with pytest.raises(BeartypeCallHintParamViolation):
-        pl.pairwise_scatter(adata.obs, columns="invalid")
-
-
-@pytest.mark.parametrize("thresholds", [None,
-                                        {"qcvar1": {"min": 0.1}, "qcvar2": {"min": 0.4}}])
-def test_pairwise_scatter(adata, thresholds):
-    """Test pairwise scatterplot with different input."""
-    axarr = pl.pairwise_scatter(adata.obs, columns=["qcvar1", "qcvar2"], thresholds=thresholds)
-
-    assert axarr.shape == (2, 2)
-    assert type(axarr[0, 0]).__name__.startswith("Axes")
-=======
-@pytest.mark.parametrize("order", [None, ["KO-2", "KO-1", "Ctrl-2", "Ctrl-1"]])
-def test_plot_starsolo_quality(order):
-    """Test plot_starsolo_quality success."""
-    res = pl.plot_starsolo_quality(quant_folder, order=order)
-
-    assert isinstance(res, np.ndarray)
-
-
-def test_plot_starsolo_quality_failure():
-    """Test plot_starsolo_quality failure with invalid input."""
-
-    with pytest.raises(ValueError, match="No STARsolo summary files found in folder*"):
-        pl.plot_starsolo_quality("invalid")
-
-    with pytest.raises(KeyError, match="Measure .* not found in summary table"):
-        pl.plot_starsolo_quality(quant_folder, measures=["invalid"])
-
-
-def test_plot_starsolo_UMI():
-    """Test plot_starsolo_UMI success."""
-    res = pl.plot_starsolo_UMI(quant_folder)
-
-    assert isinstance(res, np.ndarray)
-
-
-def test_plot_starsolo_UMI_failure():
-    """Test plot_starsolo_UMI failure with invalid input."""
-
-    # Create a quant folder without UMI files
-    shutil.copytree(quant_folder, "quant_without_UMI", dirs_exist_ok=True)
-    UMI_files = glob.glob("quant_without_UMI/*/solo/Gene/UMI*")
-    for file in UMI_files:
-        os.remove(file)
-
-    # Test that valueerror is raised
-    with pytest.raises(ValueError, match="No UMI files found in folder*"):
-        pl.plot_starsolo_UMI("quant_without_UMI")
-
-    # remove folder
-    shutil.rmtree("quant_without_UMI")
->>>>>>> e22ff481
+        pl.scatter_HVF_distribution(adata)