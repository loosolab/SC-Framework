--- conflicted
+++ resolved
@@ -196,31 +196,12 @@
     assert ax_type.startswith("Axes")
 
 
-<<<<<<< HEAD
-@pytest.mark.parametrize("color", ["ENSMUSG00000102693", "clustering", "qc_float"])
-def test_plot_3D_UMAP(adata, color):
-    """Test if 3d plot is written to html."""
-
-    # Run 3d plotting
-    pl.plot_3D_UMAP(adata, color=color, save="3D_test")
-
-    # Assert creation of file
-    assert os.path.isfile("3D_test.html")
-    os.remove("3D_test.html")
-
-
-def test_invalid_color_plot_3D_UMAP(adata):
-    """Test if plot_3D_UMAP return KeyError if color paramater cannot be found in adata."""
-    with pytest.raises(KeyError):
-        pl.plot_3D_UMAP(adata, color="invalid", save="3D_test")
-=======
 def test_boxplot(df):
     """Test if Axes object is returned."""
     ax = pl.boxplot(df)
     ax_type = type(ax).__name__
 
     assert ax_type.startswith("Axes")
->>>>>>> affefc1c
 
 
 def test_group_correlation(adata):
