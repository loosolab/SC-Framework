--- conflicted
+++ resolved
@@ -438,24 +438,6 @@
         )
 
 
-<<<<<<< HEAD
-def test_group_expression_boxplot(adata):
-    """Test if group_expression_boxplot returns a plot."""
-    gene_list = adata.var_names.tolist()[:10]
-    ax = pl.group_expression_boxplot(adata, gene_list, groupby="condition")
-    ax_type = type(ax).__name__
-
-    # depending on matplotlib version, it can be either AxesSubplot or Axes
-=======
-def test_boxplot(df):
-    """Test if Axes object is returned."""
-    ax = pl.boxplot(df)
-    ax_type = type(ax).__name__
-
->>>>>>> a129683b
-    assert ax_type.startswith("Axes")
-
-
 @pytest.mark.parametrize("color", ["ENSMUSG00000102693", "clustering", "qc_float"])
 def test_plot_3D_UMAP(adata, color):
     """Test if 3d plot is written to html."""
