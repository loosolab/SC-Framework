"""Test plotting functions."""

import pytest
import sctoolbox.plotting as pl
import scanpy as sc
import os
import tempfile
import shutil
import pandas as pd
import numpy as np
import seaborn as sns
import ipywidgets as widgets
import functools
import matplotlib.pyplot as plt

# Prevent figures from being shown, we just check that they are created
plt.switch_backend("Agg")


# ------------------------------ FIXTURES --------------------------------- #
@pytest.fixture(scope="session")  # re-use the fixture for all tests
def adata():
    """Load and returns an anndata object."""

    np.random.seed(1)  # set seed for reproducibility

    f = os.path.join(os.path.dirname(__file__), 'data', "adata.h5ad")
    adata = sc.read_h5ad(f)

    adata.obs["condition"] = np.random.choice(["C1", "C2", "C3"], size=adata.shape[0])
    adata.obs["clustering"] = np.random.choice(["1", "2", "3", "4"], size=adata.shape[0])
    adata.obs["cat"] = adata.obs["condition"].astype("category")

    adata.obs["LISI_score_pca"] = np.random.normal(size=adata.shape[0])
    adata.obs["qc_float"] = np.random.uniform(0, 1, size=adata.shape[0])
    adata.var["qc_float_var"] = np.random.uniform(0, 1, size=adata.shape[1])

    sc.pp.normalize_total(adata, target_sum=None)
    sc.pp.log1p(adata)

    sc.tl.umap(adata, n_components=3)
    sc.tl.tsne(adata)
    # sc.tl.pca(adata)
    sc.tl.rank_genes_groups(adata, groupby='clustering', method='t-test_overestim_var', n_genes=250)
    # sc.tl.dendrogram(adata, groupby='clustering')

    return adata


@pytest.fixture
def df():
    """Create and return a pandas dataframe."""
    return pd.DataFrame(data={'col1': [1, 2, 3, 4, 5],
                              'col2': [3, 4, 5, 6, 7]})


@pytest.fixture
def pairwise_ranked_genes():
    """Return a DataFrame of genes ranked in groups."""
    return pd.DataFrame(data={"1/2_group": ["C1", "C1", "C2", "C2"],
                              "1/3_group": ["C1", "NS", "C2", "C2"],
                              "2/3_group": ["C1", "C1", "NS", "C2"]},
                        index=["GeneA", "GeneB", "GeneC", "GeneD"])


@pytest.fixture
def pairwise_ranked_genes_nosig():
    """Return a DataFrame of genes ranked in groups with none significant."""
    return pd.DataFrame(data={"1/2_group": ["NS", "NS", "NS", "NS"],
                              "1/3_group": ["NS", "NS", "NS", "NS"],
                              "2/3_group": ["NS", "NS", "NS", "NS"]},
                        index=["GeneA", "GeneB", "GeneC", "GeneD"])


@pytest.fixture
def df_bidir_bar():
    """Create DataFrame for bidirectional barplot."""
    return pd.DataFrame(data={'left_label': np.random.choice(["B1", "B2", "B3"], size=5),
                              'right_label': np.random.choice(["A1", "A2", "A3"], size=5),
                              'left_value': np.random.normal(size=5),
                              'right_value': np.random.normal(size=5)})


@pytest.fixture
def venn_dict():
    """Create arbitrary groups for venn."""
    return {"Group A": [1, 2, 3, 4, 5, 6],
            "Group B": [2, 3, 7, 8],
            "Group C": [3, 4, 5, 9, 10]}


@pytest.fixture
def tmp_file():
    """Return path for a temporary file."""
    tmpdir = tempfile.mkdtemp()

    yield os.path.join(tmpdir, "output.pdf")

    # clean up directory and contents
    shutil.rmtree(tmpdir)


@pytest.fixture
def slider():
    """Create a slider widget."""
    return widgets.IntRangeSlider(value=[5, 7], min=0, max=10, step=1)


@pytest.fixture
def slider_list(slider):
    """Create a list of slider widgets."""
    return [slider for _ in range(2)]


@pytest.fixture
def checkbox():
    """Create a checkbox widget."""
    return widgets.Checkbox()


@pytest.fixture
def slider_dict(slider):
    """Create a dict of sliders."""
    return {c: slider for c in ['LISI_score_pca', 'qc_float']}


@pytest.fixture
def slider_dict_grouped(slider):
    """Create a nested dict of slider widgets."""
    return {c: {g: slider for g in ['C1', 'C2', 'C3']} for c in ['LISI_score_pca', 'qc_float']}


@pytest.fixture
def slider_dict_grouped_diff(slider):
    """Create a nested dict of slider widgets with different selections."""
    return {"A": {"1": slider, "2": widgets.IntRangeSlider(value=[1, 5], min=0, max=10, step=1)},
            "B": {"1": slider, "2": widgets.IntRangeSlider(value=[3, 4], min=0, max=10, step=1)}}


# ------------------------------ TESTS --------------------------------- #


def test_sc_colormap():
    """Test whether sc_colormap returns a colormap."""

    cmap = pl.sc_colormap()
    assert type(cmap).__name__ == "ListedColormap"


@pytest.mark.parametrize("n_selected", [None, 1, 2])
def test_plot_pca_variance(adata, n_selected):
    """Test if Axes object is returned."""
    ax = pl.plot_pca_variance(adata, n_selected=n_selected)
    ax_type = type(ax).__name__

    assert ax_type.startswith("Axes")


def test_plot_pca_variance_fail(adata):
    """Test if failes on invalid method."""
    # generate invalid method
    invalid = "-".join(list(adata.uns.keys())) + "-invalid"

    with pytest.raises(KeyError):
        pl.plot_pca_variance(adata, method=invalid)


@pytest.mark.parametrize("method", ["umap"])  # , "tsne"]) # tsne option is currently broken and sends the function to sleep. Will be added if fixed.
def test_search_dim_red_parameters(adata, method):
    """Test if search_dim_red_parameters returns an array of axes."""

    axarr = pl._search_dim_red_parameters(adata, color="condition",
                                          method=method,
                                          min_dist_range=(0.1, 0.3, 0.1),
                                          spread_range=(2.0, 3.0, 0.5),
                                          learning_rate_range=(100, 300, 100),
                                          perplexity_range=(20, 30, 5))
    assert type(axarr).__name__ == "ndarray"
    assert axarr.shape == (2, 2)


def test_invalid_method_search_dim_red_parameter(adata):
    """Test if error is raised for invalid method."""
    with pytest.raises(ValueError):
        pl._search_dim_red_parameters(adata, color="condition",
                                      method="invalid")


@pytest.mark.parametrize("range", [(0.1, 0.2, 0.1, 0.1), (0.1, 0.2, 0.3)])
def test_search_dim_red_parameters_ranges(adata, range):
    """Test that invalid ranges raise ValueError."""

    with pytest.raises(ValueError):
        pl._search_dim_red_parameters(adata, method="umap",
                                      color="condition",
                                      min_dist_range=range,
                                      spread_range=(2.0, 3.0, 0.5))

    with pytest.raises(ValueError):
        pl._search_dim_red_parameters(adata, method="umap",
                                      color="condition",
                                      spread_range=range,
                                      min_dist_range=(0.1, 0.3, 0.1))


@pytest.mark.parametrize("embedding", ["pca", "umap", "tsne"])
def test_plot_group_embeddings(adata, embedding):
    """Test if plot_group_embeddings runs through."""

    axarr = pl.plot_group_embeddings(adata, groupby="condition",
                                     embedding=embedding, ncols=2)

    assert axarr.shape == (2, 2)


@pytest.mark.parametrize("embedding, var_list", [("pca", "list"),
                                                 ("umap", "condition"),
                                                 ("tsne", "list")])
def test_compare_embeddings(adata, embedding, var_list):
    """Test if compare_embeddings runs trough."""

    adata_cp = adata.copy()

    # check that function can deal with missing vars
    adata_cp.obs.drop(columns=["condition"], inplace=True)

    adata_list = [adata, adata_cp]
    if var_list == "list":
        # notfound will be excluded
        var_list = [adata.var.index[0], "condition", "notfound"]
        res = (2, 2)
    else:
        res = (1, 2)
    axarr = pl.compare_embeddings(adata_list, var_list, embedding=embedding)

    assert axarr.shape == res


def test_invalid_var_list_compare_embeddings(adata):
    """Test if compare_embeddings raises error."""
    with pytest.raises(ValueError):
        adata_cp = adata.copy()
        adata_list = [adata, adata_cp]
        pl.compare_embeddings(adata_list, ["invalid_1", "invalid_2"],
                              embedding="umap")


@pytest.mark.parametrize("method", ["leiden", "louvain"])
def test_search_clustering_parameters(adata, method):
    """Test if search_clustering_parameters returns an array of axes."""

    axarr = pl.search_clustering_parameters(adata, method=method,
                                            resolution_range=(0.1, 0.31, 0.1),
                                            ncols=2)
    assert type(axarr).__name__ == "ndarray"
    assert axarr.shape == (2, 2)


def test_wrong_embeding_search_clustering_parameters(adata):
    """Test if search_cluster_parameters raises error."""
    with pytest.raises(KeyError):
        pl.search_clustering_parameters(adata, embedding="Invalid")


@pytest.mark.parametrize("method,resrange", [("leiden", (0.1, 0.2, 0.1, 0.1)),
                                             ("leiden", (0.1, 0.2, 0.3)),
                                             ("unknown", (0.1, 0.3, 0.1))])
def test_search_clustering_parameters_errors(adata, method, resrange):
    """Test if search_clustering_parameters raises error."""

    with pytest.raises(ValueError):
        pl.search_clustering_parameters(adata, resolution_range=resrange,
                                        method=method)


def test_anndata_overview(adata, tmp_file):
    """Test anndata_overview success and file generation."""
    adatas = {"raw": adata, "corrected": adata}

    assert not os.path.exists(tmp_file)

    pl.anndata_overview(
        adatas=adatas,
        color_by=list(adata.obs.columns) + [adata.var_names.tolist()[0]],
        plots=["PCA", "PCA-var", "UMAP", "tSNE", "LISI"],
        figsize=None,
        output=None,
        dpi=300
    )

    assert not os.path.exists(tmp_file)

    pl.anndata_overview(
        adatas=adatas,
        color_by=list(adata.obs.columns),
        plots=["PCA"],
        figsize=None,
        output=tmp_file,
        dpi=300
    )

    assert os.path.exists(tmp_file)


def test_anndata_overview_fail_color_by(adata):
    """Test invalid parameter inputs."""
    adatas = {"raw": adata}

    # invalid color_by
    # no input
    with pytest.raises(ValueError, match="Couldn't find column"):
        pl.anndata_overview(
            adatas=adatas,
            color_by=None,
            plots=["PCA"],
            figsize=None,
            output=None,
            dpi=300
        )

    # wrong input
    with pytest.raises(ValueError, match="Couldn't find column"):
        pl.anndata_overview(
            adatas=adatas,
            color_by="-".join(list(adata.obs.columns)) + "-invalid",
            plots=["PCA"],
            figsize=None,
            output=None,
            dpi=300
        )


def test_anndata_overview_fail(adata):
    """Test invalid parameter inputs."""
    adatas_invalid = {"raw": adata, "invalid": "Not an anndata"}
    adata_cp = adata.copy()
    adata_cp.obs = adata_cp.obs.drop(["LISI_score_pca"], axis=1)
    adatas = {"raw": adata_cp}

    # invalid datatype
    with pytest.raises(ValueError, match="All items in 'adatas'"):
        pl.anndata_overview(
            adatas=adatas_invalid,
            color_by=list(adata.obs.columns) + [adata.var_names.tolist()[0]],
            plots=["PCA"],
            figsize=None,
            output=None,
            dpi=300
        )

    # Missing LISI score
    with pytest.raises(ValueError, match="No LISI scores found"):
        pl.anndata_overview(
            adatas=adatas,
            color_by=list(adata_cp.obs.columns) + [adata_cp.var_names.tolist()[0]],
            plots=["LISI"],
            figsize=None,
            output=None,
            dpi=300
        )


def test_anndata_overview_fail_plots(adata):
    """Test invalid parameter inputs."""
    adatas = {"raw": adata}

    # invalid plots
    # no input
    with pytest.raises(ValueError, match="Invalid plot specified:"):
        pl.anndata_overview(
            adatas=adatas,
            color_by=list(adata.obs.columns),
            plots=None,
            figsize=None,
            output=None,
            dpi=300
        )

    # wrong input
    with pytest.raises(ValueError, match="Invalid plot specified:"):
        pl.anndata_overview(
            adatas=adatas,
            color_by=list(adata.obs.columns),
            plots=["PCA", "invalid"],
            figsize=None,
            output=None,
            dpi=300
        )


def test_group_expression_boxplot(adata):
    """Test if group_expression_boxplot returns a plot."""
    gene_list = adata.var_names.tolist()[:10]
    ax = pl.group_expression_boxplot(adata, gene_list, groupby="condition")
    ax_type = type(ax).__name__

    # depending on matplotlib version, it can be either AxesSubplot or Axes
    assert ax_type.startswith("Axes")


def test_boxplot(df):
    """Test if Axes object is returned."""
    ax = pl.boxplot(df)
    ax_type = type(ax).__name__

    assert ax_type.startswith("Axes")


@pytest.mark.parametrize("color", ["ENSMUSG00000102693", "clustering", "qc_float"])
def test_plot_3D_UMAP(adata, color):
    """Test if 3d plot is written to html."""

    # Run 3d plotting
    pl.plot_3D_UMAP(adata, color=color, save="3D_test")

    # Assert creation of file
    assert os.path.isfile("3D_test.html")
    os.remove("3D_test.html")


def test_invalid_color_plot_3D_UMAP(adata):
    """Test if plot_3D_UMAP return KeyError if color paramater cannot be found in adata."""
    with pytest.raises(KeyError):
        pl.plot_3D_UMAP(adata, color="invalid", save="3D_test")


def test_group_correlation(adata):
    """Test if plot is written to pdf."""

    # Run group correlation
    pl.group_correlation(adata, groupby="condition",
                         save="group_correlation.pdf")

    # Assert creation of file
    assert os.path.isfile("group_correlation.pdf")
    os.remove("group_correlation.pdf")


@pytest.mark.parametrize("groupby", [None, "condition"])
@pytest.mark.parametrize("add_labels", [True, False])
def test_n_cells_barplot(adata, groupby, add_labels):
    """Test n_cells_barplot success."""

    axarr = pl.n_cells_barplot(adata, "clustering", groupby=groupby,
                               add_labels=add_labels)

    if groupby is None:
        assert len(axarr) == 1
    else:
        assert len(axarr) == 2


@pytest.mark.parametrize("x,y,norm", [("clustering", "ENSMUSG00000102693", True),
                                      ("ENSMUSG00000102693", None, False),
                                      ("clustering", "qc_float", True)])
@pytest.mark.parametrize("style", ["violin", "boxplot", "bar"])
def test_grouped_violin(adata, x, y, norm, style):
    """Test grouped_violin success."""

    ax = pl.grouped_violin(adata, x=x, y=y, style=style,
                           groupby="condition", normalize=norm)
    ax_type = type(ax).__name__

    assert ax_type.startswith("Axes")


def test_grouped_violin_fail(adata):
    """Test grouped_violin fail."""

    with pytest.raises(ValueError, match='is not a column in adata.obs or a gene in adata.var.index'):
        pl.grouped_violin(adata, x="Invalid", y=None, groupby="condition")
    with pytest.raises(ValueError, match='x must be either a column in adata.obs or all genes in adata.var.index'):
        pl.grouped_violin(adata, x=["clustering", "ENSMUSG00000102693"], y=None, groupby="condition")
    with pytest.raises(ValueError, match='was not found in either adata.obs or adata.var.index'):
        pl.grouped_violin(adata, x="clustering", y="Invalid", groupby="condition")
    with pytest.raises(ValueError, match="Because 'x' is a column in obs, 'y' must be given as parameter"):
        pl.grouped_violin(adata, x="clustering", y=None, groupby="condition")
    with pytest.raises(ValueError, match="Style 'Invalid' is not valid for this function."):
        pl.grouped_violin(adata, x="ENSMUSG00000102693", y=None, groupby="condition", style="Invalid")


@pytest.mark.parametrize("show_umap", [True, False])
def test_marker_gene_clustering(adata, show_umap):
    """Test marker_gene_clustering."""

    marker_dict = {"Celltype A": ['ENSMUSG00000103377', 'ENSMUSG00000104428'],
                   "Celltype B": ['ENSMUSG00000102272']}

    axes_list = pl.marker_gene_clustering(adata, "condition",
                                          marker_dict, show_umap=show_umap)
    assert isinstance(axes_list, list)
    ax_type = type(axes_list[0]).__name__
    assert ax_type.startswith("Axes")


@pytest.mark.parametrize("how", ["vertical", "horizontal"])
def test_flip_embedding(adata, how):
    """Test flip_embedding success."""
    tmp = adata.copy()
    key = "X_umap"
    pl.flip_embedding(adata, key=key, how=how)

    if how == "vertical":
        assert all(adata.obsm[key][:, 1] == -tmp.obsm[key][:, 1])
    elif how == "horizontal":
        assert all(adata.obsm[key][:, 0] == -tmp.obsm[key][:, 0])


def test_invalid_flip_embedding(adata):
    """Test flip_embedding failure."""
    with pytest.raises(ValueError):
        pl.flip_embedding(adata, how="invalid")

    with pytest.raises(KeyError):
        pl.flip_embedding(adata, key="invalid")


@pytest.mark.parametrize("n, res", [(500, 12), (1000, 8),
                                    (5000, 8), (10000, 3), (20000, 3)])
def test_get_3d_dotsize(n, res):
    """Test _get_3d_dotsize success."""
    assert pl._get_3d_dotsize(int(n)) == res


@pytest.mark.parametrize("marker", ["ENSMUSG00000103377",
                                    ["ENSMUSG00000103377", 'ENSMUSG00000104428']])
def test_umap_marker_overview(adata, marker):
    """Test umap_marker_overview."""
    axes_list = pl.umap_marker_overview(adata, marker)

    assert isinstance(axes_list, list)
    ax_type = type(axes_list[0]).__name__
    assert ax_type.startswith("Axes")


@pytest.mark.parametrize("color,title", [("condition", "Condition"),
                                         (["condition", "clustering"], None),
                                         (["condition", "clustering"], ["Condition", "Clustering"])])
def test_umap_pub(adata, color, title):
    """Test umap_pub plotting with different color and title parameter."""
    axes_list = pl.umap_pub(adata, color=color, title=title)

    assert type(axes_list).__name__ == "list"
    ax_type = type(axes_list[0]).__name__
    assert ax_type.startswith("Axes")


@pytest.mark.parametrize("color,title", [("condition", ["Title 1", "Title 2"]),
                                         (["condition", "clustering"], "Title 1")])
def test_invalid_parameter_len_umap_pub(adata, color, title):
    """Test case if color and title are not the same lenght."""
    with pytest.raises(ValueError):
        pl.umap_pub(adata, color=color, title=title)


@pytest.mark.parametrize("color", [["clustering", "condition"], "clustering"])
def test_add_figure_title_axis(adata, color):
    """Test if function _add_figure_title runs with axis object(s) as input."""
    axes = sc.pl.umap(adata, color=color, show=False)
    pl._add_figure_title(axes, "UMAP plots", fontsize=20)
    assert True


def test_add_figure_title_axis_dict(adata):
    """Test if function _add_figure_title runs with axis dict as input."""
    markers = ['ENSMUSG00000103377', 'ENSMUSG00000102851']
    axes = sc.pl.dotplot(adata, markers, groupby='condition',
                         dendrogram=True, show=False)
    pl._add_figure_title(axes, "Dotplot", fontsize=20)
    assert True


def test_add_figure_title_axis_clustermap(adata):
    """Test if function _add_figure_title runs with clustermap as input."""
    clustermap = sns.clustermap(adata.obs[['LISI_score_pca', 'qc_float']])
    pl._add_figure_title(clustermap, "Heatmap", fontsize=20)
    assert True


@pytest.mark.parametrize("label", [None, "label"])
def test_add_labels(df, label):
    """Test _add_labels success."""
    if label:
        df["label"] = ["A", "B", "C", "D", "E"]
    texts = pl._add_labels(df, x="col1", y="col2", label_col=label)
    assert isinstance(texts, list)
    assert type(texts[0]).__name__ == "Annotation"


@pytest.mark.parametrize("array,mini,maxi", [(np.array([1, 2, 3]), 0, 1),
                                             (np.array([[1, 2, 3], [1, 2, 3]]), 1, 100),
                                             (np.array([[1, 2, 3], [1, 2, 3], [4, 5, 6]]), 1, 5)])
def test_scale_values(array, mini, maxi):
    """Test that scaled values are in given range."""
    result = pl._scale_values(array, mini, maxi)

    assert len(result) == len(array)
    if len(result.shape) == 1:
        assert all((mini <= result) & (result <= maxi))
    else:
        for i in range(len(result)):
            assert all((mini <= result[i]) & (result[i] <= maxi))


def test_clustermap_dotplot():
    """Test clustermap_dotplot success."""
    table = sc.datasets.pbmc68k_reduced().obs.reset_index()[:10]
    pl.clustermap_dotplot(table=table, x="bulk_labels",
                          y="index", color="n_genes",
                          size="n_counts", cmap="viridis",
                          vmin=0, vmax=10)
    assert True


def test_bidirectional_barplot(df_bidir_bar):
    """Test bidirectoional_barplot success."""
    pl.bidirectional_barplot(df_bidir_bar, title="Title")
    assert True


def test_bidirectional_barplot_fail(df):
    """Test bidorectional_barplot with invalid input."""
    with pytest.raises(KeyError, match='Column left_label not found in dataframe.'):
        pl.bidirectional_barplot(df)


@pytest.mark.parametrize("ylabel,color_by,hlines", [(True, None, 0.5),
                                                    (False, "clustering", [0.5, 0.5, 0.5, 0.5])])
def test_violinplot(adata, ylabel, color_by, hlines):
    """Test violinplot success."""
    ax = pl.violinplot(adata.obs, "qc_float", color_by=color_by,
                       hlines=hlines, colors=None, ax=None,
                       title="Title", ylabel=ylabel)
    ax_type = type(ax).__name__
    assert ax_type.startswith("Axes")


def test_violinplot_fail(adata):
    """Test invalid input for violinplot."""
    with pytest.raises(ValueError, match='not found in column names of table!'):
        pl.violinplot(adata.obs, y="Invalid")

    with pytest.raises(ValueError, match='Color grouping'):
        pl.violinplot(adata.obs, y="qc_float", color_by="Invalid")

    with pytest.raises(ValueError, match='Parameter hlines has to be number or list'):
        pl.violinplot(adata.obs, y="qc_float", hlines={"A": 0.5})

    with pytest.raises(ValueError, match='Invalid dict keys in hlines parameter.'):
        pl.violinplot(adata.obs, y="qc_float",
                      color_by="clustering", hlines={"A": 0.5})


def test_plot_venn(venn_dict):
    """Test plot_venn with 3 and 2 groups."""
    pl.plot_venn(venn_dict, title="Test")
    venn_dict.pop("Group C")
    pl.plot_venn(venn_dict, title="Test")
    assert True


def test_plot_venn_fail(venn_dict):
    """Test for invalid input."""
    venn_dict["Group D"] = [1, 2]
    with pytest.raises(ValueError):
        pl.plot_venn(venn_dict)

    with pytest.raises(ValueError):
        pl.plot_venn([1, 2, 3, 4, 5])


def test_violin_HVF_distribution(adata):
    """Test violin_HVF_distribution."""
    adata_HVF = adata.copy()
    adata_HVF.var['highly_variable'] = np.random.choice([True, False], size=adata_HVF.shape[1])
    adata_HVF.var['n_cells_by_counts'] = np.random.normal(size=adata_HVF.shape[1])
    pl.violin_HVF_distribution(adata_HVF)
    assert True


def test_violin_HVF_distribution_fail(adata):
    """Test if input is invalid."""
    with pytest.raises(KeyError):
        pl.violin_HVF_distribution(adata)


def test_scatter_HVF_distribution(adata):
    """Test scatter_HVF_distribution."""
    adata_HVF = adata.copy()
    adata_HVF.var['variability_score'] = np.random.normal(size=adata_HVF.shape[1])
    adata_HVF.var['n_cells'] = np.random.normal(size=adata_HVF.shape[1])
    pl.scatter_HVF_distribution(adata_HVF)
    assert True


def test_scatter_HVF_distribution_fail(adata):
    """Test if input is invalid."""
    with pytest.raises(KeyError):
        pl.scatter_HVF_distribution(adata)


@pytest.mark.parametrize("dendrogram,genes,key,swap_axes",
                         [(True, ['ENSMUSG00000102851',
                                  'ENSMUSG00000102272',
                                  'ENSMUSG00000101571'], None, True),
                          (False, None, 'rank_genes_groups', False)])
@pytest.mark.parametrize("style", ["dots", "heatmap"])
def test_rank_genes_plot(adata, style, dendrogram, genes, key, swap_axes):
    """Test rank_genes_plot for ranked genes and gene lists."""
    # Gene list
    d = pl.rank_genes_plot(adata, groupby="clustering",
                           genes=genes, key=key,
                           style=style, title="Test",
                           dendrogram=dendrogram,
                           swap_axes=swap_axes)
    assert isinstance(d, dict)


def test_rank_genes_plot_fail(adata):
    """Test rank_genes_plot for invalid input."""
    with pytest.raises(ValueError, match='style must be one of'):
        pl.rank_genes_plot(adata, groupby="clustering",
                           key='rank_genes_groups',
                           style="Invalid")
    with pytest.raises(ValueError, match='Only one of genes or key can be specified.'):
        pl.rank_genes_plot(adata, groupby="clustering",
                           key='rank_genes_groups',
                           genes=["A", "B", "C"])
    with pytest.raises(ValueError, match="The parameter 'groupby' is needed if 'genes' is given."):
        pl.rank_genes_plot(adata, groupby=None,
                           genes=['ENSMUSG00000102851', 'ENSMUSG00000102272'])


@pytest.mark.parametrize("groupby, title",
                         [(None, "title"),
                          ("condition", None)])
def test_gene_expression_heatmap(adata, title, groupby):
    """Test gene_expression_heatmap success."""
    g = pl.gene_expression_heatmap(adata,
                                   genes=['ENSMUSG00000102851',
                                          'ENSMUSG00000102272'],
                                   groupby=groupby, title=title,
                                   cluster_column="clustering")
    assert type(g).__name__ == "ClusterGrid"


@pytest.mark.parametrize("gene_list", [None, ['ENSMUSG00000102851',
                                              'ENSMUSG00000102272']])
@pytest.mark.parametrize("figsize", [None, (10, 10)])
def test_group_heatmap(adata, gene_list, figsize):
    """Test group heatmap success."""
    pl.group_heatmap(adata, "clustering", gene_list=gene_list,
                     figsize=figsize)


def test_plot_differential_genes(pairwise_ranked_genes):
    """Test plot_differential_genes success."""
    ax = pl.plot_differential_genes(pairwise_ranked_genes)
    ax_type = type(ax).__name__
    assert ax_type.startswith("Axes")


@pytest.mark.parametrize("gene_list,save,figsize",
                         [(["Gm18956", "Gm37143", "Gm7512"], None, (2, 2)),
                          ("Gm18956", "out.png", None)])
def test_plot_gene_correlation(adata, gene_list, save, figsize):
    """Test gene correlation."""

    adata_c = adata.copy()
    # set gene names as index instead of ensemble ids
    adata_c.var.reset_index(inplace=True)
    adata_c.var['gene'] = adata_c.var['gene'].astype('str')
    adata_c.var.set_index('gene', inplace=True)
    adata_c.var_names_make_unique()

    axes = pl.plot_gene_correlation(adata_c, "Xkr4", gene_list,
                                    save=save, figsize=figsize)
    assert type(axes).__name__ == "ndarray"
    assert type(axes[0]).__name__.startswith("Axes")


def test_plot_differential_genes_fail(pairwise_ranked_genes_nosig):
    """Test if ValueError is raised if no significant genes are found."""
<<<<<<< HEAD

=======
>>>>>>> bed5716b
    with pytest.raises(ValueError, match='No significant differentially expressed genes in the data. Abort.'):
        pl.plot_differential_genes(pairwise_ranked_genes_nosig)


@pytest.mark.parametrize("sortby, title, figsize, layer",
                         [("condition", "condition", None, "spliced"),
                          (None, None, (4, 4), None)],
                         )
def test_pseudotime_heatmap(adata, sortby, title, figsize, layer):
    """Test pseudotime_heatmap success."""
    ax = pl.pseudotime_heatmap(adata, ['ENSMUSG00000103377',
                                       'ENSMUSG00000102851'],
                               sortby=sortby, title=title,
                               figsize=figsize, layer=layer)
    ax_type = type(ax).__name__
    assert ax_type.startswith("Axes")


def test_link_sliders(slider_list):
    """Test _link_sliders success."""
    linkage_list = pl._link_sliders(slider_list)
    assert isinstance(linkage_list, list)
    assert type(linkage_list[0]).__name__ == 'link'


@pytest.mark.parametrize("global_threshold", [True, False])
def test_toggle_linkage(checkbox, slider_list, global_threshold):
    """Test if toggle_linkage runs without error."""
    column = "Test"
    linkage_dict = dict()
    linkage_dict[column] = pl._link_sliders(slider_list) if global_threshold is True else None
    checkbox.observe(functools.partial(pl._toggle_linkage,
                                       linkage_dict=linkage_dict,
                                       slider_list=slider_list,
                                       key=column), names=["value"])
    assert True


def test_update_threshold(slider):
    """Test if update_threshold runs wihtout error."""
    fig, _ = plt.subplots()
    slider.observe(functools.partial(pl._update_thresholds, fig=fig,
                                     min_line=1, min_shade=1,
                                     max_line=1, max_shade=1),
                   names=["value"])
    assert True


@pytest.mark.parametrize("columns, which, groupby", [(['qc_float', 'LISI_score_pca'], "obs", "condition"),
                                                     (['qc_float', 'LISI_score_pca'], "obs", "cat"),
                                                     (['qc_float_var'], "var", None)])
@pytest.mark.parametrize("color_list", [None, sns.color_palette("Set1", 3)])
@pytest.mark.parametrize("title", [None, "Title"])
def test_quality_violin(adata, groupby, columns, which, title, color_list):
    """Test quality_violin success."""
    figure, slider = pl.quality_violin(adata, columns=columns, groupby=groupby,
                                       which=which, title=title, color_list=color_list)
    assert type(figure).__name__ == "Figure"
    assert isinstance(slider, dict)


def test_quality_violin_fail(adata):
    """Test quality_violin failure."""
    with pytest.raises(ValueError, match="'which' must be either 'obs' or 'var'."):
        pl.quality_violin(adata, columns=["qc_float"], which="Invalid")
    with pytest.raises(ValueError, match="Increase the color_list variable"):
        pl.quality_violin(adata, groupby="condition", columns=["qc_float"],
                          color_list=sns.color_palette("Set1", 1))
    with pytest.raises(ValueError, match="Length of header does not match"):
        pl.quality_violin(adata, groupby="condition", columns=["qc_float"],
                          header=[])
    with pytest.raises(ValueError, match="The following columns from 'columns' were not found"):
        pl.quality_violin(adata, columns=["Invalid"])


def test_get_slider_thresholds_dict(slider_dict):
    """Test get_slider_threshold for non grouped slider_dict."""
    threshold_dict = pl.get_slider_thresholds(slider_dict)
    assert isinstance(threshold_dict, dict)
    assert threshold_dict == {'LISI_score_pca': {'min': 5, 'max': 7},
                              'qc_float': {'min': 5, 'max': 7}}


def test_get_slider_thresholds_dict_grouped(slider_dict_grouped):
    """Test get_slider_threshold for grouped slider_dict."""
    threshold_dict = pl.get_slider_thresholds(slider_dict_grouped)
    assert isinstance(threshold_dict, dict)
    assert threshold_dict == {'LISI_score_pca': {'min': 5, 'max': 7},
                              'qc_float': {'min': 5, 'max': 7}}


def test_get_slider_thresholds_dict_grouped_diff(slider_dict_grouped_diff):
    """Test get_slider_threshold for grouped slider_dict with different slider values."""
    threshold_dict = pl.get_slider_thresholds(slider_dict_grouped_diff)
    assert isinstance(threshold_dict, dict)
    assert threshold_dict == {'A': {'1': {'min': 5, 'max': 7},
                                    '2': {'min': 1, 'max': 5}},
                              'B': {'1': {'min': 5, 'max': 7},
                                    '2': {'min': 3, 'max': 4}}}<|MERGE_RESOLUTION|>--- conflicted
+++ resolved
@@ -781,10 +781,6 @@
 
 def test_plot_differential_genes_fail(pairwise_ranked_genes_nosig):
     """Test if ValueError is raised if no significant genes are found."""
-<<<<<<< HEAD
-
-=======
->>>>>>> bed5716b
     with pytest.raises(ValueError, match='No significant differentially expressed genes in the data. Abort.'):
         pl.plot_differential_genes(pairwise_ranked_genes_nosig)
 
