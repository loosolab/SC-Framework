"""Test plotting functions."""

import pytest
import sctoolbox.plotting as pl
import scanpy as sc
import os
import tempfile
import shutil
import pandas as pd
import numpy as np
import seaborn as sns
import ipywidgets as widgets
import functools
import matplotlib.pyplot as plt

# Prevent figures from being shown, we just check that they are created
plt.switch_backend("Agg")


# ------------------------------ FIXTURES --------------------------------- #
@pytest.fixture(scope="session")  # re-use the fixture for all tests
def adata():
    """Load and returns an anndata object."""

    np.random.seed(1)  # set seed for reproducibility

    f = os.path.join(os.path.dirname(__file__), 'data', "adata.h5ad")
    adata = sc.read_h5ad(f)

    adata.obs["condition"] = np.random.choice(["C1", "C2", "C3"], size=adata.shape[0])
    adata.obs["clustering"] = np.random.choice(["1", "2", "3", "4"], size=adata.shape[0])
    adata.obs["cat"] = adata.obs["condition"].astype("category")

    adata.obs["LISI_score_pca"] = np.random.normal(size=adata.shape[0])
    adata.obs["qc_float"] = np.random.uniform(0, 1, size=adata.shape[0])
    adata.var["qc_float_var"] = np.random.uniform(0, 1, size=adata.shape[1])

    sc.pp.normalize_total(adata, target_sum=None)
    sc.pp.log1p(adata)

    sc.tl.umap(adata, n_components=3)
    sc.tl.tsne(adata)
    # sc.tl.pca(adata)
    sc.tl.rank_genes_groups(adata, groupby='clustering', method='t-test_overestim_var', n_genes=250)
    # sc.tl.dendrogram(adata, groupby='clustering')

    return adata


@pytest.fixture
def df():
    """Create and return a pandas dataframe."""
    return pd.DataFrame(data={'col1': [1, 2, 3, 4, 5],
                              'col2': [3, 4, 5, 6, 7]})


@pytest.fixture
def pairwise_ranked_genes():
    """Return a DataFrame of genes ranked in groups."""
    return pd.DataFrame(data={"1/2_group": ["C1", "C1", "C2", "C2"],
                              "1/3_group": ["C1", "NS", "C2", "C2"],
                              "2/3_group": ["C1", "C1", "NS", "C2"]},
                        index=["GeneA", "GeneB", "GeneC", "GeneD"])


@pytest.fixture
def pairwise_ranked_genes_nosig():
    """Return a DataFrame of genes ranked in groups with none significant."""
    return pd.DataFrame(data={"1/2_group": ["NS", "NS", "NS", "NS"],
                              "1/3_group": ["NS", "NS", "NS", "NS"],
                              "2/3_group": ["NS", "NS", "NS", "NS"]},
                        index=["GeneA", "GeneB", "GeneC", "GeneD"])


@pytest.fixture
def df_bidir_bar():
    """Create DataFrame for bidirectional barplot."""
    return pd.DataFrame(data={'left_label': np.random.choice(["B1", "B2", "B3"], size=5),
                              'right_label': np.random.choice(["A1", "A2", "A3"], size=5),
                              'left_value': np.random.normal(size=5),
                              'right_value': np.random.normal(size=5)})


@pytest.fixture
def venn_dict():
    """Create arbitrary groups for venn."""
    return {"Group A": [1, 2, 3, 4, 5, 6],
            "Group B": [2, 3, 7, 8],
            "Group C": [3, 4, 5, 9, 10]}


@pytest.fixture
def tmp_file():
    """Return path for a temporary file."""
    tmpdir = tempfile.mkdtemp()

    yield os.path.join(tmpdir, "output.pdf")

    # clean up directory and contents
    shutil.rmtree(tmpdir)


@pytest.fixture
def slider():
    """Create a slider widget."""
    return widgets.IntRangeSlider(value=[5, 7], min=0, max=10, step=1)


@pytest.fixture
def slider_list(slider):
    """Create a list of slider widgets."""
    return [slider for _ in range(2)]


@pytest.fixture
def checkbox():
    """Create a checkbox widget."""
    return widgets.Checkbox()


@pytest.fixture
def slider_dict(slider):
    """Create a dict of sliders."""
    return {c: slider for c in ['LISI_score_pca', 'qc_float']}


@pytest.fixture
def slider_dict_grouped(slider):
    """Create a nested dict of slider widgets."""
    return {c: {g: slider for g in ['C1', 'C2', 'C3']} for c in ['LISI_score_pca', 'qc_float']}


@pytest.fixture
def slider_dict_grouped_diff(slider):
    """Create a nested dict of slider widgets with different selections."""
    return {"A": {"1": slider, "2": widgets.IntRangeSlider(value=[1, 5], min=0, max=10, step=1)},
            "B": {"1": slider, "2": widgets.IntRangeSlider(value=[3, 4], min=0, max=10, step=1)}}


# ------------------------------ TESTS --------------------------------- #


def test_sc_colormap():
    """Test whether sc_colormap returns a colormap."""

    cmap = pl.sc_colormap()
    assert type(cmap).__name__ == "ListedColormap"


@pytest.mark.parametrize("n_selected", [None, 1, 2])
def test_plot_pca_variance(adata, n_selected):
    """Test if Axes object is returned."""
    ax = pl.plot_pca_variance(adata, n_selected=n_selected)
    ax_type = type(ax).__name__

    assert ax_type.startswith("Axes")


def test_plot_pca_variance_fail(adata):
    """Test if failes on invalid method."""
    # generate invalid method
    invalid = "-".join(list(adata.uns.keys())) + "-invalid"

    with pytest.raises(KeyError):
        pl.plot_pca_variance(adata, method=invalid)


@pytest.mark.parametrize("method", ["umap"])  # , "tsne"]) # tsne option is currently broken and sends the function to sleep. Will be added if fixed.
def test_search_dim_red_parameters(adata, method):
    """Test if search_dim_red_parameters returns an array of axes."""

    axarr = pl._search_dim_red_parameters(adata, color="condition",
                                          method=method,
                                          min_dist_range=(0.1, 0.3, 0.1),
                                          spread_range=(2.0, 3.0, 0.5),
                                          learning_rate_range=(100, 300, 100),
                                          perplexity_range=(20, 30, 5))
    assert type(axarr).__name__ == "ndarray"
    assert axarr.shape == (2, 2)


def test_invalid_method_search_dim_red_parameter(adata):
    """Test if error is raised for invalid method."""
    with pytest.raises(ValueError):
        pl._search_dim_red_parameters(adata, color="condition",
                                      method="invalid")


@pytest.mark.parametrize("range", [(0.1, 0.2, 0.1, 0.1), (0.1, 0.2, 0.3)])
def test_search_dim_red_parameters_ranges(adata, range):
    """Test that invalid ranges raise ValueError."""

    with pytest.raises(ValueError):
        pl._search_dim_red_parameters(adata, method="umap",
                                      color="condition",
                                      min_dist_range=range,
                                      spread_range=(2.0, 3.0, 0.5))

    with pytest.raises(ValueError):
        pl._search_dim_red_parameters(adata, method="umap",
                                      color="condition",
                                      spread_range=range,
                                      min_dist_range=(0.1, 0.3, 0.1))


@pytest.mark.parametrize("embedding", ["pca", "umap", "tsne"])
def test_plot_group_embeddings(adata, embedding):
    """Test if plot_group_embeddings runs through."""

    axarr = pl.plot_group_embeddings(adata, groupby="condition",
                                     embedding=embedding, ncols=2)

    assert axarr.shape == (2, 2)


@pytest.mark.parametrize("embedding, var_list", [("pca", "list"),
                                                 ("umap", "condition"),
                                                 ("tsne", "list")])
def test_compare_embeddings(adata, embedding, var_list):
    """Test if compare_embeddings runs trough."""

    adata_cp = adata.copy()

    # check that function can deal with missing vars
    adata_cp.obs.drop(columns=["condition"], inplace=True)

    adata_list = [adata, adata_cp]
    if var_list == "list":
        # notfound will be excluded
        var_list = [adata.var.index[0], "condition", "notfound"]
        res = (2, 2)
    else:
        res = (1, 2)
    axarr = pl.compare_embeddings(adata_list, var_list, embedding=embedding)

    assert axarr.shape == res


def test_invalid_var_list_compare_embeddings(adata):
    """Test if compare_embeddings raises error."""
    with pytest.raises(ValueError):
        adata_cp = adata.copy()
        adata_list = [adata, adata_cp]
        pl.compare_embeddings(adata_list, ["invalid_1", "invalid_2"],
                              embedding="umap")


@pytest.mark.parametrize("method", ["leiden", "louvain"])
def test_search_clustering_parameters(adata, method):
    """Test if search_clustering_parameters returns an array of axes."""

    axarr = pl.search_clustering_parameters(adata, method=method,
                                            resolution_range=(0.1, 0.31, 0.1),
                                            ncols=2)
    assert type(axarr).__name__ == "ndarray"
    assert axarr.shape == (2, 2)


def test_wrong_embeding_search_clustering_parameters(adata):
    """Test if search_cluster_parameters raises error."""
    with pytest.raises(KeyError):
        pl.search_clustering_parameters(adata, embedding="Invalid")


@pytest.mark.parametrize("method,resrange", [("leiden", (0.1, 0.2, 0.1, 0.1)),
                                             ("leiden", (0.1, 0.2, 0.3)),
                                             ("unknown", (0.1, 0.3, 0.1))])
def test_search_clustering_parameters_errors(adata, method, resrange):
    """Test if search_clustering_parameters raises error."""

    with pytest.raises(ValueError):
        pl.search_clustering_parameters(adata, resolution_range=resrange,
                                        method=method)


def test_anndata_overview(adata, tmp_file):
    """Test anndata_overview success and file generation."""
    adatas = {"raw": adata, "corrected": adata}

    assert not os.path.exists(tmp_file)

    pl.anndata_overview(
        adatas=adatas,
        color_by=list(adata.obs.columns) + [adata.var_names.tolist()[0]],
        plots=["PCA", "PCA-var", "UMAP", "tSNE", "LISI"],
        figsize=None,
        output=None,
        dpi=300
    )

    assert not os.path.exists(tmp_file)

    pl.anndata_overview(
        adatas=adatas,
        color_by=list(adata.obs.columns),
        plots=["PCA"],
        figsize=None,
        output=tmp_file,
        dpi=300
    )

    assert os.path.exists(tmp_file)


def test_anndata_overview_fail_color_by(adata):
    """Test invalid parameter inputs."""
    adatas = {"raw": adata}

    # invalid color_by
    # no input
    with pytest.raises(ValueError, match="Couldn't find column"):
        pl.anndata_overview(
            adatas=adatas,
            color_by=None,
            plots=["PCA"],
            figsize=None,
            output=None,
            dpi=300
        )

    # wrong input
    with pytest.raises(ValueError, match="Couldn't find column"):
        pl.anndata_overview(
            adatas=adatas,
            color_by="-".join(list(adata.obs.columns)) + "-invalid",
            plots=["PCA"],
            figsize=None,
            output=None,
            dpi=300
        )


def test_anndata_overview_fail(adata):
    """Test invalid parameter inputs."""
    adatas_invalid = {"raw": adata, "invalid": "Not an anndata"}
    adata_cp = adata.copy()
    adata_cp.obs = adata_cp.obs.drop(["LISI_score_pca"], axis=1)
    adatas = {"raw": adata_cp}

    # invalid datatype
    with pytest.raises(ValueError, match="All items in 'adatas'"):
        pl.anndata_overview(
            adatas=adatas_invalid,
            color_by=list(adata.obs.columns) + [adata.var_names.tolist()[0]],
            plots=["PCA"],
            figsize=None,
            output=None,
            dpi=300
        )

    # Missing LISI score
    with pytest.raises(ValueError, match="No LISI scores found"):
        pl.anndata_overview(
            adatas=adatas,
            color_by=list(adata_cp.obs.columns) + [adata_cp.var_names.tolist()[0]],
            plots=["LISI"],
            figsize=None,
            output=None,
            dpi=300
        )


def test_anndata_overview_fail_plots(adata):
    """Test invalid parameter inputs."""
    adatas = {"raw": adata}

    # invalid plots
    # no input
    with pytest.raises(ValueError, match="Invalid plot specified:"):
        pl.anndata_overview(
            adatas=adatas,
            color_by=list(adata.obs.columns),
            plots=None,
            figsize=None,
            output=None,
            dpi=300
        )

    # wrong input
    with pytest.raises(ValueError, match="Invalid plot specified:"):
        pl.anndata_overview(
            adatas=adatas,
            color_by=list(adata.obs.columns),
            plots=["PCA", "invalid"],
            figsize=None,
            output=None,
            dpi=300
        )


def test_group_expression_boxplot(adata):
    """Test if group_expression_boxplot returns a plot."""
    gene_list = adata.var_names.tolist()[:10]
    ax = pl.group_expression_boxplot(adata, gene_list, groupby="condition")
    ax_type = type(ax).__name__

    # depending on matplotlib version, it can be either AxesSubplot or Axes
    assert ax_type.startswith("Axes")


def test_boxplot(df):
    """Test if Axes object is returned."""
    ax = pl.boxplot(df)
    ax_type = type(ax).__name__

    assert ax_type.startswith("Axes")


@pytest.mark.parametrize("color", ["ENSMUSG00000102693", "clustering", "qc_float"])
def test_plot_3D_UMAP(adata, color):
    """Test if 3d plot is written to html."""

    # Run 3d plotting
    pl.plot_3D_UMAP(adata, color=color, save="3D_test")

    # Assert creation of file
    assert os.path.isfile("3D_test.html")
    os.remove("3D_test.html")


def test_invalid_color_plot_3D_UMAP(adata):
    """Test if plot_3D_UMAP return KeyError if color paramater cannot be found in adata."""
    with pytest.raises(KeyError):
        pl.plot_3D_UMAP(adata, color="invalid", save="3D_test")


def test_group_correlation(adata):
    """Test if plot is written to pdf."""

    # Run group correlation
    pl.group_correlation(adata, groupby="condition",
                         save="group_correlation.pdf")

    # Assert creation of file
    assert os.path.isfile("group_correlation.pdf")
    os.remove("group_correlation.pdf")


@pytest.mark.parametrize("groupby", [None, "condition"])
@pytest.mark.parametrize("add_labels", [True, False])
def test_n_cells_barplot(adata, groupby, add_labels):
    """Test n_cells_barplot success."""

    axarr = pl.n_cells_barplot(adata, "clustering", groupby=groupby,
                               add_labels=add_labels)

    if groupby is None:
        assert len(axarr) == 1
    else:
        assert len(axarr) == 2


@pytest.mark.parametrize("x,y,norm", [("clustering", "ENSMUSG00000102693", True),
                                      ("ENSMUSG00000102693", None, False),
                                      ("clustering", "qc_float", True)])
@pytest.mark.parametrize("style", ["violin", "boxplot", "bar"])
def test_grouped_violin(adata, x, y, norm, style):
    """Test grouped_violin success."""

    ax = pl.grouped_violin(adata, x=x, y=y, style=style,
                           groupby="condition", normalize=norm)
    ax_type = type(ax).__name__

    assert ax_type.startswith("Axes")


def test_grouped_violin_fail(adata):
    """Test grouped_violin fail."""

    with pytest.raises(ValueError, match='is not a column in adata.obs or a gene in adata.var.index'):
        pl.grouped_violin(adata, x="Invalid", y=None, groupby="condition")
    with pytest.raises(ValueError, match='x must be either a column in adata.obs or all genes in adata.var.index'):
        pl.grouped_violin(adata, x=["clustering", "ENSMUSG00000102693"], y=None, groupby="condition")
    with pytest.raises(ValueError, match='was not found in either adata.obs or adata.var.index'):
        pl.grouped_violin(adata, x="clustering", y="Invalid", groupby="condition")
    with pytest.raises(ValueError, match="Because 'x' is a column in obs, 'y' must be given as parameter"):
        pl.grouped_violin(adata, x="clustering", y=None, groupby="condition")
    with pytest.raises(ValueError, match="Style 'Invalid' is not valid for this function."):
        pl.grouped_violin(adata, x="ENSMUSG00000102693", y=None, groupby="condition", style="Invalid")


@pytest.mark.parametrize("show_umap", [True, False])
def test_marker_gene_clustering(adata, show_umap):
    """Test marker_gene_clustering."""

    marker_dict = {"Celltype A": ['ENSMUSG00000103377', 'ENSMUSG00000104428'],
                   "Celltype B": ['ENSMUSG00000102272']}

    axes_list = pl.marker_gene_clustering(adata, "condition",
                                          marker_dict, show_umap=show_umap)
    assert isinstance(axes_list, list)
    ax_type = type(axes_list[0]).__name__
    assert ax_type.startswith("Axes")


@pytest.mark.parametrize("how", ["vertical", "horizontal"])
def test_flip_embedding(adata, how):
    """Test flip_embedding success."""
    tmp = adata.copy()
    key = "X_umap"
    pl.flip_embedding(adata, key=key, how=how)

    if how == "vertical":
        assert all(adata.obsm[key][:, 1] == -tmp.obsm[key][:, 1])
    elif how == "horizontal":
        assert all(adata.obsm[key][:, 0] == -tmp.obsm[key][:, 0])


def test_invalid_flip_embedding(adata):
    """Test flip_embedding failure."""
    with pytest.raises(ValueError):
        pl.flip_embedding(adata, how="invalid")

    with pytest.raises(KeyError):
        pl.flip_embedding(adata, key="invalid")


@pytest.mark.parametrize("n, res", [(500, 12), (1000, 8),
                                    (5000, 8), (10000, 3), (20000, 3)])
def test_get_3d_dotsize(n, res):
    """Test _get_3d_dotsize success."""
    assert pl._get_3d_dotsize(int(n)) == res


@pytest.mark.parametrize("marker", ["ENSMUSG00000103377",
                                    ["ENSMUSG00000103377", 'ENSMUSG00000104428']])
def test_umap_marker_overview(adata, marker):
    """Test umap_marker_overview."""
    axes_list = pl.umap_marker_overview(adata, marker)

    assert isinstance(axes_list, list)
    ax_type = type(axes_list[0]).__name__
    assert ax_type.startswith("Axes")


@pytest.mark.parametrize("color,title", [("condition", "Condition"),
                                         (["condition", "clustering"], None),
                                         (["condition", "clustering"], ["Condition", "Clustering"])])
def test_umap_pub(adata, color, title):
    """Test umap_pub plotting with different color and title parameter."""
    axes_list = pl.umap_pub(adata, color=color, title=title)

    assert type(axes_list).__name__ == "list"
    ax_type = type(axes_list[0]).__name__
    assert ax_type.startswith("Axes")


@pytest.mark.parametrize("color,title", [("condition", ["Title 1", "Title 2"]),
                                         (["condition", "clustering"], "Title 1")])
def test_invalid_parameter_len_umap_pub(adata, color, title):
    """Test case if color and title are not the same lenght."""
    with pytest.raises(ValueError):
        pl.umap_pub(adata, color=color, title=title)


@pytest.mark.parametrize("color", [["clustering", "condition"], "clustering"])
def test_add_figure_title_axis(adata, color):
    """Test if function _add_figure_title runs with axis object(s) as input."""
    axes = sc.pl.umap(adata, color=color, show=False)
    pl._add_figure_title(axes, "UMAP plots", fontsize=20)
    assert True


def test_add_figure_title_axis_dict(adata):
    """Test if function _add_figure_title runs with axis dict as input."""
    markers = ['ENSMUSG00000103377', 'ENSMUSG00000102851']
    axes = sc.pl.dotplot(adata, markers, groupby='condition',
                         dendrogram=True, show=False)
    pl._add_figure_title(axes, "Dotplot", fontsize=20)
    assert True


def test_add_figure_title_axis_clustermap(adata):
    """Test if function _add_figure_title runs with clustermap as input."""
    clustermap = sns.clustermap(adata.obs[['LISI_score_pca', 'qc_float']])
    pl._add_figure_title(clustermap, "Heatmap", fontsize=20)
    assert True


@pytest.mark.parametrize("label", [None, "label"])
def test_add_labels(df, label):
    """Test _add_labels success."""
    if label:
        df["label"] = ["A", "B", "C", "D", "E"]
    texts = pl._add_labels(df, x="col1", y="col2", label_col=label)
    assert isinstance(texts, list)
    assert type(texts[0]).__name__ == "Annotation"


@pytest.mark.parametrize("array,mini,maxi", [(np.array([1, 2, 3]), 0, 1),
                                             (np.array([[1, 2, 3], [1, 2, 3]]), 1, 100),
                                             (np.array([[1, 2, 3], [1, 2, 3], [4, 5, 6]]), 1, 5)])
def test_scale_values(array, mini, maxi):
    """Test that scaled values are in given range."""
    result = pl._scale_values(array, mini, maxi)

    assert len(result) == len(array)
    if len(result.shape) == 1:
        assert all((mini <= result) & (result <= maxi))
    else:
        for i in range(len(result)):
            assert all((mini <= result[i]) & (result[i] <= maxi))


def test_clustermap_dotplot():
    """Test clustermap_dotplot success."""
    table = sc.datasets.pbmc68k_reduced().obs.reset_index()[:10]
    pl.clustermap_dotplot(table=table, x="bulk_labels",
                          y="index", color="n_genes",
                          size="n_counts", cmap="viridis",
                          vmin=0, vmax=10)
    assert True


def test_bidirectional_barplot(df_bidir_bar):
    """Test bidirectoional_barplot success."""
    pl.bidirectional_barplot(df_bidir_bar, title="Title")
    assert True


def test_bidirectional_barplot_fail(df):
<<<<<<< HEAD
    """Test bidorectional_barplot with invalid input."""
    with pytest.raises(ValueError):
=======
    """ test bidorectional_barplot with invalid input. """
    with pytest.raises(KeyError, match='Column left_label not found in dataframe.'):
>>>>>>> 20a0e4c1
        pl.bidirectional_barplot(df)


@pytest.mark.parametrize("ylabel,color_by,hlines", [(True, None, 0.5),
                                                    (False, "clustering", [0.5, 0.5, 0.5, 0.5])])
def test_violinplot(adata, ylabel, color_by, hlines):
    """Test violinplot success."""
    ax = pl.violinplot(adata.obs, "qc_float", color_by=color_by,
                       hlines=hlines, colors=None, ax=None,
                       title="Title", ylabel=ylabel)
    ax_type = type(ax).__name__
    assert ax_type.startswith("Axes")


def test_violinplot_fail(adata):
    """Test invalid input for violinplot."""
    with pytest.raises(ValueError, match='not found in column names of table!'):
        pl.violinplot(adata.obs, y="Invalid")

    with pytest.raises(ValueError, match='Color grouping'):
        pl.violinplot(adata.obs, y="qc_float", color_by="Invalid")

    with pytest.raises(ValueError, match='Parameter hlines has to be number or list'):
        pl.violinplot(adata.obs, y="qc_float", hlines={"A": 0.5})

    with pytest.raises(ValueError, match='Invalid dict keys in hlines parameter.'):
        pl.violinplot(adata.obs, y="qc_float",
                      color_by="clustering", hlines={"A": 0.5})


def test_plot_venn(venn_dict):
    """Test plot_venn with 3 and 2 groups."""
    pl.plot_venn(venn_dict, title="Test")
    venn_dict.pop("Group C")
    pl.plot_venn(venn_dict, title="Test")
    assert True


def test_plot_venn_fail(venn_dict):
    """Test for invalid input."""
    venn_dict["Group D"] = [1, 2]
    with pytest.raises(ValueError):
        pl.plot_venn(venn_dict)

    with pytest.raises(ValueError):
        pl.plot_venn([1, 2, 3, 4, 5])


def test_violin_HVF_distribution(adata):
    """Test violin_HVF_distribution."""
    adata_HVF = adata.copy()
    adata_HVF.var['highly_variable'] = np.random.choice([True, False], size=adata_HVF.shape[1])
    adata_HVF.var['n_cells_by_counts'] = np.random.normal(size=adata_HVF.shape[1])
    pl.violin_HVF_distribution(adata_HVF)
    assert True


def test_violin_HVF_distribution_fail(adata):
    """Test if input is invalid."""
    with pytest.raises(KeyError):
        pl.violin_HVF_distribution(adata)


def test_scatter_HVF_distribution(adata):
    """Test scatter_HVF_distribution."""
    adata_HVF = adata.copy()
    adata_HVF.var['variability_score'] = np.random.normal(size=adata_HVF.shape[1])
    adata_HVF.var['n_cells'] = np.random.normal(size=adata_HVF.shape[1])
    pl.scatter_HVF_distribution(adata_HVF)
    assert True


def test_scatter_HVF_distribution_fail(adata):
    """Test if input is invalid."""
    with pytest.raises(KeyError):
        pl.scatter_HVF_distribution(adata)


@pytest.mark.parametrize("dendrogram,genes,key,swap_axes",
                         [(True, ['ENSMUSG00000102851',
                                  'ENSMUSG00000102272',
                                  'ENSMUSG00000101571'], None, True),
                          (False, None, 'rank_genes_groups', False)])
@pytest.mark.parametrize("style", ["dots", "heatmap"])
def test_rank_genes_plot(adata, style, dendrogram, genes, key, swap_axes):
    """Test rank_genes_plot for ranked genes and gene lists."""
    # Gene list
    d = pl.rank_genes_plot(adata, groupby="clustering",
                           genes=genes, key=key,
                           style=style, title="Test",
                           dendrogram=dendrogram,
                           swap_axes=swap_axes)
    assert isinstance(d, dict)


def test_rank_genes_plot_fail(adata):
    """Test rank_genes_plot for invalid input."""
    with pytest.raises(ValueError, match='style must be one of'):
        pl.rank_genes_plot(adata, groupby="clustering",
                           key='rank_genes_groups',
                           style="Invalid")
    with pytest.raises(ValueError, match='Only one of genes or key can be specified.'):
        pl.rank_genes_plot(adata, groupby="clustering",
                           key='rank_genes_groups',
                           genes=["A", "B", "C"])
    with pytest.raises(ValueError, match="The parameter 'groupby' is needed if 'genes' is given."):
        pl.rank_genes_plot(adata, groupby=None,
                           genes=['ENSMUSG00000102851', 'ENSMUSG00000102272'])


@pytest.mark.parametrize("groupby, title",
                         [(None, "title"),
                          ("condition", None)])
def test_gene_expression_heatmap(adata, title, groupby):
    """Test gene_expression_heatmap success."""
    g = pl.gene_expression_heatmap(adata,
                                   genes=['ENSMUSG00000102851',
                                          'ENSMUSG00000102272'],
                                   groupby=groupby, title=title,
                                   cluster_column="clustering")
    assert type(g).__name__ == "ClusterGrid"


@pytest.mark.parametrize("gene_list", [None, ['ENSMUSG00000102851',
                                              'ENSMUSG00000102272']])
@pytest.mark.parametrize("figsize", [None, (10, 10)])
def test_group_heatmap(adata, gene_list, figsize):
    """Test group heatmap success."""
    pl.group_heatmap(adata, "clustering", gene_list=gene_list,
                     figsize=figsize)


def test_plot_differential_genes(pairwise_ranked_genes):
    """Test plot_differential_genes success."""
    ax = pl.plot_differential_genes(pairwise_ranked_genes)
    ax_type = type(ax).__name__
    assert ax_type.startswith("Axes")


def test_plot_differential_genes_fail(pairwise_ranked_genes_nosig):
    """Test if ValueError is raised if no significant genes are found."""
    with pytest.raises(ValueError, match='No significant differentially expressed genes in the data. Abort.'):
        pl.plot_differential_genes(pairwise_ranked_genes_nosig)


@pytest.mark.parametrize("sortby, title, figsize, layer",
                         [("condition", "condition", None, "spliced"),
                          (None, None, (4, 4), None)],
                         )
def test_pseudotime_heatmap(adata, sortby, title, figsize, layer):
    """Test pseudotime_heatmap success."""
    ax = pl.pseudotime_heatmap(adata, ['ENSMUSG00000103377',
                                       'ENSMUSG00000102851'],
                               sortby=sortby, title=title,
                               figsize=figsize, layer=layer)
    ax_type = type(ax).__name__
    assert ax_type.startswith("Axes")


def test_link_sliders(slider_list):
    """Test _link_sliders success."""
    linkage_list = pl._link_sliders(slider_list)
    assert isinstance(linkage_list, list)
    assert type(linkage_list[0]).__name__ == 'link'


@pytest.mark.parametrize("global_threshold", [True, False])
def test_toggle_linkage(checkbox, slider_list, global_threshold):
    """Test if toggle_linkage runs without error."""
    column = "Test"
    linkage_dict = dict()
    linkage_dict[column] = pl._link_sliders(slider_list) if global_threshold is True else None
    checkbox.observe(functools.partial(pl._toggle_linkage,
                                       linkage_dict=linkage_dict,
                                       slider_list=slider_list,
                                       key=column), names=["value"])
    assert True


def test_update_threshold(slider):
    """Test if update_threshold runs wihtout error."""
    fig, _ = plt.subplots()
    slider.observe(functools.partial(pl._update_thresholds, fig=fig,
                                     min_line=1, min_shade=1,
                                     max_line=1, max_shade=1),
                   names=["value"])
    assert True


@pytest.mark.parametrize("columns, which, groupby", [(['qc_float', 'LISI_score_pca'], "obs", "condition"),
                                                     (['qc_float', 'LISI_score_pca'], "obs", "cat"),
                                                     (['qc_float_var'], "var", None)])
@pytest.mark.parametrize("color_list", [None, sns.color_palette("Set1", 3)])
@pytest.mark.parametrize("title", [None, "Title"])
def test_quality_violin(adata, groupby, columns, which, title, color_list):
    """Test quality_violin success."""
    figure, slider = pl.quality_violin(adata, columns=columns, groupby=groupby,
                                       which=which, title=title, color_list=color_list)
    assert type(figure).__name__ == "Figure"
    assert isinstance(slider, dict)


def test_quality_violin_fail(adata):
    """Test quality_violin failure."""
    with pytest.raises(ValueError, match="'which' must be either 'obs' or 'var'."):
        pl.quality_violin(adata, columns=["qc_float"], which="Invalid")
    with pytest.raises(ValueError, match="Increase the color_list variable"):
        pl.quality_violin(adata, groupby="condition", columns=["qc_float"],
                          color_list=sns.color_palette("Set1", 1))
    with pytest.raises(ValueError, match="Length of header does not match"):
        pl.quality_violin(adata, groupby="condition", columns=["qc_float"],
                          header=[])
    with pytest.raises(ValueError, match="The following columns from 'columns' were not found"):
        pl.quality_violin(adata, columns=["Invalid"])


def test_get_slider_thresholds_dict(slider_dict):
    """Test get_slider_threshold for non grouped slider_dict."""
    threshold_dict = pl.get_slider_thresholds(slider_dict)
    assert isinstance(threshold_dict, dict)
    assert threshold_dict == {'LISI_score_pca': {'min': 5, 'max': 7},
                              'qc_float': {'min': 5, 'max': 7}}


def test_get_slider_thresholds_dict_grouped(slider_dict_grouped):
    """Test get_slider_threshold for grouped slider_dict."""
    threshold_dict = pl.get_slider_thresholds(slider_dict_grouped)
    assert isinstance(threshold_dict, dict)
    assert threshold_dict == {'LISI_score_pca': {'min': 5, 'max': 7},
                              'qc_float': {'min': 5, 'max': 7}}


def test_get_slider_thresholds_dict_grouped_diff(slider_dict_grouped_diff):
    """Test get_slider_threshold for grouped slider_dict with different slider values."""
    threshold_dict = pl.get_slider_thresholds(slider_dict_grouped_diff)
    assert isinstance(threshold_dict, dict)
    assert threshold_dict == {'A': {'1': {'min': 5, 'max': 7},
                                    '2': {'min': 1, 'max': 5}},
                              'B': {'1': {'min': 5, 'max': 7},
                                    '2': {'min': 3, 'max': 4}}}<|MERGE_RESOLUTION|>--- conflicted
+++ resolved
@@ -619,13 +619,8 @@
 
 
 def test_bidirectional_barplot_fail(df):
-<<<<<<< HEAD
     """Test bidorectional_barplot with invalid input."""
-    with pytest.raises(ValueError):
-=======
-    """ test bidorectional_barplot with invalid input. """
     with pytest.raises(KeyError, match='Column left_label not found in dataframe.'):
->>>>>>> 20a0e4c1
         pl.bidirectional_barplot(df)
 
 
